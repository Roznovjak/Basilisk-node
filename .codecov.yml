--- conflicted
+++ resolved
@@ -11,9 +11,4 @@
         threshold: 5%
     patch: 
       default:
-<<<<<<< HEAD
-        threshold: 5%            # allows coverage to drop by up to the percent noted and still post a success status
-        #informational: true     # If true is specified the resulting status will pass no matter what the coverage is or what other settings are specified
-=======
-        threshold: 5%
->>>>>>> 15ec90e7
+        threshold: 5%            # allows coverage to drop by up to the percent noted and still post a success status