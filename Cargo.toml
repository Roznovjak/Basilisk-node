--- conflicted
+++ resolved
@@ -9,9 +9,6 @@
   'pallets/duster',
   'pallets/xyk',
   'pallets/exchange',
-<<<<<<< HEAD
   'pallets/marketplace',
-=======
   'pallets/asset-registry',
->>>>>>> 6c25c500
 ]