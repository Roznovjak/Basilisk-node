--- conflicted
+++ resolved
@@ -1,40 +1,18 @@
 [package]
-<<<<<<< HEAD
 name = "pallet-asset-registry"
-version = "3.1.0"
-description = "FRAME Pallet for asset registry management"
+version = "0.1.0"
+description = "Pallet for asset registry management"
 authors = ["GalacticCouncil"]
 edition = "2018"
 homepage = "https://github.com/galacticcouncil/basilisk-node"
 license = "Apache 2.0"
 repository = "https://github.com/galacticcouncil/basilisk-node"
-=======
-authors = ['GalacticCouncil']
-description = 'Pallet for asset registry management'
-edition = '2018'
-homepage = 'https://github.com/galacticcouncil/basilisk-node'
-license = 'Apache 2.0'
-name = 'pallet-asset-registry'
-repository = 'https://github.com/galacticcouncil/basilisk-node'
-version = '0.1.0'
->>>>>>> 40c6b2ac
 
 [package.metadata.docs.rs]
 targets = ["x86_64-unknown-linux-gnu"]
 
 [build-dependencies]
-<<<<<<< HEAD
 substrate-wasm-builder = { git = "https://github.com/paritytech/substrate", branch = "polkadot-v0.9.9" }
-=======
-substrate-wasm-builder = {package = 'substrate-wasm-builder', version = '3.0.0'}
-
-# alias "parity-scale-code" to "codec"
-[dependencies.codec]
-default-features = false
-features = ['derive']
-package = 'parity-scale-codec'
-version = '2.0.0'
->>>>>>> 40c6b2ac
 
 [dependencies]
 codec = { default-features = false, features = ["derive"], package = "parity-scale-codec", version = "2.0.0" }
@@ -45,18 +23,30 @@
 primitives = { path = "../../primitives", default-features = false }
 
 # Substrate dependencies
-<<<<<<< HEAD
 frame-support = { git = "https://github.com/paritytech/substrate", branch = "polkadot-v0.9.9", default-features = false }
 frame-system = { git = "https://github.com/paritytech/substrate", branch = "polkadot-v0.9.9", default-features = false }
 sp-core = { git = "https://github.com/paritytech/substrate", branch = "polkadot-v0.9.9", default-features = false }
+sp-arithmetic = { git = "https://github.com/paritytech/substrate", branch = "polkadot-v0.9.9", default-features = false }
 sp-runtime = { git = "https://github.com/paritytech/substrate", branch = "polkadot-v0.9.9", default-features = false }
 sp-std = { git = "https://github.com/paritytech/substrate", branch = "polkadot-v0.9.9", default-features = false }
+max-encoded-len = { git = "https://github.com/paritytech/substrate", branch = "polkadot-v0.9.9", default-features = false }
+
+# Optionals
+frame-system-benchmarking = { git = "https://github.com/paritytech/substrate", branch = "polkadot-v0.9.9", default-features = false, optional = true }
+frame-benchmarking = { git = "https://github.com/paritytech/substrate", branch = "polkadot-v0.9.9", default-features = false, optional = true }
+sp-api = { git = "https://github.com/paritytech/substrate", branch = "polkadot-v0.9.9", default-features = false, optional = true }
 
 [dev-dependencies]
 sp-io = { git = "https://github.com/paritytech/substrate", branch = "polkadot-v0.9.9", default-features = false }
+polkadot-xcm = { git = "https://github.com/paritytech/polkadot", branch = "release-v0.9.9", default-features = false }
 
 [features]
 default = ["std"]
+runtime-benchmarks = [
+  "frame-benchmarking",
+  "frame-system/runtime-benchmarks",
+  "frame-support/runtime-benchmarks",
+]
 std = [
   "serde/std",
   "codec/std",
@@ -66,42 +56,7 @@
   "sp-core/std",
   "sp-std/std",
   "primitives/std",
-=======
-frame-support = {default-features = false, version = '3.0.0'}
-frame-system = {default-features = false, version = '3.0.0'}
-sp-core = {default-features = false, version = '3.0.0'}
-sp-arithmetic = {default-features = false, version = '3.0.0'}
-sp-runtime = {default-features = false, version = '3.0.0'}
-sp-std = {default-features = false, version = '3.0.0'}
-max-encoded-len = {default-features = false, version = '3.0.0'}
-
-# Optionals
-frame-system-benchmarking = {default-features = false, optional = true, version = '3.0.0'}
-frame-benchmarking = {default-features = false, optional = true, version = '3.1.0'}
-sp-api = {default-features = false, optional = true, version = '3.0.0'}
-
-[dev-dependencies]
-sp-io = {default-features = false, version = '3.0.0'}
-polkadot-xcm = {package = "xcm", version = '0.9.8', default-features = false}
-
-[features]
-default = ['std']
-runtime-benchmarks = [
-  "frame-benchmarking",
-  "frame-system/runtime-benchmarks",
-  "frame-support/runtime-benchmarks",
-]
-std = [
-  'serde/std',
-  'codec/std',
-  'frame-support/std',
-  'frame-system/std',
-  'sp-runtime/std',
-  'sp-core/std',
-  'sp-std/std',
-  'primitives/std',
-  'max-encoded-len/std',
-  'sp-api/std',
-  'frame-benchmarking/std'
->>>>>>> 40c6b2ac
+  "max-encoded-len/std",
+  "sp-api/std",
+  "frame-benchmarking/std"
 ]