--- conflicted
+++ resolved
@@ -1,6 +1,6 @@
 [package]
 name = "pallet-asset-registry"
-version = "1.1.5"
+version = "1.1.6"
 description = "Pallet for asset registry management"
 authors = ["GalacticCouncil"]
 edition = "2018"
@@ -35,11 +35,7 @@
 sp-std = { git = "https://github.com/paritytech/substrate", branch = "polkadot-v0.9.13", default-features = false }
 
 # HydraDX dependencies
-<<<<<<< HEAD
 hydradx-traits = { git = "https://github.com/galacticcouncil/warehouse", branch = "main", default-features = false }
-=======
-hydradx-traits = { git = "https://github.com/galacticcouncil/warehouse", branch="main", default-features = false }
->>>>>>> 7f546549
 
 # Optionals
 frame-system-benchmarking = { git = "https://github.com/paritytech/substrate", branch = "polkadot-v0.9.13", default-features = false, optional = true }
