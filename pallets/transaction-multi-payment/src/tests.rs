// This file is part of Basilisk-node.

// Copyright (C) 2020-2021  Intergalactic, Limited (GIB).
// SPDX-License-Identifier: Apache-2.0

// Licensed under the Apache License, Version 2.0 (the "License");
// you may not use this file except in compliance with the License.
// You may obtain a copy of the License at
//
//     http://www.apache.org/licenses/LICENSE-2.0
//
// Unless required by applicable law or agreed to in writing, software
// distributed under the License is distributed on an "AS IS" BASIS,
// WITHOUT WARRANTIES OR CONDITIONS OF ANY KIND, either express or implied.
// See the License for the specific language governing permissions and
// limitations under the License.

pub use crate::{mock::*, Error};
use frame_support::{assert_noop, assert_ok};
use pallet_transaction_payment::ChargeTransactionPayment;
use sp_runtime::traits::SignedExtension;

use frame_support::weights::DispatchInfo;
use orml_traits::MultiCurrency;
use pallet_balances::Call as BalancesCall;
use primitives::Price;

const CALL: &<Test as frame_system::Config>::Call = &Call::Balances(BalancesCall::transfer(2, 69));

#[test]
fn set_unsupported_currency() {
	ExtBuilder::default().build().execute_with(|| {
		assert_noop!(
			PaymentPallet::set_currency(Origin::signed(ALICE), NOT_SUPPORTED_CURRENCY),
			Error::<Test>::UnsupportedCurrency
		);

		assert_eq!(PaymentPallet::get_currency(ALICE), None);
	});
}

#[test]
fn set_supported_currency_without_pool() {
	ExtBuilder::default().base_weight(5).build().execute_with(|| {
		assert_ok!(PaymentPallet::set_currency(
			Origin::signed(ALICE),
			SUPPORTED_CURRENCY_WITH_BALANCE
		),);

		assert_eq!(
			PaymentPallet::get_currency(ALICE),
			Some(SUPPORTED_CURRENCY_WITH_BALANCE)
		);

		assert_eq!(
			Currencies::free_balance(SUPPORTED_CURRENCY_WITH_BALANCE, &ALICE),
			999_999_999_998_457
		);
		assert_eq!(
			Currencies::free_balance(SUPPORTED_CURRENCY_WITH_BALANCE, &FALLBACK_ACCOUNT),
			1_543
		);
	});
}

#[test]
fn set_supported_currency_with_pool() {
	ExtBuilder::default().base_weight(5).build().execute_with(|| {
		assert_ok!(XYKPallet::create_pool(
			Origin::signed(ALICE),
			HDX,
			SUPPORTED_CURRENCY_WITH_BALANCE,
			100_000,
			Price::from(1)
		));

		assert_ok!(PaymentPallet::set_currency(
			Origin::signed(ALICE),
			SUPPORTED_CURRENCY_WITH_BALANCE
		),);

		assert_eq!(
			PaymentPallet::get_currency(ALICE),
			Some(SUPPORTED_CURRENCY_WITH_BALANCE)
		);

		assert_eq!(
			Currencies::free_balance(SUPPORTED_CURRENCY_WITH_BALANCE, &ALICE),
			999_999_999_898_958
		);
	});
}

#[test]
fn set_supported_currency_with_no_balance() {
	ExtBuilder::default().build().execute_with(|| {
		assert_noop!(
			PaymentPallet::set_currency(Origin::signed(ALICE), SUPPORTED_CURRENCY_NO_BALANCE),
			Error::<Test>::ZeroBalance
		);

		assert_eq!(PaymentPallet::get_currency(ALICE), None);
	});
}

#[test]
fn set_native_currency() {
	ExtBuilder::default().build().execute_with(|| {
		assert_ok!(PaymentPallet::set_currency(Origin::signed(ALICE), HDX),);

		assert_eq!(PaymentPallet::get_currency(ALICE), Some(HDX));
	});
}

#[test]
fn set_native_currency_with_no_balance() {
	ExtBuilder::default().build().execute_with(|| {
		assert_noop!(
			PaymentPallet::set_currency(Origin::signed(BOB), HDX),
			Error::<Test>::ZeroBalance
		);
	});
}

#[test]
fn set_currency_with_insufficient_balance() {
	const CHARLIE: AccountId = 5;

	ExtBuilder::default()
		.base_weight(5)
		.account_native_balance(CHARLIE, 10)
		.account_tokens(CHARLIE, SUPPORTED_CURRENCY_WITH_BALANCE, 10)
		.build()
		.execute_with(|| {
			assert_noop!(
				PaymentPallet::set_currency(Origin::signed(CHARLIE), SUPPORTED_CURRENCY_WITH_BALANCE),
				orml_tokens::Error::<Test>::BalanceTooLow
			);

			assert_noop!(
				PaymentPallet::set_currency(Origin::signed(CHARLIE), HDX),
				pallet_balances::Error::<Test>::InsufficientBalance
			);

			assert_eq!(Currencies::free_balance(SUPPORTED_CURRENCY_WITH_BALANCE, &CHARLIE), 10);
			assert_eq!(Currencies::free_balance(HDX, &CHARLIE), 10);
		});
}

#[test]
fn fee_payment_in_native_currency() {
	const CHARLIE: AccountId = 5;

	ExtBuilder::default()
		.base_weight(5)
		.account_native_balance(CHARLIE, 100)
		.build()
		.execute_with(|| {
			let len = 10;
			let info = DispatchInfo {
				weight: 5,
				..Default::default()
			};
			assert!(ChargeTransactionPayment::<Test>::from(0)
				.pre_dispatch(&CHARLIE, CALL, &info, len)
				.is_ok());

			assert_eq!(Balances::free_balance(CHARLIE), 100 - 5 - 5 - 10);
		});
}

#[test]
fn fee_payment_in_native_currency_with_no_balance() {
	const CHARLIE: AccountId = 5;

	ExtBuilder::default()
		.base_weight(5)
		.account_native_balance(CHARLIE, 10)
		.build()
		.execute_with(|| {
			let len = 10;
			let info = DispatchInfo {
				weight: 5,
				..Default::default()
			};
			assert!(ChargeTransactionPayment::<Test>::from(0)
				.pre_dispatch(&CHARLIE, CALL, &info, len)
				.is_err());

			assert_eq!(Balances::free_balance(CHARLIE), 10);
		});
}

#[test]
fn fee_payment_in_non_native_currency() {
	const CHARLIE: AccountId = 5;

	ExtBuilder::default()
		.base_weight(5)
		.account_native_balance(CHARLIE, 0)
<<<<<<< HEAD
		.account_tokens(CHARLIE, SUPPORTED_CURRENCY_WITH_BALANCE, 1_063)
=======
		.account_tokens(CHARLIE, SUPPORTED_CURRENCY_WITH_BALANCE, 10000)
>>>>>>> e80d47df
		.build()
		.execute_with(|| {
			// Make sure Charlie ain't got a penny!
			assert_eq!(Balances::free_balance(CHARLIE), 0);

			assert_ok!(pallet_xyk::Pallet::<Test>::create_pool(
				Origin::signed(ALICE),
				HDX,
				SUPPORTED_CURRENCY_WITH_BALANCE,
				100_000,
				Price::from(1)
			));

			assert_ok!(PaymentPallet::set_currency(
				Origin::signed(CHARLIE),
				SUPPORTED_CURRENCY_WITH_BALANCE
			));

			let len = 1000;
			let info = DispatchInfo {
				weight: 5,
				..Default::default()
			};

			assert_eq!(Tokens::free_balance(SUPPORTED_CURRENCY_WITH_BALANCE, &CHARLIE), 21);

			assert!(ChargeTransactionPayment::<Test>::from(0)
				.pre_dispatch(&CHARLIE, CALL, &info, len)
				.is_ok());

			//Native balance check - Charlie should be still broke!
			assert_eq!(Balances::free_balance(CHARLIE), 0);

			// token check should be less by the fee amount and -1 as fee in amm swap
<<<<<<< HEAD
			assert_eq!(Tokens::free_balance(SUPPORTED_CURRENCY_WITH_BALANCE, &CHARLIE), 0);
=======
			assert_eq!(
				Tokens::free_balance(SUPPORTED_CURRENCY_WITH_BALANCE, &CHARLIE),
				10000 - 1000 - 23
			);
>>>>>>> e80d47df
		});
}

#[test]
fn fee_payment_non_native_insufficient_balance() {
	const CHARLIE: AccountId = 5;

	ExtBuilder::default()
		.base_weight(5)
		.account_native_balance(CHARLIE, 0)
		.account_tokens(CHARLIE, SUPPORTED_CURRENCY_WITH_BALANCE, 1_042)
		.build()
		.execute_with(|| {
			assert_ok!(pallet_xyk::Pallet::<Test>::create_pool(
				Origin::signed(ALICE),
				HDX,
				SUPPORTED_CURRENCY_WITH_BALANCE,
				100_000,
				Price::from(1)
			));

			assert_ok!(PaymentPallet::set_currency(
				Origin::signed(CHARLIE),
				SUPPORTED_CURRENCY_WITH_BALANCE
			));

			let len = 10;
			let info = DispatchInfo {
				weight: 5,
				..Default::default()
			};

			assert!(ChargeTransactionPayment::<Test>::from(0)
				.pre_dispatch(&CHARLIE, CALL, &info, len)
				.is_err());

			assert_eq!(Tokens::free_balance(SUPPORTED_CURRENCY_WITH_BALANCE, &CHARLIE), 0);
		});
}

#[test]
fn add_new_accepted_currency() {
	ExtBuilder::default().base_weight(5).build().execute_with(|| {
		assert_ok!(PaymentPallet::add_currency(
			Origin::signed(BOB),
			100,
			Price::from_float(1.1)
		));
		assert_eq!(PaymentPallet::currencies(100), Some(Price::from_float(1.1)));
		assert_noop!(
			PaymentPallet::add_currency(Origin::signed(ALICE), 1000, Price::from_float(1.2)),
			Error::<Test>::NotAllowed
		);
		assert_noop!(
			PaymentPallet::add_currency(Origin::signed(BOB), 100, Price::from(10)),
			Error::<Test>::AlreadyAccepted
		);
		assert_eq!(PaymentPallet::currencies(100), Some(Price::from_float(1.1)));
	});
}

#[test]
fn removed_accepted_currency() {
	ExtBuilder::default().base_weight(5).build().execute_with(|| {
		assert_ok!(PaymentPallet::add_currency(Origin::signed(BOB), 100, Price::from(3)));
		assert_eq!(PaymentPallet::currencies(100), Some(Price::from(3)));

		assert_noop!(
			PaymentPallet::remove_currency(Origin::signed(ALICE), 100),
			Error::<Test>::NotAllowed
		);

		assert_noop!(
			PaymentPallet::remove_currency(Origin::signed(BOB), 1000),
			Error::<Test>::UnsupportedCurrency
		);

		assert_ok!(PaymentPallet::remove_currency(Origin::signed(BOB), 100));

		assert_eq!(PaymentPallet::currencies(100), None);

		assert_noop!(
			PaymentPallet::remove_currency(Origin::signed(BOB), 100),
			Error::<Test>::UnsupportedCurrency
		);
	});
}

#[test]
fn add_member() {
	ExtBuilder::default().base_weight(5).build().execute_with(|| {
		const CHARLIE: AccountId = 3;
		assert_eq!(PaymentPallet::authorities(), vec![BOB]);

		assert_ok!(PaymentPallet::add_member(Origin::root(), CHARLIE));

		assert_eq!(PaymentPallet::authorities(), vec![BOB, CHARLIE]);

		// Non root should not be allowed
		assert_noop!(
			PaymentPallet::add_member(Origin::signed(ALICE), CHARLIE),
			sp_runtime::traits::BadOrigin
		);

		// Adding existing member should return error
		assert_noop!(
			PaymentPallet::add_member(Origin::root(), CHARLIE),
			Error::<Test>::AlreadyMember
		);

		// Non root should not be allowed
		assert_noop!(
			PaymentPallet::remove_member(Origin::signed(ALICE), CHARLIE),
			sp_runtime::traits::BadOrigin
		);

		assert_ok!(PaymentPallet::remove_member(Origin::root(), CHARLIE));

		assert_eq!(PaymentPallet::authorities(), vec![BOB]);

		assert_noop!(
			PaymentPallet::remove_member(Origin::root(), CHARLIE),
			Error::<Test>::NotAMember
		);
	});
}

#[test]
fn fee_payment_in_non_native_currency_with_no_pool() {
	const CHARLIE: AccountId = 5;

	ExtBuilder::default()
		.base_weight(5)
		.account_native_balance(CHARLIE, 0)
		.account_tokens(CHARLIE, SUPPORTED_CURRENCY_WITH_BALANCE, 1_000_000)
		.build()
		.execute_with(|| {
			// Make sure Charlie ain't got a penny!
			assert_eq!(Balances::free_balance(CHARLIE), 0);

			assert_ok!(PaymentPallet::set_currency(
				Origin::signed(CHARLIE),
				SUPPORTED_CURRENCY_WITH_BALANCE
			));

			let len = 10;
			let info = DispatchInfo {
				weight: 5,
				..Default::default()
			};

			assert_eq!(
				Tokens::free_balance(SUPPORTED_CURRENCY_WITH_BALANCE, &FALLBACK_ACCOUNT),
				1_543
			);

			assert!(ChargeTransactionPayment::<Test>::from(0)
				.pre_dispatch(&CHARLIE, CALL, &info, len)
				.is_ok());

			//Native balance check - Charlie should be still broke!
			assert_eq!(Balances::free_balance(CHARLIE), 0);

			// token check should be less by the fee amount and -1 as fee in amm swap
<<<<<<< HEAD
			assert_eq!(Tokens::free_balance(SUPPORTED_CURRENCY_WITH_BALANCE, &CHARLIE), 998_427);
			assert_eq!(
				Tokens::free_balance(SUPPORTED_CURRENCY_WITH_BALANCE, &FALLBACK_ACCOUNT),
				1_573
=======
			assert_eq!(Tokens::free_balance(SUPPORTED_CURRENCY_WITH_BALANCE, &CHARLIE), 970);
			assert_eq!(
				Tokens::free_balance(SUPPORTED_CURRENCY_WITH_BALANCE, &FALLBACK_ACCOUNT),
				30
>>>>>>> e80d47df
			);
		});
}

#[test]
fn fee_payment_non_native_insufficient_balance_with_no_pool() {
	const CHARLIE: AccountId = 5;

	ExtBuilder::default()
		.base_weight(5)
		.account_native_balance(CHARLIE, 0)
		.account_tokens(CHARLIE, SUPPORTED_CURRENCY_WITH_BALANCE, 1_553)
		.build()
		.execute_with(|| {
			assert_ok!(PaymentPallet::set_currency(
				Origin::signed(CHARLIE),
				SUPPORTED_CURRENCY_WITH_BALANCE
			));

			let len = 10;
			let info = DispatchInfo {
				weight: 5,
				..Default::default()
			};

			assert!(ChargeTransactionPayment::<Test>::from(0)
				.pre_dispatch(&CHARLIE, CALL, &info, len)
				.is_err());

			assert_eq!(Tokens::free_balance(SUPPORTED_CURRENCY_WITH_BALANCE, &CHARLIE), 10);
		});
}<|MERGE_RESOLUTION|>--- conflicted
+++ resolved
@@ -198,11 +198,7 @@
 	ExtBuilder::default()
 		.base_weight(5)
 		.account_native_balance(CHARLIE, 0)
-<<<<<<< HEAD
-		.account_tokens(CHARLIE, SUPPORTED_CURRENCY_WITH_BALANCE, 1_063)
-=======
-		.account_tokens(CHARLIE, SUPPORTED_CURRENCY_WITH_BALANCE, 10000)
->>>>>>> e80d47df
+		.account_tokens(CHARLIE, SUPPORTED_CURRENCY_WITH_BALANCE, 10_000)
 		.build()
 		.execute_with(|| {
 			// Make sure Charlie ain't got a penny!
@@ -227,7 +223,7 @@
 				..Default::default()
 			};
 
-			assert_eq!(Tokens::free_balance(SUPPORTED_CURRENCY_WITH_BALANCE, &CHARLIE), 21);
+			assert_eq!(Tokens::free_balance(SUPPORTED_CURRENCY_WITH_BALANCE, &CHARLIE), 8_958);
 
 			assert!(ChargeTransactionPayment::<Test>::from(0)
 				.pre_dispatch(&CHARLIE, CALL, &info, len)
@@ -236,15 +232,7 @@
 			//Native balance check - Charlie should be still broke!
 			assert_eq!(Balances::free_balance(CHARLIE), 0);
 
-			// token check should be less by the fee amount and -1 as fee in amm swap
-<<<<<<< HEAD
-			assert_eq!(Tokens::free_balance(SUPPORTED_CURRENCY_WITH_BALANCE, &CHARLIE), 0);
-=======
-			assert_eq!(
-				Tokens::free_balance(SUPPORTED_CURRENCY_WITH_BALANCE, &CHARLIE),
-				10000 - 1000 - 23
-			);
->>>>>>> e80d47df
+			assert_eq!(Tokens::free_balance(SUPPORTED_CURRENCY_WITH_BALANCE, &CHARLIE), 7_914);
 		});
 }
 
@@ -255,7 +243,7 @@
 	ExtBuilder::default()
 		.base_weight(5)
 		.account_native_balance(CHARLIE, 0)
-		.account_tokens(CHARLIE, SUPPORTED_CURRENCY_WITH_BALANCE, 1_042)
+		.account_tokens(CHARLIE, SUPPORTED_CURRENCY_WITH_BALANCE, 2_000)
 		.build()
 		.execute_with(|| {
 			assert_ok!(pallet_xyk::Pallet::<Test>::create_pool(
@@ -271,7 +259,7 @@
 				SUPPORTED_CURRENCY_WITH_BALANCE
 			));
 
-			let len = 10;
+			let len = 1000;
 			let info = DispatchInfo {
 				weight: 5,
 				..Default::default()
@@ -281,7 +269,7 @@
 				.pre_dispatch(&CHARLIE, CALL, &info, len)
 				.is_err());
 
-			assert_eq!(Tokens::free_balance(SUPPORTED_CURRENCY_WITH_BALANCE, &CHARLIE), 0);
+			assert_eq!(Tokens::free_balance(SUPPORTED_CURRENCY_WITH_BALANCE, &CHARLIE), 958);
 		});
 }
 
@@ -379,7 +367,7 @@
 	ExtBuilder::default()
 		.base_weight(5)
 		.account_native_balance(CHARLIE, 0)
-		.account_tokens(CHARLIE, SUPPORTED_CURRENCY_WITH_BALANCE, 1_000_000)
+		.account_tokens(CHARLIE, SUPPORTED_CURRENCY_WITH_BALANCE, 10_000)
 		.build()
 		.execute_with(|| {
 			// Make sure Charlie ain't got a penny!
@@ -408,18 +396,10 @@
 			//Native balance check - Charlie should be still broke!
 			assert_eq!(Balances::free_balance(CHARLIE), 0);
 
-			// token check should be less by the fee amount and -1 as fee in amm swap
-<<<<<<< HEAD
-			assert_eq!(Tokens::free_balance(SUPPORTED_CURRENCY_WITH_BALANCE, &CHARLIE), 998_427);
+			assert_eq!(Tokens::free_balance(SUPPORTED_CURRENCY_WITH_BALANCE, &CHARLIE), 8_427);
 			assert_eq!(
 				Tokens::free_balance(SUPPORTED_CURRENCY_WITH_BALANCE, &FALLBACK_ACCOUNT),
 				1_573
-=======
-			assert_eq!(Tokens::free_balance(SUPPORTED_CURRENCY_WITH_BALANCE, &CHARLIE), 970);
-			assert_eq!(
-				Tokens::free_balance(SUPPORTED_CURRENCY_WITH_BALANCE, &FALLBACK_ACCOUNT),
-				30
->>>>>>> e80d47df
 			);
 		});
 }
@@ -431,7 +411,7 @@
 	ExtBuilder::default()
 		.base_weight(5)
 		.account_native_balance(CHARLIE, 0)
-		.account_tokens(CHARLIE, SUPPORTED_CURRENCY_WITH_BALANCE, 1_553)
+		.account_tokens(CHARLIE, SUPPORTED_CURRENCY_WITH_BALANCE, 2_000)
 		.build()
 		.execute_with(|| {
 			assert_ok!(PaymentPallet::set_currency(
@@ -439,7 +419,7 @@
 				SUPPORTED_CURRENCY_WITH_BALANCE
 			));
 
-			let len = 10;
+			let len = 1000;
 			let info = DispatchInfo {
 				weight: 5,
 				..Default::default()
@@ -449,6 +429,6 @@
 				.pre_dispatch(&CHARLIE, CALL, &info, len)
 				.is_err());
 
-			assert_eq!(Tokens::free_balance(SUPPORTED_CURRENCY_WITH_BALANCE, &CHARLIE), 10);
+			assert_eq!(Tokens::free_balance(SUPPORTED_CURRENCY_WITH_BALANCE, &CHARLIE), 457);
 		});
 }