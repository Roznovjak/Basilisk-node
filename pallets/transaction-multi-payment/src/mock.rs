// This file is part of Basilisk-node.

// Copyright (C) 2020-2021  Intergalactic, Limited (GIB).
// SPDX-License-Identifier: Apache-2.0

// Licensed under the Apache License, Version 2.0 (the "License");
// you may not use this file except in compliance with the License.
// You may obtain a copy of the License at
//
//     http://www.apache.org/licenses/LICENSE-2.0
//
// Unless required by applicable law or agreed to in writing, software
// distributed under the License is distributed on an "AS IS" BASIS,
// WITHOUT WARRANTIES OR CONDITIONS OF ANY KIND, either express or implied.
// See the License for the specific language governing permissions and
// limitations under the License.

use super::*;
use crate as multi_payment;
use crate::{Config, MultiCurrencyAdapter};
use frame_support::{parameter_types, weights::DispatchClass};
use frame_system as system;
use orml_traits::parameter_type_with_key;
use sp_core::H256;
use sp_runtime::{
	testing::Header,
	traits::{BlakeTwo256, IdentityLookup, Zero},
	Perbill,
};

use frame_support::weights::IdentityFee;
use frame_support::weights::Weight;
use orml_currencies::BasicCurrencyAdapter;
use primitives::{
	fee, Amount, AssetId, Balance, Price, MAX_IN_RATIO, MAX_OUT_RATIO, MIN_POOL_LIQUIDITY, MIN_TRADING_LIMIT,
};

use pallet_xyk::AssetPairAccountIdFor;
use std::cell::RefCell;

use frame_support::traits::{GenesisBuild, Get};
<<<<<<< HEAD
=======
use frame_system::EnsureSigned;
use primitives::fee;
>>>>>>> 6c25c500

pub type AccountId = u64;

pub const INITIAL_BALANCE: Balance = 1_000_000_000_000_000u128;

pub const ALICE: AccountId = 1;
pub const BOB: AccountId = 2;
pub const FALLBACK_ACCOUNT: AccountId = 300;

pub const HDX: AssetId = 0;
pub const SUPPORTED_CURRENCY_NO_BALANCE: AssetId = 2000;
pub const SUPPORTED_CURRENCY_WITH_BALANCE: AssetId = 3000;
pub const NOT_SUPPORTED_CURRENCY: AssetId = 4000;

const NORMAL_DISPATCH_RATIO: Perbill = Perbill::from_percent(75);
const MAX_BLOCK_WEIGHT: Weight = 1024;

thread_local! {
		static EXTRINSIC_BASE_WEIGHT: RefCell<u64> = RefCell::new(0);
}

pub struct ExtrinsicBaseWeight;
impl Get<u64> for ExtrinsicBaseWeight {
	fn get() -> u64 {
		EXTRINSIC_BASE_WEIGHT.with(|v| *v.borrow())
	}
}

type UncheckedExtrinsic = frame_system::mocking::MockUncheckedExtrinsic<Test>;
type Block = frame_system::mocking::MockBlock<Test>;

frame_support::construct_runtime!(
	pub enum Test where
	 Block = Block,
	 NodeBlock = Block,
	 UncheckedExtrinsic = UncheckedExtrinsic,
	 {
		 System: frame_system::{Pallet, Call, Config, Storage, Event<T>},
		 PaymentPallet: multi_payment::{Pallet, Call, Storage, Event<T>},
		 TransactionPayment: pallet_transaction_payment::{Pallet, Storage},
		 XYKPallet: pallet_xyk::{Pallet, Call, Storage, Event<T>},
		 Balances: pallet_balances::{Pallet,Call, Storage,Config<T>, Event<T>},
		 Currencies: orml_currencies::{Pallet, Event<T>},
		 AssetRegistry: pallet_asset_registry::{Pallet, Storage, Event<T>},
		 Tokens: orml_tokens::{Pallet, Event<T>},
	 }

);

parameter_types! {
	pub const BlockHashCount: u64 = 250;
	pub const SS58Prefix: u8 = 63;

	pub const HdxAssetId: u32 = 0;
	pub const ExistentialDeposit: u128 = 0;
	pub const MaxLocks: u32 = 50;
	pub const TransactionByteFee: Balance = 1;
	pub const RegistryStringLimit: u32 = 100;

	pub RuntimeBlockWeights: system::limits::BlockWeights = system::limits::BlockWeights::builder()
		.base_block(10)
		.for_class(DispatchClass::all(), |weights| {
			weights.base_extrinsic = ExtrinsicBaseWeight::get();
		})
		.for_class(DispatchClass::Normal, |weights| {
			weights.max_total = Some(NORMAL_DISPATCH_RATIO * MAX_BLOCK_WEIGHT);
		})
		.for_class(DispatchClass::Operational, |weights| {
			weights.max_total = Some(MAX_BLOCK_WEIGHT);
			weights.reserved = Some(
				MAX_BLOCK_WEIGHT - NORMAL_DISPATCH_RATIO * MAX_BLOCK_WEIGHT
			);
		})
		.avg_block_initialization(Perbill::from_percent(0))
		.build_or_panic();

	pub ExchangeFeeRate: fee::Fee = fee::Fee::default();
	pub PayForSetCurrency : Pays = Pays::Yes;
}

impl system::Config for Test {
	type BaseCallFilter = ();
	type BlockWeights = RuntimeBlockWeights;
	type BlockLength = ();
	type Origin = Origin;
	type Call = Call;
	type Index = u64;
	type BlockNumber = u64;
	type Hash = H256;
	type Hashing = BlakeTwo256;
	type AccountId = u64;
	type Lookup = IdentityLookup<Self::AccountId>;
	type Header = Header;
	type Event = Event;
	type BlockHashCount = BlockHashCount;
	type DbWeight = ();
	type Version = ();
	type PalletInfo = PalletInfo;
	type AccountData = pallet_balances::AccountData<u128>;
	type OnNewAccount = ();
	type OnKilledAccount = ();
	type SystemWeightInfo = ();
	type SS58Prefix = SS58Prefix;
	type OnSetCode = ();
}

impl Config for Test {
	type Event = Event;
	type Currency = Balances;
	type MultiCurrency = Currencies;
	type AMMPool = XYKPallet;
	type WeightInfo = ();
	type WithdrawFeeForSetCurrency = PayForSetCurrency;
	type WeightToFee = IdentityFee<Balance>;
}

impl pallet_asset_registry::Config for Test {
	type Event = Event;
	type RegistryOrigin = EnsureSigned<AccountId>;
	type AssetId = AssetId;
	type Balance = Balance;
	type AssetNativeLocation = u8;
	type StringLimit = RegistryStringLimit;
	type NativeAssetId = HdxAssetId;
	type WeightInfo = ();
}

impl pallet_balances::Config for Test {
	type MaxLocks = MaxLocks;
	/// The type for recording an account's balance.
	type Balance = Balance;
	/// The ubiquitous event type.
	type Event = Event;
	type DustRemoval = ();
	type ExistentialDeposit = ExistentialDeposit;
	type AccountStore = System;
	type WeightInfo = ();
	type MaxReserves = ();
	type ReserveIdentifier = ();
}

impl pallet_transaction_payment::Config for Test {
	type OnChargeTransaction = MultiCurrencyAdapter<Balances, (), PaymentPallet>;
	type TransactionByteFee = TransactionByteFee;
	type WeightToFee = IdentityFee<Balance>;
	type FeeMultiplierUpdate = ();
}
pub struct AssetPairAccountIdTest();

impl AssetPairAccountIdFor<AssetId, u64> for AssetPairAccountIdTest {
	fn from_assets(asset_a: AssetId, asset_b: AssetId) -> u64 {
		let mut a = asset_a as u128;
		let mut b = asset_b as u128;
		if a > b {
			let tmp = a;
			a = b;
			b = tmp;
		}
		return (a * 1000 + b) as u64;
	}
}

parameter_types! {
	pub const MinTradingLimit: Balance = MIN_TRADING_LIMIT;
	pub const MinPoolLiquidity: Balance = MIN_POOL_LIQUIDITY;
	pub const MaxInRatio: u128 = MAX_IN_RATIO;
	pub const MaxOutRatio: u128 = MAX_OUT_RATIO;
}

impl pallet_xyk::Config for Test {
	type Event = Event;
	type AssetRegistry = AssetRegistry;
	type AssetPairAccountId = AssetPairAccountIdTest;
	type Currency = Currencies;
	type NativeAssetId = HdxAssetId;
	type WeightInfo = ();
	type GetExchangeFee = ExchangeFeeRate;
	type MinTradingLimit = MinTradingLimit;
	type MinPoolLiquidity = MinPoolLiquidity;
	type MaxInRatio = MaxInRatio;
	type MaxOutRatio = MaxOutRatio;
}

parameter_type_with_key! {
	pub ExistentialDeposits: |_currency_id: AssetId| -> Balance {
		Zero::zero()
	};
}

impl orml_tokens::Config for Test {
	type Event = Event;
	type Balance = Balance;
	type Amount = Amount;
	type CurrencyId = AssetId;
	type WeightInfo = ();
	type ExistentialDeposits = ExistentialDeposits;
	type OnDust = ();
	type MaxLocks = ();
	type DustRemovalWhitelist = ();
}

impl orml_currencies::Config for Test {
	type Event = Event;
	type MultiCurrency = Tokens;
	type NativeCurrency = BasicCurrencyAdapter<Test, Balances, Amount, u32>;
	type GetNativeCurrencyId = HdxAssetId;
	type WeightInfo = ();
}

pub struct ExtBuilder {
	base_weight: u64,
	native_balances: Vec<(AccountId, Balance)>,
	endowed_accounts: Vec<(AccountId, AssetId, Balance)>,
	payment_authority: AccountId,
}

impl Default for ExtBuilder {
	fn default() -> Self {
		Self {
			base_weight: 0,
			payment_authority: BOB,
			native_balances: vec![(ALICE, INITIAL_BALANCE), (BOB, 0)],
			endowed_accounts: vec![
				(ALICE, HDX, INITIAL_BALANCE),
				(ALICE, SUPPORTED_CURRENCY_NO_BALANCE, 0u128), // Used for insufficient balance testing
				(ALICE, SUPPORTED_CURRENCY_WITH_BALANCE, INITIAL_BALANCE),
			],
		}
	}
}

impl ExtBuilder {
	pub fn base_weight(mut self, base_weight: u64) -> Self {
		self.base_weight = base_weight;
		self
	}
	pub fn account_native_balance(mut self, account: AccountId, balance: Balance) -> Self {
		self.native_balances.push((account, balance));
		self
	}
	pub fn account_tokens(mut self, account: AccountId, asset: AssetId, balance: Balance) -> Self {
		self.endowed_accounts.push((account, asset, balance));
		self
	}
	fn set_constants(&self) {
		EXTRINSIC_BASE_WEIGHT.with(|v| *v.borrow_mut() = self.base_weight);
	}
	pub fn build(self) -> sp_io::TestExternalities {
		self.set_constants();
		let mut t = frame_system::GenesisConfig::default().build_storage::<Test>().unwrap();

		pallet_balances::GenesisConfig::<Test> {
			balances: self.native_balances,
		}
		.assimilate_storage(&mut t)
		.unwrap();

		orml_tokens::GenesisConfig::<Test> {
			balances: self.endowed_accounts,
		}
		.assimilate_storage(&mut t)
		.unwrap();

		let core_asset: u32 = 0;
		let mut buf: Vec<u8> = Vec::new();

		buf.extend_from_slice(&core_asset.to_le_bytes());
		buf.extend_from_slice(b"HDT");
		buf.extend_from_slice(&core_asset.to_le_bytes());

		crate::GenesisConfig::<Test> {
			currencies: vec![
				(SUPPORTED_CURRENCY_NO_BALANCE, Price::from(1)),
				(SUPPORTED_CURRENCY_WITH_BALANCE, Price::from_float(1.5)),
			],
			authorities: vec![self.payment_authority],
			fallback_account: FALLBACK_ACCOUNT,
		}
		.assimilate_storage(&mut t)
		.unwrap();

		t.into()
	}
}<|MERGE_RESOLUTION|>--- conflicted
+++ resolved
@@ -39,11 +39,8 @@
 use std::cell::RefCell;
 
 use frame_support::traits::{GenesisBuild, Get};
-<<<<<<< HEAD
-=======
 use frame_system::EnsureSigned;
 use primitives::fee;
->>>>>>> 6c25c500
 
 pub type AccountId = u64;
 
