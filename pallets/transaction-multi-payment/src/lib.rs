// This file is part of Basilisk-node.

// Copyright (C) 2020-2021  Intergalactic, Limited (GIB).
// SPDX-License-Identifier: Apache-2.0

// Licensed under the Apache License, Version 2.0 (the "License");
// you may not use this file except in compliance with the License.
// You may obtain a copy of the License at
//
//     http://www.apache.org/licenses/LICENSE-2.0
//
// Unless required by applicable law or agreed to in writing, software
// distributed under the License is distributed on an "AS IS" BASIS,
// WITHOUT WARRANTIES OR CONDITIONS OF ANY KIND, either express or implied.
// See the License for the specific language governing permissions and
// limitations under the License.

#![cfg_attr(not(feature = "std"), no_std)]
#![allow(clippy::unused_unit)]

pub mod weights;

use weights::WeightInfo;

#[cfg(test)]
mod mock;

#[cfg(test)]
mod tests;
mod traits;

use frame_support::{
	dispatch::DispatchResult,
	ensure,
	traits::{Currency, ExistenceRequirement, Get, Imbalance, OnUnbalanced, WithdrawReasons},
	transactional,
	weights::DispatchClass,
	weights::WeightToFeePolynomial,
};
use frame_system::{ensure_root, ensure_signed};
use sp_runtime::{
	traits::{DispatchInfoOf, PostDispatchInfoOf, Saturating, Zero},
	transaction_validity::{InvalidTransaction, TransactionValidityError},
};
use sp_std::prelude::*;

use pallet_transaction_payment::OnChargeTransaction;
use sp_std::marker::PhantomData;

use frame_support::sp_runtime::FixedPointNumber;
use frame_support::weights::{Pays, Weight};
use orml_traits::{MultiCurrency, MultiCurrencyExtended};
use primitives::asset::AssetPairT;
use primitives::traits::AMM;
use primitives::{Amount, Balance};

use codec::{Decode, Encode};
use frame_support::sp_runtime::traits::SignedExtension;
use frame_support::sp_runtime::transaction_validity::{TransactionValidity, ValidTransaction};
use frame_support::traits::IsSubType;

type NegativeImbalanceOf<C, T> = <C as Currency<<T as frame_system::Config>::AccountId>>::NegativeImbalance;
// Re-export pallet items so that they can be accessed from the crate namespace.
pub use pallet::*;

#[frame_support::pallet]
pub mod pallet {
	use super::*;
	use frame_support::pallet_prelude::*;
	use frame_system::pallet_prelude::OriginFor;
	use primitives::Price;

	#[pallet::pallet]
	pub struct Pallet<T>(_);

	#[pallet::hooks]
	impl<T: Config> Hooks<T::BlockNumber> for Pallet<T> {}

	#[pallet::config]
	pub trait Config: frame_system::Config + pallet_transaction_payment::Config {
		/// Because this pallet emits events, it depends on the runtime's definition of an event.
		type Event: From<Event<Self>> + IsType<<Self as frame_system::Config>::Event>;

		/// The currency type in which fees will be paid.
		type Currency: Currency<Self::AccountId> + Send + Sync;

		/// Multi Currency
		type MultiCurrency: MultiCurrencyExtended<Self::AccountId, CurrencyId = Self::AssetId, Balance = Balance, Amount = Amount>;

		/// AMM pool to swap for native currency
		type AMMPool: AMM<Self::AccountId, Self::AssetId, AssetPairT<Self::AssetId>, Balance>;

		/// Asset type
		type AssetId: Parameter + Member + Copy + MaybeSerializeDeserialize + Ord + Default + From<u32>;

		/// Native Asset Id
		#[pallet::constant]
		type NativeAssetId: Get<Self::AssetId>;

		/// Weight information for the extrinsics.
		type WeightInfo: WeightInfo;

		/// Should fee be paid for setting a currency
		type WithdrawFeeForSetCurrency: Get<Pays>;

		/// Convert a weight value into a deductible fee based on the currency type.
		type WeightToFee: WeightToFeePolynomial<Balance = Balance>;
	}

	#[pallet::event]
	#[pallet::generate_deposit(pub(crate) fn deposit_event)]
	pub enum Event<T: Config> {
		/// CurrencySet
		/// [who, currency]
		CurrencySet(T::AccountId, T::AssetId),

		/// New accepted currency added
		/// [who, currency]
		CurrencyAdded(T::AccountId, T::AssetId),

		/// Accepted currency removed
		/// [who, currency]
		CurrencyRemoved(T::AccountId, T::AssetId),

		/// Member added
		/// [who]
		MemberAdded(T::AccountId),

		/// Member removed
		/// [who]
		MemberRemoved(T::AccountId),
	}

	#[pallet::error]
	pub enum Error<T> {
		/// Selected currency is not supported.
		UnsupportedCurrency,

		/// Account balance should be non-zero.
		ZeroBalance,

		/// Account is not allowed to add or remove accepted currency.
		NotAllowed,

		/// Currency is already in the list of accepted currencies.
		AlreadyAccepted,

		/// It is not allowed to add Core Asset as accepted currency. Core asset is accepted by design.
		CoreAssetNotAllowed,

		/// Account is already member of authorities.
		AlreadyMember,

		/// Account is not a member of authorities.
		NotAMember,

		/// Fallback price cannot be zero.
		ZeroPrice,

		/// Fallback price was not found.
		FallbackPriceNotFound,

		/// Math overflow
		Overflow,
	}

	/// Account currency map
	#[pallet::storage]
	#[pallet::getter(fn get_currency)]
	pub type AccountCurrencyMap<T: Config> = StorageMap<_, Blake2_128Concat, T::AccountId, T::AssetId, OptionQuery>;

	/// Curated list of currencies which fees can be paid with
	#[pallet::storage]
	#[pallet::getter(fn currencies)]
	pub type AcceptedCurrencies<T: Config> = StorageMap<_, Twox64Concat, T::AssetId, Price, OptionQuery>;

	#[pallet::storage]
	#[pallet::getter(fn authorities)]
	pub type Authorities<T: Config> = StorageValue<_, Vec<T::AccountId>, ValueQuery>;

	/// Account to use when pool does not exist.
	#[pallet::storage]
	#[pallet::getter(fn fallback_account)]
	pub type FallbackAccount<T: Config> = StorageValue<_, T::AccountId, ValueQuery>;

	#[pallet::genesis_config]
	pub struct GenesisConfig<T: Config> {
		pub currencies: Vec<(T::AssetId, Price)>,
		pub authorities: Vec<T::AccountId>,
		pub fallback_account: T::AccountId,
	}

	#[cfg(feature = "std")]
	impl<T: Config> Default for GenesisConfig<T> {
		fn default() -> Self {
			GenesisConfig {
				authorities: vec![],
				currencies: vec![],
				fallback_account: Default::default(),
			}
		}
	}

	#[pallet::genesis_build]
	impl<T: Config> GenesisBuild<T> for GenesisConfig<T> {
		fn build(&self) {
			if self.fallback_account == Default::default() {
				panic!("Fallback account is not set");
			}

			FallbackAccount::<T>::put(self.fallback_account.clone());

			Authorities::<T>::put(self.authorities.clone());

			for (asset, price) in &self.currencies {
				AcceptedCurrencies::<T>::insert(asset, price);
			}
		}
	}
	#[pallet::call]
	impl<T: Config> Pallet<T> {
		/// Set selected currency for given account.
		///
		/// This allows to set a currency for an account in which all transaction fees will be paid.
		/// Account balance cannot be zero.
		///
		/// Chosen currency must be in the list of accepted currencies.
		///
		/// When currency is set, fixed fee is withdrawn from the account to pay for the currency change
		///
		/// Emits `CurrencySet` event when successful.
		#[pallet::weight((<T as Config>::WeightInfo::set_currency(), DispatchClass::Normal, Pays::No))]
		#[transactional]
		pub fn set_currency(origin: OriginFor<T>, currency: T::AssetId) -> DispatchResultWithPostInfo {
			let who = ensure_signed(origin)?;

			if currency == T::NativeAssetId::get() || AcceptedCurrencies::<T>::contains_key(&currency) {
				if T::MultiCurrency::free_balance(currency.into(), &who) == Balance::zero() {
					return Err(Error::<T>::ZeroBalance.into());
				}

				<AccountCurrencyMap<T>>::insert(who.clone(), currency);

				if T::WithdrawFeeForSetCurrency::get() == Pays::Yes {
					Self::withdraw_set_fee(&who)?;
				}

				Self::deposit_event(Event::CurrencySet(who, currency));

				return Ok(().into());
			}

			Err(Error::<T>::UnsupportedCurrency.into())
		}

		/// Add a currency to the list of accepted currencies.
		///
		/// Only member can perform this action.
		///
		/// Currency must not be already accepted. Core asset id cannot be explicitly added.
		///
		/// Emits `CurrencyAdded` event when successful.
		#[pallet::weight((<T as Config>::WeightInfo::add_currency(), DispatchClass::Normal, Pays::No))]
		pub fn add_currency(origin: OriginFor<T>, currency: T::AssetId, price: Price) -> DispatchResultWithPostInfo {
			let who = ensure_signed(origin)?;

			ensure!(currency != T::NativeAssetId::get(), Error::<T>::CoreAssetNotAllowed);

			// Only selected accounts can perform this action
			ensure!(Self::authorities().contains(&who), Error::<T>::NotAllowed);

			AcceptedCurrencies::<T>::try_mutate_exists(currency, |maybe_price| -> DispatchResultWithPostInfo {
				if maybe_price.is_some() {
					return Err(Error::<T>::AlreadyAccepted.into());
				}

				*maybe_price = Some(price);
				Self::deposit_event(Event::CurrencyAdded(who, currency));
				Ok(().into())
			})
		}

		/// Remove currency from the list of supported currencies
		/// Only selected members can perform this action
		///
		/// Core asset cannot be removed.
		///
		/// Emits `CurrencyRemoved` when successful.
		#[pallet::weight((<T as Config>::WeightInfo::remove_currency(), DispatchClass::Normal, Pays::No))]
		pub fn remove_currency(origin: OriginFor<T>, currency: T::AssetId) -> DispatchResultWithPostInfo {
			let who = ensure_signed(origin)?;

			ensure!(currency != T::NativeAssetId::get(), Error::<T>::CoreAssetNotAllowed);

			// Only selected accounts can perform this action
			ensure!(Self::authorities().contains(&who), Error::<T>::NotAllowed);

			AcceptedCurrencies::<T>::try_mutate(currency, |x| -> DispatchResultWithPostInfo {
				if x.is_none() {
					return Err(Error::<T>::UnsupportedCurrency.into());
				}

				*x = None;

				Self::deposit_event(Event::CurrencyRemoved(who, currency));

				Ok(().into())
			})
		}

		/// Add an account as member to list of authorities who can manage list of accepted currencies
		///
		/// Members can be add or removed a currency from a list of accepted currencies.
		///
		/// Only root can be perform this action.
		///
		/// Emits `MemberAdded` when successful.
		#[pallet::weight((<T as Config>::WeightInfo::add_member(), DispatchClass::Normal, Pays::No))]
		pub fn add_member(origin: OriginFor<T>, member: T::AccountId) -> DispatchResultWithPostInfo {
			ensure_root(origin)?;

			ensure!(!Self::authorities().contains(&member), Error::<T>::AlreadyMember);

			Self::add_new_member(&member);

			Self::deposit_event(Event::MemberAdded(member));

			Ok(().into())
		}

		/// Rmove account from list of authorities who can manage list of accepted currencies
		///
		/// Only root can be perform this action.
		///
		/// Emits `MemberRemoved` when successful.
		#[pallet::weight((<T as Config>::WeightInfo::remove_member(), DispatchClass::Normal, Pays::No))]
		pub fn remove_member(origin: OriginFor<T>, member: T::AccountId) -> DispatchResultWithPostInfo {
			ensure_root(origin)?;

			ensure!(Self::authorities().contains(&member), Error::<T>::NotAMember);

			Authorities::<T>::mutate(|x| x.retain(|val| *val != member));

			Self::deposit_event(Event::MemberRemoved(member));

			Ok(().into())
		}
	}
}

impl<T: Config> Pallet<T> {
	fn account_currency(who: &T::AccountId) -> T::AssetId {
		Pallet::<T>::get_currency(who).unwrap_or(T::NativeAssetId::get())
	}

	/// Execute a trade to buy HDX and sell selected currency.
	pub fn swap_currency(who: &T::AccountId, fee: Balance) -> DispatchResult {
		// Let's determine currency in which user would like to pay the fee
		let fee_currency = match Pallet::<T>::get_currency(who) {
			Some(c) => c,
			_ => T::NativeAssetId::get(),
		};

		// If not native currency, let's buy CORE asset first and then pay with that.
		if fee_currency != T::NativeAssetId::get() {
			T::AMMPool::buy(
<<<<<<< HEAD
				&who,
				AssetPairT::<T::AssetId> {
					asset_out: T::NativeAssetId::get(),
=======
				who,
				AssetPair {
					asset_out: CORE_ASSET_ID,
>>>>>>> 300ebd4f
					asset_in: fee_currency,
				},
				fee,
				2u128.checked_mul(fee).ok_or(Error::<T>::Overflow)?,
				false,
			)?;
		}

		Ok(())
	}

	pub fn add_new_member(who: &T::AccountId) {
		Authorities::<T>::mutate(|x| x.push(who.clone()));
	}

	pub fn withdraw_set_fee(who: &T::AccountId) -> DispatchResult {
		let base_fee = Self::weight_to_fee(T::BlockWeights::get().get(DispatchClass::Normal).base_extrinsic);
		let adjusted_weight_fee = Self::weight_to_fee(T::WeightInfo::set_currency());
		let fee = base_fee.saturating_add(adjusted_weight_fee);

		let result = Self::swap(who, fee)?;
		match result {
			PaymentSwapResult::Transferred => Ok(()),
			PaymentSwapResult::Native | PaymentSwapResult::Swapped => {
				T::MultiCurrency::withdraw(T::NativeAssetId::get(), who, fee)
			}
		}
	}

	fn weight_to_fee(weight: Weight) -> Balance {
		// cap the weight to the maximum defined in runtime, otherwise it will be the
		// `Bounded` maximum of its data type, which is not desired.
		let capped_weight: Weight = weight.min(T::BlockWeights::get().max_block);
		<T as Config>::WeightToFee::calc(&capped_weight)
	}

	fn check_balance(account: &T::AccountId, currency: T::AssetId) -> Result<(), Error<T>> {
		if T::MultiCurrency::free_balance(currency, account) == Balance::zero() {
			return Err(Error::<T>::ZeroBalance);
		};
		Ok(())
	}
}

use crate::traits::PaymentSwapResult;
use frame_support::dispatch::DispatchError;
use traits::CurrencySwap;

impl<T: Config> CurrencySwap<<T as frame_system::Config>::AccountId, Balance> for Pallet<T> {
	fn swap(who: &T::AccountId, fee: u128) -> Result<PaymentSwapResult, DispatchError> {
		let currency = Self::account_currency(who);
		if currency == T::NativeAssetId::get() {
			Ok(PaymentSwapResult::Native)
		} else {
			if T::AMMPool::exists(AssetPairT::<T::AssetId> {
					asset_in: currency,
					asset_out: T::NativeAssetId::get(),
				}) {
					Self::swap_currency(who, fee)?;
					Ok(PaymentSwapResult::Swapped)
				} else {
					// If pool does not exists, let's use the currency fixed price

					let price = Self::currencies(currency).ok_or(Error::<T>::FallbackPriceNotFound)?;

					let amount = price.checked_mul_int(fee).ok_or(Error::<T>::Overflow)?;

					T::MultiCurrency::transfer(currency, who, &Self::fallback_account(), amount)?;

					Ok(PaymentSwapResult::Transferred)
			    }
		}
	}
}

/// Implements the transaction payment for native as well as non-native currencies
pub struct MultiCurrencyAdapter<C, OU, SW>(PhantomData<(C, OU, SW)>);

impl<T, C, OU, SW> OnChargeTransaction<T> for MultiCurrencyAdapter<C, OU, SW>
where
	T: Config,
	T::TransactionByteFee: Get<<C as Currency<<T as frame_system::Config>::AccountId>>::Balance>,
	C: Currency<<T as frame_system::Config>::AccountId>,
	C::PositiveImbalance:
		Imbalance<<C as Currency<<T as frame_system::Config>::AccountId>>::Balance, Opposite = C::NegativeImbalance>,
	C::NegativeImbalance:
		Imbalance<<C as Currency<<T as frame_system::Config>::AccountId>>::Balance, Opposite = C::PositiveImbalance>,
	OU: OnUnbalanced<NegativeImbalanceOf<C, T>>,
	C::Balance: Into<Balance>,
	SW: CurrencySwap<T::AccountId, Balance>,
{
	type LiquidityInfo = Option<NegativeImbalanceOf<C, T>>;
	type Balance = <C as Currency<<T as frame_system::Config>::AccountId>>::Balance;

	/// Withdraw the predicted fee from the transaction origin.
	///
	/// Note: The `fee` already includes the `tip`.
	fn withdraw_fee(
		who: &T::AccountId,
		_call: &T::Call,
		_info: &DispatchInfoOf<T::Call>,
		fee: Self::Balance,
		tip: Self::Balance,
	) -> Result<Self::LiquidityInfo, TransactionValidityError> {
		if fee.is_zero() {
			return Ok(None);
		}

		let withdraw_reason = if tip.is_zero() {
			WithdrawReasons::TRANSACTION_PAYMENT
		} else {
			WithdrawReasons::TRANSACTION_PAYMENT | WithdrawReasons::TIP
		};

		if let Ok(detail) = SW::swap(who, fee.into()) {
			match detail {
				PaymentSwapResult::Transferred => Ok(None),
				PaymentSwapResult::Native | PaymentSwapResult::Swapped => {
					match C::withdraw(who, fee, withdraw_reason, ExistenceRequirement::KeepAlive) {
						Ok(imbalance) => Ok(Some(imbalance)),
						Err(_) => Err(InvalidTransaction::Payment.into()),
					}
				}
			}
		} else {
			Err(InvalidTransaction::Payment.into())
		}
	}

	/// Hand the fee and the tip over to the `[OnUnbalanced]` implementation.
	/// Since the predicted fee might have been too high, parts of the fee may
	/// be refunded.
	///
	/// Note: The `fee` already includes the `tip`.
	/// Note: This is the default implementation
	fn correct_and_deposit_fee(
		who: &T::AccountId,
		_dispatch_info: &DispatchInfoOf<T::Call>,
		_post_info: &PostDispatchInfoOf<T::Call>,
		corrected_fee: Self::Balance,
		tip: Self::Balance,
		already_withdrawn: Self::LiquidityInfo,
	) -> Result<(), TransactionValidityError> {
		if let Some(paid) = already_withdrawn {
			// Calculate how much refund we should return
			let refund_amount = paid.peek().saturating_sub(corrected_fee);
			// refund to the the account that paid the fees. If this fails, the
			// account might have dropped below the existential balance. In
			// that case we don't refund anything.
			let refund_imbalance =
				C::deposit_into_existing(who, refund_amount).unwrap_or_else(|_| C::PositiveImbalance::zero());
			// merge the imbalance caused by paying the fees and refunding parts of it again.
			let adjusted_paid = paid
				.offset(refund_imbalance)
				.same()
				.map_err(|_| TransactionValidityError::Invalid(InvalidTransaction::Payment))?;
			// Call someone else to handle the imbalance (fee and tip separately)
			let imbalances = adjusted_paid.split(tip);
			OU::on_unbalanceds(Some(imbalances.0).into_iter().chain(Some(imbalances.1)));
		}
		Ok(())
	}
}

/// Signed extension that checks for the `set_currency` call and in that case, it checks the account balance
#[derive(Encode, Decode, Clone, Eq, PartialEq)]
pub struct CurrencyBalanceCheck<T: Config + Send + Sync>(PhantomData<T>);

impl<T: Config + Send + Sync> sp_std::fmt::Debug for CurrencyBalanceCheck<T> {
	fn fmt(&self, f: &mut sp_std::fmt::Formatter) -> sp_std::fmt::Result {
		write!(f, "CurrencyBalanceCheck")
	}
}

impl<T: Config + Send + Sync> SignedExtension for CurrencyBalanceCheck<T>
where
	<T as frame_system::Config>::Call: IsSubType<Call<T>>,
{
	const IDENTIFIER: &'static str = "CurrencyBalanceCheck";
	type AccountId = T::AccountId;
	type Call = <T as frame_system::Config>::Call;
	type AdditionalSigned = ();
	type Pre = ();

	fn additional_signed(&self) -> sp_std::result::Result<(), TransactionValidityError> {
		Ok(())
	}

	fn validate(
		&self,
		who: &Self::AccountId,
		call: &Self::Call,
		_info: &DispatchInfoOf<Self::Call>,
		_len: usize,
	) -> TransactionValidity {
		match call.is_sub_type() {
			Some(Call::set_currency(currency)) => match Pallet::<T>::check_balance(who, *currency) {
				Ok(_) => Ok(ValidTransaction::default()),
				Err(error) => InvalidTransaction::Custom(error.as_u8()).into(),
			},
			_ => Ok(Default::default()),
		}
	}
}

impl<T: Config + Send + Sync> CurrencyBalanceCheck<T> {
	#[cfg_attr(feature = "cargo-clippy", allow(clippy::new_without_default))]
	pub fn new() -> Self {
		Self(sp_std::marker::PhantomData)
	}
}<|MERGE_RESOLUTION|>--- conflicted
+++ resolved
@@ -364,15 +364,9 @@
 		// If not native currency, let's buy CORE asset first and then pay with that.
 		if fee_currency != T::NativeAssetId::get() {
 			T::AMMPool::buy(
-<<<<<<< HEAD
-				&who,
+				who,
 				AssetPairT::<T::AssetId> {
 					asset_out: T::NativeAssetId::get(),
-=======
-				who,
-				AssetPair {
-					asset_out: CORE_ASSET_ID,
->>>>>>> 300ebd4f
 					asset_in: fee_currency,
 				},
 				fee,
