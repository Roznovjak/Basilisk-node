// This file is part of Basilisk-node.

// Copyright (C) 2020-2021  Intergalactic, Limited (GIB).
// SPDX-License-Identifier: Apache-2.0

// Licensed under the Apache License, Version 2.0 (the "License");
// you may not use this file except in compliance with the License.
// You may obtain a copy of the License at
//
//     http://www.apache.org/licenses/LICENSE-2.0
//
// Unless required by applicable law or agreed to in writing, software
// distributed under the License is distributed on an "AS IS" BASIS,
// WITHOUT WARRANTIES OR CONDITIONS OF ANY KIND, either express or implied.
// See the License for the specific language governing permissions and
// limitations under the License.

#![cfg(test)]

use crate::Config;
use frame_support::parameter_types;
use frame_support::traits::GenesisBuild;
use frame_system as system;
use orml_traits::parameter_type_with_key;
use sp_core::H256;
use sp_runtime::{
	testing::Header,
	traits::{BlakeTwo256, IdentityLookup, Zero},
};

use frame_support::weights::IdentityFee;
use orml_currencies::BasicCurrencyAdapter;
use pallet_transaction_multi_payment::MultiCurrencyAdapter;
use primitives::{Amount, AssetId, Balance};

use frame_support::traits::Get;
use pallet_xyk::AssetPairAccountIdFor;
use std::cell::RefCell;

use frame_benchmarking::frame_support::weights::Pays;
use frame_system::EnsureSigned;
use primitives::fee;

pub type AccountId = u64;

thread_local! {
		static EXTRINSIC_BASE_WEIGHT: RefCell<u64> = RefCell::new(0);
}

pub struct ExtrinsicBaseWeight;
impl Get<u64> for ExtrinsicBaseWeight {
	fn get() -> u64 {
		EXTRINSIC_BASE_WEIGHT.with(|v| *v.borrow())
	}
}

type UncheckedExtrinsic = frame_system::mocking::MockUncheckedExtrinsic<Test>;
type Block = frame_system::mocking::MockBlock<Test>;

frame_support::construct_runtime!(
		pub enum Test where
		 Block = Block,
		 NodeBlock = Block,
		 UncheckedExtrinsic = UncheckedExtrinsic,
		 {
				 System: frame_system::{Pallet, Call, Config, Storage, Event<T>},
				 PaymentPallet: pallet_transaction_multi_payment::{Pallet, Call, Storage, Event<T>},
				 XYKPallet: pallet_xyk::{Pallet, Call, Storage, Event<T>},
				 Balances: pallet_balances::{Pallet,Call, Storage,Config<T>, Event<T>},
				 Currencies: orml_currencies::{Pallet, Event<T>},
				 Tokens: orml_tokens::{Pallet, Event<T>},
<<<<<<< HEAD
				 AssetRegistry: pallet_asset_registry::{Pallet, Storage},
=======
				 AssetRegistry: pallet_asset_registry::{Pallet, Storage, Event<T>},
>>>>>>> a9f9f29f
				 TransactionPayment: pallet_transaction_payment::{Pallet, Storage},
		 }

);

parameter_types! {
	pub const BlockHashCount: u64 = 250;

	pub const HdxAssetId: u32 = 0;
	pub const ExistentialDeposit: u128 = 0;
	pub const MaxLocks: u32 = 50;
	pub const TransactionByteFee: Balance = 1;
	pub ExchangeFeeRate: fee::Fee = fee::Fee::default();
<<<<<<< HEAD
	pub PayForSetCurrency : Pays = Pays::Yes;
=======
	pub PayForSetCurrency : Pays = Pays::No;
	pub const RegistryStringLimit: u32 = 100;
>>>>>>> a9f9f29f
}

impl system::Config for Test {
	type BaseCallFilter = ();
	type BlockWeights = ();
	type BlockLength = ();
	type Origin = Origin;
	type Call = Call;
	type Index = u64;
	type BlockNumber = u64;
	type Hash = H256;
	type Hashing = BlakeTwo256;
	type AccountId = u64;
	type Lookup = IdentityLookup<Self::AccountId>;
	type Header = Header;
	type Event = Event;
	type BlockHashCount = BlockHashCount;
	type DbWeight = ();
	type Version = ();
	type PalletInfo = PalletInfo;
	type AccountData = pallet_balances::AccountData<u128>;
	type OnNewAccount = ();
	type OnKilledAccount = ();
	type SystemWeightInfo = ();
	type SS58Prefix = ();
	type OnSetCode = ();
}
impl Config for Test {}

impl pallet_transaction_multi_payment::Config for Test {
	type Event = Event;
	type Currency = Balances;
	type MultiCurrency = Currencies;
	type AMMPool = XYKPallet;
	type WeightInfo = ();
	type WithdrawFeeForSetCurrency = PayForSetCurrency;
	type WeightToFee = IdentityFee<Balance>;
}

impl pallet_asset_registry::Config for Test {
	type Event = Event;
	type RegistryOrigin = EnsureSigned<AccountId>;
	type AssetId = AssetId;
	type AssetNativeLocation = u8;
	type StringLimit = RegistryStringLimit;
	type NativeAssetId = HdxAssetId;
	type WeightInfo = ();
}

impl pallet_balances::Config for Test {
	/// The type for recording an account's balance.
	type Balance = Balance;
	type DustRemoval = ();
	/// The ubiquitous event type.
	type Event = Event;
	type ExistentialDeposit = ExistentialDeposit;
	type AccountStore = System;
	type WeightInfo = ();
	type MaxLocks = MaxLocks;
	type MaxReserves = ();
	type ReserveIdentifier = ();
}

impl pallet_transaction_payment::Config for Test {
	type OnChargeTransaction = MultiCurrencyAdapter<Balances, (), PaymentPallet>;
	type TransactionByteFee = TransactionByteFee;
	type WeightToFee = IdentityFee<Balance>;
	type FeeMultiplierUpdate = ();
}

pub struct AssetPairAccountIdTest();

impl AssetPairAccountIdFor<AssetId, u64> for AssetPairAccountIdTest {
	fn from_assets(asset_a: AssetId, asset_b: AssetId) -> u64 {
		let mut a = asset_a as u128;
		let mut b = asset_b as u128;
		if a > b {
			let tmp = a;
			a = b;
			b = tmp;
		}
		return (a * 1000 + b) as u64;
	}
}

impl pallet_xyk::Config for Test {
	type Event = Event;
	type AssetRegistry = AssetRegistry;
	type AssetPairAccountId = AssetPairAccountIdTest;
	type Currency = Currencies;
	type NativeAssetId = HdxAssetId;
	type WeightInfo = ();
	type GetExchangeFee = ExchangeFeeRate;
}

parameter_type_with_key! {
	pub ExistentialDeposits: |_currency_id: AssetId| -> Balance {
		Zero::zero()
	};
}

impl orml_tokens::Config for Test {
	type Event = Event;
	type Balance = Balance;
	type Amount = Amount;
	type CurrencyId = AssetId;
	type WeightInfo = ();
	type ExistentialDeposits = ExistentialDeposits;
	type OnDust = ();
	type MaxLocks = ();
}

impl orml_currencies::Config for Test {
	type Event = Event;
	type MultiCurrency = Tokens;
	type NativeCurrency = BasicCurrencyAdapter<Test, Balances, Amount, u32>;
	type GetNativeCurrencyId = HdxAssetId;
	type WeightInfo = ();
}

pub struct ExtBuilder {
	base_weight: u64,
	native_balances: Vec<(AccountId, Balance)>,
	endowed_accounts: Vec<(AccountId, AssetId, Balance)>,
}

impl Default for ExtBuilder {
	fn default() -> Self {
		Self {
			base_weight: 0,
			native_balances: vec![(1, 100_000)],
			endowed_accounts: vec![],
		}
	}
}

impl ExtBuilder {
	pub fn base_weight(mut self, base_weight: u64) -> Self {
		self.base_weight = base_weight;
		self
	}
	fn set_constants(&self) {
		EXTRINSIC_BASE_WEIGHT.with(|v| *v.borrow_mut() = self.base_weight);
	}
	pub fn build(self) -> sp_io::TestExternalities {
		self.set_constants();
		let mut t = frame_system::GenesisConfig::default().build_storage::<Test>().unwrap();

		pallet_balances::GenesisConfig::<Test> {
			balances: self.native_balances,
		}
		.assimilate_storage(&mut t)
		.unwrap();

		orml_tokens::GenesisConfig::<Test> {
			balances: self.endowed_accounts,
		}
		.assimilate_storage(&mut t)
		.unwrap();

		let core_asset: u32 = 0;
		let mut buf: Vec<u8> = Vec::new();

		buf.extend_from_slice(&core_asset.to_le_bytes());
		buf.extend_from_slice(b"HDT");
		buf.extend_from_slice(&core_asset.to_le_bytes());

		pallet_transaction_multi_payment::GenesisConfig::<Test> {
			currencies: vec![],
			authorities: vec![],
			fallback_account: 1000,
		}
		.assimilate_storage(&mut t)
		.unwrap();

		t.into()
	}
}<|MERGE_RESOLUTION|>--- conflicted
+++ resolved
@@ -69,11 +69,7 @@
 				 Balances: pallet_balances::{Pallet,Call, Storage,Config<T>, Event<T>},
 				 Currencies: orml_currencies::{Pallet, Event<T>},
 				 Tokens: orml_tokens::{Pallet, Event<T>},
-<<<<<<< HEAD
-				 AssetRegistry: pallet_asset_registry::{Pallet, Storage},
-=======
 				 AssetRegistry: pallet_asset_registry::{Pallet, Storage, Event<T>},
->>>>>>> a9f9f29f
 				 TransactionPayment: pallet_transaction_payment::{Pallet, Storage},
 		 }
 
@@ -87,12 +83,8 @@
 	pub const MaxLocks: u32 = 50;
 	pub const TransactionByteFee: Balance = 1;
 	pub ExchangeFeeRate: fee::Fee = fee::Fee::default();
-<<<<<<< HEAD
 	pub PayForSetCurrency : Pays = Pays::Yes;
-=======
-	pub PayForSetCurrency : Pays = Pays::No;
 	pub const RegistryStringLimit: u32 = 100;
->>>>>>> a9f9f29f
 }
 
 impl system::Config for Test {
