--- conflicted
+++ resolved
@@ -38,11 +38,8 @@
 use std::cell::RefCell;
 
 use frame_benchmarking::frame_support::weights::Pays;
-<<<<<<< HEAD
-=======
 use frame_system::EnsureSigned;
 use primitives::fee;
->>>>>>> 6c25c500
 
 pub type AccountId = u64;
 
