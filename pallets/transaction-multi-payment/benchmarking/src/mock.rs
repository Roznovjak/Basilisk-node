// This file is part of Basilisk-node.

// Copyright (C) 2020-2021  Intergalactic, Limited (GIB).
// SPDX-License-Identifier: Apache-2.0

// Licensed under the Apache License, Version 2.0 (the "License");
// you may not use this file except in compliance with the License.
// You may obtain a copy of the License at
//
//     http://www.apache.org/licenses/LICENSE-2.0
//
// Unless required by applicable law or agreed to in writing, software
// distributed under the License is distributed on an "AS IS" BASIS,
// WITHOUT WARRANTIES OR CONDITIONS OF ANY KIND, either express or implied.
// See the License for the specific language governing permissions and
// limitations under the License.

#![cfg(test)]

use crate::Config;
use frame_support::parameter_types;
use frame_support::traits::GenesisBuild;
use frame_system as system;
use orml_traits::parameter_type_with_key;
use sp_core::H256;
use sp_runtime::{
	testing::Header,
	traits::{BlakeTwo256, IdentityLookup, Zero},
};

use frame_support::weights::IdentityFee;
use orml_currencies::BasicCurrencyAdapter;
use pallet_transaction_multi_payment::MultiCurrencyAdapter;
use primitives::{Amount, AssetId, Balance};

use frame_support::traits::Get;
use pallet_xyk::AssetPairAccountIdFor;
use std::cell::RefCell;

use frame_benchmarking::frame_support::weights::Pays;
use frame_system::EnsureSigned;
use primitives::fee;

pub type AccountId = u64;

thread_local! {
		static EXTRINSIC_BASE_WEIGHT: RefCell<u64> = RefCell::new(0);
}

pub struct ExtrinsicBaseWeight;
impl Get<u64> for ExtrinsicBaseWeight {
	fn get() -> u64 {
		EXTRINSIC_BASE_WEIGHT.with(|v| *v.borrow())
	}
}

type UncheckedExtrinsic = frame_system::mocking::MockUncheckedExtrinsic<Test>;
type Block = frame_system::mocking::MockBlock<Test>;

frame_support::construct_runtime!(
		pub enum Test where
		 Block = Block,
		 NodeBlock = Block,
		 UncheckedExtrinsic = UncheckedExtrinsic,
		 {
				 System: frame_system::{Pallet, Call, Config, Storage, Event<T>},
				 PaymentPallet: pallet_transaction_multi_payment::{Pallet, Call, Storage, Event<T>},
				 XYKPallet: pallet_xyk::{Pallet, Call, Storage, Event<T>},
				 Balances: pallet_balances::{Pallet,Call, Storage,Config<T>, Event<T>},
				 Currencies: orml_currencies::{Pallet, Event<T>},
				 Tokens: orml_tokens::{Pallet, Event<T>},
<<<<<<< HEAD
				 AssetRegistry: pallet_asset_registry::{Pallet, Storage},
=======
				 AssetRegistry: pallet_asset_registry::{Pallet, Storage, Event<T>},
>>>>>>> 40c6b2ac
				 TransactionPayment: pallet_transaction_payment::{Pallet, Storage},
		 }

);

parameter_types! {
	pub const BlockHashCount: u64 = 250;

	pub const HdxAssetId: u32 = 0;
	pub const ExistentialDeposit: u128 = 0;
	pub const MaxLocks: u32 = 50;
	pub const TransactionByteFee: Balance = 1;
	pub ExchangeFeeRate: fee::Fee = fee::Fee::default();
	pub PayForSetCurrency : Pays = Pays::No;
	pub const RegistryStringLimit: u32 = 100;
}

impl system::Config for Test {
	type BaseCallFilter = ();
	type BlockWeights = ();
	type BlockLength = ();
	type Origin = Origin;
	type Call = Call;
	type Index = u64;
	type BlockNumber = u64;
	type Hash = H256;
	type Hashing = BlakeTwo256;
	type AccountId = u64;
	type Lookup = IdentityLookup<Self::AccountId>;
	type Header = Header;
	type Event = Event;
	type BlockHashCount = BlockHashCount;
	type DbWeight = ();
	type Version = ();
	type PalletInfo = PalletInfo;
	type AccountData = pallet_balances::AccountData<u128>;
	type OnNewAccount = ();
	type OnKilledAccount = ();
	type SystemWeightInfo = ();
	type SS58Prefix = ();
	type OnSetCode = ();
}
impl Config for Test {}

impl pallet_transaction_multi_payment::Config for Test {
	type Event = Event;
	type Currency = Balances;
	type MultiCurrency = Currencies;
	type AMMPool = XYKPallet;
	type WeightInfo = ();
	type WithdrawFeeForSetCurrency = PayForSetCurrency;
	type WeightToFee = IdentityFee<Balance>;
}

impl pallet_asset_registry::Config for Test {
	type Event = Event;
	type RegistryOrigin = EnsureSigned<AccountId>;
	type AssetId = AssetId;
	type AssetNativeLocation = u8;
	type StringLimit = RegistryStringLimit;
	type NativeAssetId = HdxAssetId;
	type WeightInfo = ();
}

impl pallet_balances::Config for Test {
	/// The type for recording an account's balance.
	type Balance = Balance;
	type DustRemoval = ();
	/// The ubiquitous event type.
	type Event = Event;
	type ExistentialDeposit = ExistentialDeposit;
	type AccountStore = System;
	type WeightInfo = ();
	type MaxLocks = MaxLocks;
	type MaxReserves = ();
	type ReserveIdentifier = ();
}

impl pallet_transaction_payment::Config for Test {
	type OnChargeTransaction = MultiCurrencyAdapter<Balances, (), PaymentPallet>;
	type TransactionByteFee = TransactionByteFee;
	type WeightToFee = IdentityFee<Balance>;
	type FeeMultiplierUpdate = ();
}

pub struct AssetPairAccountIdTest();

impl AssetPairAccountIdFor<AssetId, u64> for AssetPairAccountIdTest {
	fn from_assets(asset_a: AssetId, asset_b: AssetId) -> u64 {
		let mut a = asset_a as u128;
		let mut b = asset_b as u128;
		if a > b {
			let tmp = a;
			a = b;
			b = tmp;
		}
		return (a * 1000 + b) as u64;
	}
}

impl pallet_xyk::Config for Test {
	type Event = Event;
	type AssetRegistry = AssetRegistry;
	type AssetPairAccountId = AssetPairAccountIdTest;
	type Currency = Currencies;
	type NativeAssetId = HdxAssetId;
	type WeightInfo = ();
	type GetExchangeFee = ExchangeFeeRate;
}

parameter_type_with_key! {
	pub ExistentialDeposits: |_currency_id: AssetId| -> Balance {
		Zero::zero()
	};
}

impl orml_tokens::Config for Test {
	type Event = Event;
	type Balance = Balance;
	type Amount = Amount;
	type CurrencyId = AssetId;
	type WeightInfo = ();
	type ExistentialDeposits = ExistentialDeposits;
	type OnDust = ();
	type MaxLocks = ();
	type DustRemovalWhitelist = ();
}

impl orml_currencies::Config for Test {
	type Event = Event;
	type MultiCurrency = Tokens;
	type NativeCurrency = BasicCurrencyAdapter<Test, Balances, Amount, u32>;
	type GetNativeCurrencyId = HdxAssetId;
	type WeightInfo = ();
}

pub struct ExtBuilder {
	base_weight: u64,
	native_balances: Vec<(AccountId, Balance)>,
	endowed_accounts: Vec<(AccountId, AssetId, Balance)>,
}

impl Default for ExtBuilder {
	fn default() -> Self {
		Self {
			base_weight: 0,
			native_balances: vec![(1, 100_000)],
			endowed_accounts: vec![],
		}
	}
}

impl ExtBuilder {
	pub fn base_weight(mut self, base_weight: u64) -> Self {
		self.base_weight = base_weight;
		self
	}
	fn set_constants(&self) {
		EXTRINSIC_BASE_WEIGHT.with(|v| *v.borrow_mut() = self.base_weight);
	}
	pub fn build(self) -> sp_io::TestExternalities {
		self.set_constants();
		let mut t = frame_system::GenesisConfig::default().build_storage::<Test>().unwrap();

		pallet_balances::GenesisConfig::<Test> {
			balances: self.native_balances,
		}
		.assimilate_storage(&mut t)
		.unwrap();

		orml_tokens::GenesisConfig::<Test> {
			balances: self.endowed_accounts,
		}
		.assimilate_storage(&mut t)
		.unwrap();

		let core_asset: u32 = 0;
		let mut buf: Vec<u8> = Vec::new();

		buf.extend_from_slice(&core_asset.to_le_bytes());
		buf.extend_from_slice(b"HDT");
		buf.extend_from_slice(&core_asset.to_le_bytes());

		pallet_transaction_multi_payment::GenesisConfig::<Test> {
			currencies: vec![],
			authorities: vec![],
			fallback_account: 1000,
		}
		.assimilate_storage(&mut t)
		.unwrap();

		t.into()
	}
}<|MERGE_RESOLUTION|>--- conflicted
+++ resolved
@@ -69,11 +69,7 @@
 				 Balances: pallet_balances::{Pallet,Call, Storage,Config<T>, Event<T>},
 				 Currencies: orml_currencies::{Pallet, Event<T>},
 				 Tokens: orml_tokens::{Pallet, Event<T>},
-<<<<<<< HEAD
-				 AssetRegistry: pallet_asset_registry::{Pallet, Storage},
-=======
 				 AssetRegistry: pallet_asset_registry::{Pallet, Storage, Event<T>},
->>>>>>> 40c6b2ac
 				 TransactionPayment: pallet_transaction_payment::{Pallet, Storage},
 		 }
 
