--- conflicted
+++ resolved
@@ -1,10 +1,6 @@
 [package]
 name = "pallet-multi-payment-benchmarking"
-<<<<<<< HEAD
-version = "5.2.2"
-=======
-version = "5.3.0"
->>>>>>> 3392230f
+version = "5.3.1"
 description = "Transaction Payment Benchmarking Module"
 authors = ["GalacticCouncil"]
 edition = "2018"
