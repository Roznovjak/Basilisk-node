#![cfg_attr(not(feature = "std"), no_std)]
#![allow(clippy::unused_unit)]
#![allow(clippy::upper_case_acronyms)]

use codec::HasCompact;
use frame_support::{
<<<<<<< HEAD
	dispatch::{DispatchError, DispatchResult},
=======
	dispatch::{DispatchResult, DispatchResultWithPostInfo},
>>>>>>> 5b14f9d8
	ensure,
	traits::{tokens::nonfungibles::*, Currency, Get, NamedReservableCurrency},
	transactional, BoundedVec,
};
use frame_system::ensure_signed;

<<<<<<< HEAD
use primitives::{Balance, ReserveIdentifier};
use sp_runtime::traits::{AtLeast32BitUnsigned, CheckedAdd, One, StaticLookup, Zero};
use sp_std::{convert::TryInto, vec::Vec};
use types::{ClassInfo, ClassType, LiqMinInstance, MarketInstance};
use weights::WeightInfo;

use frame_support::traits::Get;
use pallet_uniques::traits::InstanceReserve;
use pallet_uniques::{ClassTeam, DepositBalanceOf};

=======
use primitives::{nft::NftPermission, ReserveIdentifier};
use sp_runtime::{
	traits::{AtLeast32BitUnsigned, CheckedAdd, One, StaticLookup, Zero},
	DispatchError,
};
pub use types::*;
use weights::WeightInfo;

>>>>>>> 5b14f9d8
mod benchmarking;
pub mod types;
pub mod weights;

#[cfg(test)]
pub mod mock;

#[cfg(test)]
mod tests;

type BalanceOf<T> = <<T as Config>::Currency as Currency<<T as frame_system::Config>::AccountId>>::Balance;
<<<<<<< HEAD
type ClassInfoOf<T> = ClassInfo<BoundedVec<u8, <T as pallet_uniques::Config>::StringLimit>>;
type MarketInstanceOf<T> =
	MarketInstance<<T as frame_system::Config>::AccountId, BoundedVec<u8, <T as pallet_uniques::Config>::StringLimit>>;
type LiqMinInstanceOf<T> = LiqMinInstance<
	BalanceOf<T>,
	BoundedVec<u8, <T as pallet_uniques::Config>::StringLimit>,
	<T as frame_system::Config>::BlockNumber,
>;
=======
pub type BoundedVecOfUnq<T> = BoundedVec<u8, <T as pallet_uniques::Config>::StringLimit>;
type ClassInfoOf<T> = ClassInfo<<T as Config>::ClassType, BoundedVecOfUnq<T>>;
>>>>>>> 5b14f9d8

// Re-export pallet items so that they can be accessed from the crate namespace.
pub use pallet::*;

#[frame_support::pallet]
pub mod pallet {

	use super::*;
	use frame_support::{pallet_prelude::*, traits::EnsureOrigin};
	use frame_system::pallet_prelude::OriginFor;

	#[pallet::pallet]
	pub struct Pallet<T>(_);

	#[pallet::config]
	pub trait Config: frame_system::Config + pallet_uniques::Config {
		/// Currency type for reserve balance.
		type Currency: NamedReservableCurrency<
			Self::AccountId,
			ReserveIdentifier = ReserveIdentifier,
			Balance = Balance,
		>;
		type Event: From<Event<Self>> + IsType<<Self as frame_system::Config>::Event>;
		/// Amount that must be reserved for each minted NFT
		#[pallet::constant]
		type TokenDeposit: Get<BalanceOf<Self>>;
		type WeightInfo: WeightInfo;
		type ProtocolOrigin: EnsureOrigin<Self::Origin>;

		type NftClassId: Member + Parameter + Default + Copy + HasCompact + AtLeast32BitUnsigned + Into<Self::ClassId>;
		type NftInstanceId: Member
			+ Parameter
			+ Default
			+ Copy
			+ HasCompact
			+ AtLeast32BitUnsigned
			+ Into<Self::InstanceId>
			+ From<Self::InstanceId>;
		type ClassType: Member + Parameter + Default + Copy;
		type Permissions: NftPermission<Self::ClassType>;
	}

	/// Next available class ID.
	#[pallet::storage]
	#[pallet::getter(fn next_class_id)]
	pub(super) type NextClassId<T: Config> = StorageValue<_, T::NftClassId, ValueQuery>;

	/// Next available token ID.
	#[pallet::storage]
	#[pallet::getter(fn next_instance_id)]
	pub(super) type NextInstanceId<T: Config> =
		StorageMap<_, Twox64Concat, T::NftClassId, T::NftInstanceId, ValueQuery>;

	#[pallet::storage]
	#[pallet::getter(fn classes)]
	/// Stores class info
	pub type Classes<T: Config> = StorageMap<_, Twox64Concat, T::NftClassId, ClassInfoOf<T>>;

	#[pallet::call]
	impl<T: Config> Pallet<T> {
		/// Creates an NFT class and sets its metadata
		///
		/// Parameters:
		/// - `class_id`: The identifier of the new asset class. This must not be currently in use.
		/// - `class_type`: The class type determines its purpose and usage
		/// - `metadata`: Arbitrary data about a class, e.g. IPFS hash
		#[pallet::weight(<T as Config>::WeightInfo::create_class())]
		#[transactional]
<<<<<<< HEAD
		pub fn create_class(origin: OriginFor<T>, class_type: types::ClassType, metadata: Vec<u8>) -> DispatchResult {
			let sender = match T::ProtocolOrigin::try_origin(origin) {
				Ok(_) => None,
				Err(origin) => Some(ensure_signed(origin)?),
			};

			if class_type == ClassType::PoolShare {
				ensure!(sender.is_none(), Error::<T>::NotPermitted)
			}

			let class_id = Self::do_create_class(sender.clone(), class_type, metadata)?;
			Self::deposit_event(Event::ClassCreated(sender.unwrap_or_default(), class_id, class_type));

			Ok(())
		}

		/// Mints an NFT in the specified class
		/// Sets metadata and the royalty attribute
		///
		/// Parameters:
		/// - `class_id`: The class of the asset to be minted.
		/// - `instance_id`: The instance value of the asset to be minted.
		/// - `author`: Receiver of the royalty
		/// - `royalty`: Percentage reward from each trade for the author
		/// - `metadata`: Arbitrary data about an instance, e.g. IPFS hash
		#[pallet::weight(<T as Config>::WeightInfo::mint())]
		#[transactional]
		pub fn mint_for_marketplace(
=======
		pub fn create_class(
>>>>>>> 5b14f9d8
			origin: OriginFor<T>,
			class_type: T::ClassType,
			metadata: BoundedVecOfUnq<T>,
		) -> DispatchResult {
			let sender = ensure_signed(origin)?;

			ensure!(T::Permissions::can_create(&class_type), Error::<T>::NotPermitted);

			let (class_id, class_type) = Self::do_create_class(sender.clone(), Default::default(), metadata)?;

			Self::deposit_event(Event::ClassCreated(sender, class_id, class_type));

			Ok(())
		}

		/// Mints an NFT in the specified class
		/// Sets metadata and the royalty attribute
		///
		/// Parameters:
		/// - `class_id`: The class of the asset to be minted.
<<<<<<< HEAD
		/// - `owner`: Actual owner of the token
		/// - `instance_id`: The instance value of the asset to be minted.
		/// - `shares`: Number of shares in a liquidity mining pool
		/// - `accumulated_rps`: Accumulated reward per share
		/// - `valued_shares`: Value of shares at the time of entry in incentivized tokens
		/// - `accumulated_claimed_rewards`: sum of rewards claimed until now
		#[pallet::weight(<T as Config>::WeightInfo::mint())]
		#[transactional]
		pub fn mint_for_liquidity_mining(
			origin: OriginFor<T>,
			owner: T::AccountId,
			class_id: T::NftClassId,
			shares: BalanceOf<T>,
			accumulated_rps: BalanceOf<T>,
			valued_shares: BalanceOf<T>,
			accumulated_claimed_rewards: BalanceOf<T>,
			entered_at_block: T::BlockNumber,
			metadata: Vec<u8>,
		) -> DispatchResult {
			T::ProtocolOrigin::ensure_origin(origin)?;

			let (class_type, instance_id) = Self::do_mint_for_liquidity_mining(
				class_id,
				owner,
				metadata,
				shares,
				accumulated_rps,
				valued_shares,
				accumulated_claimed_rewards,
				entered_at_block,
			)?;

			Self::deposit_event(Event::InstanceMinted(
				class_type,
				Default::default(),
				class_id,
				instance_id,
			));
=======
		#[pallet::weight(<T as Config>::WeightInfo::mint())]
		#[transactional]
		pub fn mint(origin: OriginFor<T>, class_id: T::NftClassId) -> DispatchResult {
			let sender = ensure_signed(origin)?;

			let class_type = Self::classes(class_id)
				.map(|c| c.class_type)
				.ok_or(Error::<T>::ClassUnknown)?;

			ensure!(T::Permissions::can_mint(&class_type), Error::<T>::NotPermitted);

			let instance_id = Self::do_mint(sender.clone(), class_id)?;

			Self::deposit_event(Event::InstanceMinted(sender, class_id, instance_id));
>>>>>>> 5b14f9d8

			Ok(())
		}

		/// Transfers NFT from account A to account B
		/// Only the ProtocolOrigin can send NFT to another account
		/// This is to prevent creating deposit burden for others
		///
		/// Parameters:
		/// - `class_id`: The class of the asset to be transferred.
		/// - `instance_id`: The instance of the asset to be transferred.
		/// - `dest`: The account to receive ownership of the asset.
		#[pallet::weight(<T as Config>::WeightInfo::transfer())]
		#[transactional]
		pub fn transfer(
			origin: OriginFor<T>,
			class_id: T::NftClassId,
			instance_id: T::NftInstanceId,
			dest: <T::Lookup as StaticLookup>::Source,
		) -> DispatchResult {
			let sender = ensure_signed(origin)?;

			let dest = T::Lookup::lookup(dest)?;

			let class_type = Self::classes(class_id)
				.map(|c| c.class_type)
				.ok_or(Error::<T>::ClassUnknown)?;

			ensure!(T::Permissions::can_transfer(&class_type), Error::<T>::NotPermitted);

			Self::do_transfer(class_id, instance_id, sender.clone(), dest.clone())?;

			Self::deposit_event(Event::InstanceTransferred(sender, dest, class_id, instance_id));

			Ok(())
		}

		/// Removes a token from existence
		///
		/// Parameters:
		/// - `class_id`: The class of the asset to be burned.
		/// - `instance_id`: The instance of the asset to be burned.
		#[pallet::weight(<T as Config>::WeightInfo::burn())]
		#[transactional]
		pub fn burn(origin: OriginFor<T>, class_id: T::NftClassId, instance_id: T::NftInstanceId) -> DispatchResult {
			let sender = ensure_signed(origin)?;

			let class_type = Self::classes(class_id)
				.map(|c| c.class_type)
				.ok_or(Error::<T>::ClassUnknown)?;

			ensure!(T::Permissions::can_burn(&class_type), Error::<T>::NotPermitted);

			Self::do_burn(sender.clone(), class_id, instance_id)?;

			Self::deposit_event(Event::InstanceBurned(sender, class_id, instance_id));

			Ok(())
		}

		/// Removes a class from existence
		///
		/// Parameters:
		/// - `class_id`: The identifier of the asset class to be destroyed.
		#[pallet::weight(<T as Config>::WeightInfo::destroy_class())]
		#[transactional]
		pub fn destroy_class(origin: OriginFor<T>, class_id: T::NftClassId) -> DispatchResultWithPostInfo {
			let sender = ensure_signed(origin)?;

			let class_type = Self::classes(class_id)
				.map(|c| c.class_type)
				.ok_or(Error::<T>::ClassUnknown)?;

			ensure!(T::Permissions::can_destroy(&class_type), Error::<T>::NotPermitted);

			Self::do_destroy_class(class_id)?;

			Self::deposit_event(Event::ClassDestroyed(sender, class_id));

			Ok(().into())
		}
	}

	#[pallet::hooks]
	impl<T: Config> Hooks<T::BlockNumber> for Pallet<T> {}

	#[pallet::event]
	#[pallet::generate_deposit(pub(crate) fn deposit_event)]
	pub enum Event<T: Config> {
		/// A class was created \[sender, class_id, class_type\]
		ClassCreated(T::AccountId, T::NftClassId, T::ClassType),
		/// An instance was minted \[class_type, sender, class_id, instance_id\]
		InstanceMinted(T::AccountId, T::NftClassId, T::NftInstanceId),
		/// An instance was transferred \[from, to, class_id, instance_id\]
		InstanceTransferred(T::AccountId, T::AccountId, T::NftClassId, T::NftInstanceId),
		/// An instance was burned \[sender, class_id, instance_id\]
		InstanceBurned(T::AccountId, T::NftClassId, T::NftInstanceId),
		/// A class was destroyed \[sender, class_id\]
		ClassDestroyed(T::AccountId, T::NftClassId),
	}

	#[pallet::error]
	pub enum Error<T> {
		/// String exceeds allowed length
		TooLong,
		/// Count of instances overflown
		NoAvailableInstanceId,
		/// Count of classes overflown
		NoAvailableClassId,
		/// No witness found for given class
		NoWitness,
		/// Class still contains minted tokens
		TokenClassNotEmpty,
		/// Class does not exist
		ClassUnknown,
		/// Shares has to be set for liquidity mining
		SharesNotSet,
		/// Accumulated reward per share has to be set for liquidity mining
		AccrpsNotSet,
		/// Cannot burn token if frozen
		TokenFrozen,
		/// Royalty not in 0-99 range
		NotInRange,
		/// Operation not permitted
		NotPermitted,
		/// Class type does not match the chosen operation
		ClassTypeMismatch,
		/// Number exceeded maximum allowed values
		Overflow,
	}
}

impl<T: Config> Pallet<T> {
<<<<<<< HEAD
	pub fn do_mint_for_liquidity_mining(
		class_id: T::NftClassId,
		owner: T::AccountId,
		metadata: Vec<u8>,
		shares: BalanceOf<T>,
		valued_shares: BalanceOf<T>,
		accumulated_rps: BalanceOf<T>,
		accumulated_claimed_rewards: BalanceOf<T>,
		entered_at_block: T::BlockNumber,
	) -> Result<(types::ClassType, T::NftInstanceId), DispatchError> {
		let class_type = Self::classes(class_id)
			.map(|c| c.class_type)
			.ok_or(Error::<T>::ClassUnknown)?;

		ensure!(class_type == ClassType::PoolShare, Error::<T>::ClassTypeMismatch);

		let instance_id = Self::get_next_instance_id(class_id)?;

		pallet_uniques::Pallet::<T>::do_mint(class_id.into(), instance_id.into(), owner, |_details| Ok(()))?;

		let metadata_bounded = Self::to_bounded_string(metadata)?;

		LiqMinInstances::<T>::insert(
			class_id,
			instance_id,
			LiqMinInstance {
				metadata: metadata_bounded,
				shares,
				valued_shares,
				accumulated_rps,
				accumulated_claimed_rewards,
				entered_at_block,
			},
		);

		Ok((class_type, instance_id))
	}

	pub fn do_create_class(
		sender: Option<T::AccountId>,
		class_type: types::ClassType,
		metadata: Vec<u8>,
	) -> Result<T::NftClassId, DispatchError> {
		let class_id = Self::get_next_class_id()?;

		let metadata_bounded = Self::to_bounded_string(metadata)?;

		let deposit_info = match class_type {
			ClassType::PoolShare => (Zero::zero(), true),
			_ => (T::ClassDeposit::get(), false),
		};

		pallet_uniques::Pallet::<T>::do_create_class(
			class_id.into(),
			sender.clone().unwrap_or_default(),
			sender.clone().unwrap_or_default(),
			deposit_info.0,
			deposit_info.1,
			pallet_uniques::Event::Created(
				class_id.into(),
				sender.clone().unwrap_or_default(),
				sender.clone().unwrap_or_default(),
			),
		)?;

		Classes::<T>::insert(
			class_id,
			ClassInfo {
				class_type,
				metadata: metadata_bounded,
			},
		);

		Ok(class_id)
	}

	fn to_bounded_string(name: Vec<u8>) -> Result<BoundedVec<u8, T::StringLimit>, Error<T>> {
		name.try_into().map_err(|_| Error::<T>::TooLong)
	}

	fn _get_instance_owner(class_id: T::NftClassId, instance_id: T::NftInstanceId) -> Option<T::AccountId> {
		pallet_uniques::Pallet::<T>::owner(class_id.into(), instance_id.into())
	}

	fn get_next_class_id() -> Result<T::NftClassId, Error<T>> {
=======
	pub fn get_next_class_id() -> Result<T::NftClassId, Error<T>> {
>>>>>>> 5b14f9d8
		NextClassId::<T>::try_mutate(|id| {
			let current_id = *id;
			*id = id.checked_add(&One::one()).ok_or(Error::<T>::NoAvailableClassId)?;
			Ok(current_id)
		})
	}

	pub fn get_next_instance_id(class_id: T::NftClassId) -> Result<T::NftInstanceId, Error<T>> {
		NextInstanceId::<T>::try_mutate(class_id, |id| {
			let current_id = *id;
			*id = id.checked_add(&One::one()).ok_or(Error::<T>::NoAvailableInstanceId)?;
			Ok(current_id)
		})
	}

	pub fn class_owner(class_id: T::NftClassId) -> Option<T::AccountId> {
		pallet_uniques::Pallet::<T>::class_owner(&class_id.into())
	}

	pub fn instance_owner(class_id: T::NftClassId, instance_id: T::NftInstanceId) -> Option<T::AccountId> {
		pallet_uniques::Pallet::<T>::owner(class_id.into(), instance_id.into())
	}

	pub fn do_create_class(
		owner: T::AccountId,
		class_type: T::ClassType,
		metadata: BoundedVecOfUnq<T>,
	) -> Result<(T::NftClassId, T::ClassType), DispatchError> {
		let class_id = Self::get_next_class_id()?;

		let deposit_info = match T::Permissions::has_deposit(&class_type) {
			false => (Zero::zero(), true),
			true => (T::ClassDeposit::get(), false),
		};

		pallet_uniques::Pallet::<T>::do_create_class(
			class_id.into(),
			owner.clone(),
			owner.clone(),
			deposit_info.0,
			deposit_info.1,
			pallet_uniques::Event::Created(class_id.into(), owner.clone(), owner),
		)?;

		Classes::<T>::insert(class_id, ClassInfo { class_type, metadata });

		Ok((class_id, class_type))
	}

	pub fn do_mint(owner: T::AccountId, class_id: T::NftClassId) -> Result<T::NftInstanceId, DispatchError> {
		let instance_id = Self::get_next_instance_id(class_id)?;

		pallet_uniques::Pallet::<T>::do_mint(class_id.into(), instance_id.into(), owner, |_details| Ok(()))?;

		Ok(instance_id)
	}

	pub fn do_transfer(
		class_id: T::NftClassId,
		instance_id: T::NftInstanceId,
		from: T::AccountId,
		to: T::AccountId,
	) -> DispatchResult {
		if from == to {
			return Ok(());
		}

		pallet_uniques::Pallet::<T>::do_transfer(
			class_id.into(),
			instance_id.into(),
			to,
			|_class_details, instance_details| {
				let is_permitted = instance_details.owner == from;
				ensure!(is_permitted, Error::<T>::NotPermitted);
				Ok(())
			},
		)
	}

	pub fn do_burn(owner: T::AccountId, class_id: T::NftClassId, instance_id: T::NftInstanceId) -> DispatchResult {
		pallet_uniques::Pallet::<T>::do_burn(
			class_id.into(),
			instance_id.into(),
			|_class_details, instance_details| {
				let is_permitted = instance_details.owner == owner;
				ensure!(is_permitted, Error::<T>::NotPermitted);
				Ok(())
			},
		)
	}

	pub fn do_destroy_class(class_id: T::NftClassId) -> DispatchResultWithPostInfo {
		let witness =
			pallet_uniques::Pallet::<T>::get_destroy_witness(&class_id.into()).ok_or(Error::<T>::NoWitness)?;

		ensure!(witness.instances == 0u32, Error::<T>::TokenClassNotEmpty);
		pallet_uniques::Pallet::<T>::do_destroy_class(class_id.into(), witness, None)?;
		Classes::<T>::remove(class_id);
		Ok(().into())
	}
}<|MERGE_RESOLUTION|>--- conflicted
+++ resolved
@@ -4,29 +4,13 @@
 
 use codec::HasCompact;
 use frame_support::{
-<<<<<<< HEAD
-	dispatch::{DispatchError, DispatchResult},
-=======
 	dispatch::{DispatchResult, DispatchResultWithPostInfo},
->>>>>>> 5b14f9d8
 	ensure,
 	traits::{tokens::nonfungibles::*, Currency, Get, NamedReservableCurrency},
 	transactional, BoundedVec,
 };
 use frame_system::ensure_signed;
 
-<<<<<<< HEAD
-use primitives::{Balance, ReserveIdentifier};
-use sp_runtime::traits::{AtLeast32BitUnsigned, CheckedAdd, One, StaticLookup, Zero};
-use sp_std::{convert::TryInto, vec::Vec};
-use types::{ClassInfo, ClassType, LiqMinInstance, MarketInstance};
-use weights::WeightInfo;
-
-use frame_support::traits::Get;
-use pallet_uniques::traits::InstanceReserve;
-use pallet_uniques::{ClassTeam, DepositBalanceOf};
-
-=======
 use primitives::{nft::NftPermission, ReserveIdentifier};
 use sp_runtime::{
 	traits::{AtLeast32BitUnsigned, CheckedAdd, One, StaticLookup, Zero},
@@ -35,7 +19,6 @@
 pub use types::*;
 use weights::WeightInfo;
 
->>>>>>> 5b14f9d8
 mod benchmarking;
 pub mod types;
 pub mod weights;
@@ -47,19 +30,8 @@
 mod tests;
 
 type BalanceOf<T> = <<T as Config>::Currency as Currency<<T as frame_system::Config>::AccountId>>::Balance;
-<<<<<<< HEAD
-type ClassInfoOf<T> = ClassInfo<BoundedVec<u8, <T as pallet_uniques::Config>::StringLimit>>;
-type MarketInstanceOf<T> =
-	MarketInstance<<T as frame_system::Config>::AccountId, BoundedVec<u8, <T as pallet_uniques::Config>::StringLimit>>;
-type LiqMinInstanceOf<T> = LiqMinInstance<
-	BalanceOf<T>,
-	BoundedVec<u8, <T as pallet_uniques::Config>::StringLimit>,
-	<T as frame_system::Config>::BlockNumber,
->;
-=======
 pub type BoundedVecOfUnq<T> = BoundedVec<u8, <T as pallet_uniques::Config>::StringLimit>;
 type ClassInfoOf<T> = ClassInfo<<T as Config>::ClassType, BoundedVecOfUnq<T>>;
->>>>>>> 5b14f9d8
 
 // Re-export pallet items so that they can be accessed from the crate namespace.
 pub use pallet::*;
@@ -77,11 +49,7 @@
 	#[pallet::config]
 	pub trait Config: frame_system::Config + pallet_uniques::Config {
 		/// Currency type for reserve balance.
-		type Currency: NamedReservableCurrency<
-			Self::AccountId,
-			ReserveIdentifier = ReserveIdentifier,
-			Balance = Balance,
-		>;
+		type Currency: NamedReservableCurrency<Self::AccountId, ReserveIdentifier = ReserveIdentifier>;
 		type Event: From<Event<Self>> + IsType<<Self as frame_system::Config>::Event>;
 		/// Amount that must be reserved for each minted NFT
 		#[pallet::constant]
@@ -128,38 +96,7 @@
 		/// - `metadata`: Arbitrary data about a class, e.g. IPFS hash
 		#[pallet::weight(<T as Config>::WeightInfo::create_class())]
 		#[transactional]
-<<<<<<< HEAD
-		pub fn create_class(origin: OriginFor<T>, class_type: types::ClassType, metadata: Vec<u8>) -> DispatchResult {
-			let sender = match T::ProtocolOrigin::try_origin(origin) {
-				Ok(_) => None,
-				Err(origin) => Some(ensure_signed(origin)?),
-			};
-
-			if class_type == ClassType::PoolShare {
-				ensure!(sender.is_none(), Error::<T>::NotPermitted)
-			}
-
-			let class_id = Self::do_create_class(sender.clone(), class_type, metadata)?;
-			Self::deposit_event(Event::ClassCreated(sender.unwrap_or_default(), class_id, class_type));
-
-			Ok(())
-		}
-
-		/// Mints an NFT in the specified class
-		/// Sets metadata and the royalty attribute
-		///
-		/// Parameters:
-		/// - `class_id`: The class of the asset to be minted.
-		/// - `instance_id`: The instance value of the asset to be minted.
-		/// - `author`: Receiver of the royalty
-		/// - `royalty`: Percentage reward from each trade for the author
-		/// - `metadata`: Arbitrary data about an instance, e.g. IPFS hash
-		#[pallet::weight(<T as Config>::WeightInfo::mint())]
-		#[transactional]
-		pub fn mint_for_marketplace(
-=======
 		pub fn create_class(
->>>>>>> 5b14f9d8
 			origin: OriginFor<T>,
 			class_type: T::ClassType,
 			metadata: BoundedVecOfUnq<T>,
@@ -180,46 +117,6 @@
 		///
 		/// Parameters:
 		/// - `class_id`: The class of the asset to be minted.
-<<<<<<< HEAD
-		/// - `owner`: Actual owner of the token
-		/// - `instance_id`: The instance value of the asset to be minted.
-		/// - `shares`: Number of shares in a liquidity mining pool
-		/// - `accumulated_rps`: Accumulated reward per share
-		/// - `valued_shares`: Value of shares at the time of entry in incentivized tokens
-		/// - `accumulated_claimed_rewards`: sum of rewards claimed until now
-		#[pallet::weight(<T as Config>::WeightInfo::mint())]
-		#[transactional]
-		pub fn mint_for_liquidity_mining(
-			origin: OriginFor<T>,
-			owner: T::AccountId,
-			class_id: T::NftClassId,
-			shares: BalanceOf<T>,
-			accumulated_rps: BalanceOf<T>,
-			valued_shares: BalanceOf<T>,
-			accumulated_claimed_rewards: BalanceOf<T>,
-			entered_at_block: T::BlockNumber,
-			metadata: Vec<u8>,
-		) -> DispatchResult {
-			T::ProtocolOrigin::ensure_origin(origin)?;
-
-			let (class_type, instance_id) = Self::do_mint_for_liquidity_mining(
-				class_id,
-				owner,
-				metadata,
-				shares,
-				accumulated_rps,
-				valued_shares,
-				accumulated_claimed_rewards,
-				entered_at_block,
-			)?;
-
-			Self::deposit_event(Event::InstanceMinted(
-				class_type,
-				Default::default(),
-				class_id,
-				instance_id,
-			));
-=======
 		#[pallet::weight(<T as Config>::WeightInfo::mint())]
 		#[transactional]
 		pub fn mint(origin: OriginFor<T>, class_id: T::NftClassId) -> DispatchResult {
@@ -234,7 +131,6 @@
 			let instance_id = Self::do_mint(sender.clone(), class_id)?;
 
 			Self::deposit_event(Event::InstanceMinted(sender, class_id, instance_id));
->>>>>>> 5b14f9d8
 
 			Ok(())
 		}
@@ -368,95 +264,7 @@
 }
 
 impl<T: Config> Pallet<T> {
-<<<<<<< HEAD
-	pub fn do_mint_for_liquidity_mining(
-		class_id: T::NftClassId,
-		owner: T::AccountId,
-		metadata: Vec<u8>,
-		shares: BalanceOf<T>,
-		valued_shares: BalanceOf<T>,
-		accumulated_rps: BalanceOf<T>,
-		accumulated_claimed_rewards: BalanceOf<T>,
-		entered_at_block: T::BlockNumber,
-	) -> Result<(types::ClassType, T::NftInstanceId), DispatchError> {
-		let class_type = Self::classes(class_id)
-			.map(|c| c.class_type)
-			.ok_or(Error::<T>::ClassUnknown)?;
-
-		ensure!(class_type == ClassType::PoolShare, Error::<T>::ClassTypeMismatch);
-
-		let instance_id = Self::get_next_instance_id(class_id)?;
-
-		pallet_uniques::Pallet::<T>::do_mint(class_id.into(), instance_id.into(), owner, |_details| Ok(()))?;
-
-		let metadata_bounded = Self::to_bounded_string(metadata)?;
-
-		LiqMinInstances::<T>::insert(
-			class_id,
-			instance_id,
-			LiqMinInstance {
-				metadata: metadata_bounded,
-				shares,
-				valued_shares,
-				accumulated_rps,
-				accumulated_claimed_rewards,
-				entered_at_block,
-			},
-		);
-
-		Ok((class_type, instance_id))
-	}
-
-	pub fn do_create_class(
-		sender: Option<T::AccountId>,
-		class_type: types::ClassType,
-		metadata: Vec<u8>,
-	) -> Result<T::NftClassId, DispatchError> {
-		let class_id = Self::get_next_class_id()?;
-
-		let metadata_bounded = Self::to_bounded_string(metadata)?;
-
-		let deposit_info = match class_type {
-			ClassType::PoolShare => (Zero::zero(), true),
-			_ => (T::ClassDeposit::get(), false),
-		};
-
-		pallet_uniques::Pallet::<T>::do_create_class(
-			class_id.into(),
-			sender.clone().unwrap_or_default(),
-			sender.clone().unwrap_or_default(),
-			deposit_info.0,
-			deposit_info.1,
-			pallet_uniques::Event::Created(
-				class_id.into(),
-				sender.clone().unwrap_or_default(),
-				sender.clone().unwrap_or_default(),
-			),
-		)?;
-
-		Classes::<T>::insert(
-			class_id,
-			ClassInfo {
-				class_type,
-				metadata: metadata_bounded,
-			},
-		);
-
-		Ok(class_id)
-	}
-
-	fn to_bounded_string(name: Vec<u8>) -> Result<BoundedVec<u8, T::StringLimit>, Error<T>> {
-		name.try_into().map_err(|_| Error::<T>::TooLong)
-	}
-
-	fn _get_instance_owner(class_id: T::NftClassId, instance_id: T::NftInstanceId) -> Option<T::AccountId> {
-		pallet_uniques::Pallet::<T>::owner(class_id.into(), instance_id.into())
-	}
-
-	fn get_next_class_id() -> Result<T::NftClassId, Error<T>> {
-=======
 	pub fn get_next_class_id() -> Result<T::NftClassId, Error<T>> {
->>>>>>> 5b14f9d8
 		NextClassId::<T>::try_mutate(|id| {
 			let current_id = *id;
 			*id = id.checked_add(&One::one()).ok_or(Error::<T>::NoAvailableClassId)?;
