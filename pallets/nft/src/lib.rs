#![cfg_attr(not(feature = "std"), no_std)]
#![allow(clippy::unused_unit)]
#![allow(clippy::upper_case_acronyms)]

use codec::{Decode, Encode};
use frame_support::{
	dispatch::{DispatchError, DispatchResult, DispatchResultWithPostInfo},
	ensure,
	traits::{Currency, ExistenceRequirement, ReservableCurrency},
	transactional,
};
use frame_system::ensure_signed;
use sp_runtime::{
	traits::{StaticLookup, Zero},
	RuntimeDebug,
};
use sp_std::vec::Vec;
use weights::WeightInfo;

mod benchmarking;
pub mod weights;

#[cfg(test)]
mod mock;

#[cfg(test)]
mod tests;

pub type BalanceOf<T> = <<T as Config>::Currency as Currency<<T as frame_system::Config>::AccountId>>::Balance;
pub type TokenIdOf<T> = <T as orml_nft::Config>::TokenId;
pub type ClassIdOf<T> = <T as orml_nft::Config>::ClassId;

#[cfg_attr(feature = "std", derive(serde::Serialize, serde::Deserialize))]
#[derive(Encode, Decode, RuntimeDebug, Clone, PartialEq, Eq)]
pub struct ClassData {
	pub is_pool: bool, // NFT pools for tokenized merch
}

#[cfg_attr(feature = "std", derive(serde::Serialize, serde::Deserialize))]
#[derive(Encode, Decode, RuntimeDebug, Clone, PartialEq, Eq)]
pub struct TokenData {
	pub locked: bool, // token locking will be used in the nft auctions
}

// Re-export pallet items so that they can be accessed from the crate namespace.
pub use pallet::*;

#[frame_support::pallet]
pub mod pallet {
	use super::*;
	use frame_support::pallet_prelude::*;
	use frame_system::pallet_prelude::OriginFor;

	#[pallet::pallet]
	pub struct Pallet<T>(_);

	#[pallet::storage]
	#[pallet::getter(fn class_item_price)]
	/// Stores prices for NFT pools
	pub type PoolItemPrice<T: Config> = StorageMap<_, Blake2_128Concat, ClassIdOf<T>, BalanceOf<T>, ValueQuery>;
<<<<<<< HEAD

	#[pallet::storage]
	#[pallet::getter(fn class_bond_until)]
	/// Each class has a bond that will be unlocked after some period of time
	pub type ClassBondUntil<T: Config> =
		StorageDoubleMap<_, Twox64Concat, T::BlockNumber, Twox64Concat, ClassIdOf<T>, (), OptionQuery>;
=======
>>>>>>> 6c25c500

	#[pallet::config]
	pub trait Config: frame_system::Config + orml_nft::Config<ClassData = ClassData, TokenData = TokenData> {
		type Currency: ReservableCurrency<Self::AccountId>;
		type Event: From<Event<Self>> + IsType<<Self as frame_system::Config>::Event>;
		type WeightInfo: WeightInfo;
		// How much will be bonded
		#[pallet::constant]
		type ClassBondAmount: Get<BalanceOf<Self>>;
<<<<<<< HEAD
		// How long will the class bond be reserved
		#[pallet::constant]
		type ClassBondDuration: Get<u32>;
		// Maximum amount of minted NFTs in a collection
		#[pallet::constant]
		type MintMaxQuantity: Get<u32>;
		// Maximum length of metadata
		#[pallet::constant]
		type MaxMetadataLength: Get<u32>;
		// Maximum length of emote
		#[pallet::constant]
		type MaxEmoteLength: Get<u32>;
=======
>>>>>>> 6c25c500
	}

	#[pallet::call]
	impl<T: Config> Pallet<T> {
<<<<<<< HEAD
		
=======
>>>>>>> 6c25c500
		///////////////////////////////////////////////////
		//
		// Generic methods for NFT handling
		//
		///////////////////////////////////////////////////

<<<<<<< HEAD
		#[pallet::weight(<T as Config>::WeightInfo::create_class())]
		pub fn create_class(
			origin: OriginFor<T>,
			metadata: Vec<u8>,
			data: T::ClassData,
		) -> DispatchResultWithPostInfo {
=======
		/// Creates an NFT class
		/// This is necessary as the first step, because tokens will be minted as part of this class
		/// An amount X (ClassBondAmount) is reserved
		///
		/// Parameters:
		/// - `metadata`: Arbitrary info/description of a class
		/// - `data`: Field(s) defined in the ClassData struct
		#[pallet::weight(<T as Config>::WeightInfo::create_class())]
		#[transactional]
		pub fn create_class(origin: OriginFor<T>, metadata: Vec<u8>, data: T::ClassData) -> DispatchResultWithPostInfo {
>>>>>>> 6c25c500
			let sender = ensure_signed(origin)?;

			ensure!(
				metadata.len() <= (T::MaxMetadataLength::get() as usize),
				Error::<T>::MetadataTooLong
			);
			T::Currency::reserve(&sender, T::ClassBondAmount::get())?;
			let class_id = orml_nft::Pallet::<T>::create_class(&sender, metadata, data)?;

<<<<<<< HEAD
			ClassBondUntil::<T>::insert(
				<frame_system::Pallet<T>>::block_number() + T::ClassBondDuration::get().into(),
				class_id,
				(),
			);
			Self::deposit_event(Event::NFTTokenClassCreated(sender, class_id));
			Ok(().into())
		}

		#[pallet::weight(<T as Config>::WeightInfo::mint(*quantity))]
=======
			Self::deposit_event(Event::TokenClassCreated(sender, class_id));
			Ok(().into())
		}

		/// NFT is minted in the specified class
		///
		/// Parameters:
		/// - `class_id`: identificator of a class
		/// - `metadata`: Arbitrary info/description of a token
		/// - `data`: Field(s) defined in the TokenData struct
		#[pallet::weight(<T as Config>::WeightInfo::mint())]
>>>>>>> 6c25c500
		#[transactional]
		pub fn mint(
			origin: OriginFor<T>,
			class_id: ClassIdOf<T>,
			metadata: Vec<u8>,
			token_data: TokenData
		) -> DispatchResultWithPostInfo {
			let sender = ensure_signed(origin)?;
<<<<<<< HEAD
			ensure!(
				quantity > Zero::zero() && T::MintMaxQuantity::get() >= quantity,
				Error::<T>::InvalidQuantity
			);
			ensure!(
				metadata.len() <= (T::MaxMetadataLength::get() as usize),
				Error::<T>::MetadataTooLong
			);
			ensure!(
				token_data.emote.len() <= (T::MaxEmoteLength::get() as usize),
				Error::<T>::EmoteTooLong
			);
=======

>>>>>>> 6c25c500
			let class_info = orml_nft::Pallet::<T>::classes(class_id).ok_or(Error::<T>::ClassNotFound)?;
			ensure!(sender == class_info.owner, Error::<T>::NotClassOwner);
			let data = token_data;
			let token_id = orml_nft::Pallet::<T>::mint(&sender, class_id, metadata.clone(), data.clone())?;

			Self::deposit_event(Event::TokenMinted(sender, class_id, token_id));
			Ok(().into())
		}

		/// Transfers NFT from account A to account B
		/// Only the owner can send their NFT to another account
		///
		/// Parameters:
		/// - `dest`: The destination account a token will be sent to
		/// - `token`: unique identificator of a token
		#[pallet::weight(<T as Config>::WeightInfo::transfer())]
		#[transactional]
		pub fn transfer(
			origin: OriginFor<T>,
			dest: <T::Lookup as StaticLookup>::Source,
			token: (ClassIdOf<T>, TokenIdOf<T>),
		) -> DispatchResultWithPostInfo {
			let sender = ensure_signed(origin)?;
			let to: T::AccountId = T::Lookup::lookup(dest)?;
			ensure!(sender != to, Error::<T>::CannotSendToSelf);
			let token_info = orml_nft::Pallet::<T>::tokens(token.0, token.1).ok_or(Error::<T>::TokenNotFound)?;
			ensure!(sender == token_info.owner, Error::<T>::NotTokenOwner);
			ensure!(!token_info.data.locked, Error::<T>::TokenLocked);
			orml_nft::Pallet::<T>::transfer(&sender, &to, token)?;
			Self::deposit_event(Event::TokenTransferred(sender, to, token.0, token.1));
			Ok(().into())
		}

		/// Removes a token from existence
		///
		/// Parameters:
		/// - `token`: unique identificator of a token
		#[pallet::weight(<T as Config>::WeightInfo::burn())]
		#[transactional]
		pub fn burn(origin: OriginFor<T>, token: (T::ClassId, T::TokenId)) -> DispatchResultWithPostInfo {
			let sender = ensure_signed(origin)?;
			let token_info = orml_nft::Pallet::<T>::tokens(token.0, token.1).ok_or(Error::<T>::TokenNotFound)?;
			ensure!(sender == token_info.owner, Error::<T>::NotTokenOwner);
			ensure!(!token_info.data.locked, Error::<T>::TokenLocked);
			orml_nft::Pallet::<T>::burn(&sender, token)?;
			Self::deposit_event(Event::TokenBurned(sender, token.0, token.1));
			Ok(().into())
		}

		/// Removes a class from existence
		/// Returns the bond amount
		///
		/// Parameters:
		/// - `class_id`: unique identificator of a class
		#[pallet::weight(<T as Config>::WeightInfo::destroy_class())]
		#[transactional]
		pub fn destroy_class(origin: OriginFor<T>, class_id: ClassIdOf<T>) -> DispatchResultWithPostInfo {
			let sender = ensure_signed(origin)?;
			let class_info = orml_nft::Pallet::<T>::classes(class_id).ok_or(Error::<T>::ClassNotFound)?;
			ensure!(class_info.total_issuance == Zero::zero(), Error::<T>::NonZeroIssuance);
			orml_nft::Pallet::<T>::destroy_class(&sender, class_id)?;
<<<<<<< HEAD
			Self::deposit_event(Event::NFTTokenClassDestroyed(sender, class_id));
=======
			T::Currency::unreserve(&sender, T::ClassBondAmount::get());
			Self::deposit_event(Event::TokenClassDestroyed(sender, class_id));
>>>>>>> 6c25c500
			Ok(().into())
		}

		///////////////////////////////////////////////////
		//
		// Basilisk-specific methods for NFT handling
		//
		///////////////////////////////////////////////////

		/// Similar method to create_/destroy_class
		/// The difference between a pool and a class in this case is that
		/// a price has to be specified for each pool. Any NFT within this class
		/// will have this exact constant price
<<<<<<< HEAD

		#[pallet::weight(<T as Config>::WeightInfo::create_pool())]
=======
		///
		/// Parameters:
		/// - `metadata`: Arbitrary info/description of a pool
		/// - `data`: Field(s) defined in the ClassData struct
		/// - `price`: Price of each individual NFT
		#[pallet::weight(<T as Config>::WeightInfo::create_pool())]
		#[transactional]
>>>>>>> 6c25c500
		pub fn create_pool(
			origin: OriginFor<T>,
			metadata: Vec<u8>,
			data: T::ClassData,
			price: BalanceOf<T>,
		) -> DispatchResultWithPostInfo {
			let sender = ensure_signed(origin)?;

<<<<<<< HEAD
			ensure!(
				metadata.len() <= (T::MaxMetadataLength::get() as usize),
				Error::<T>::MetadataTooLong
			);
=======
>>>>>>> 6c25c500
			T::Currency::reserve(&sender, T::ClassBondAmount::get())?;
			let class_id = orml_nft::Pallet::<T>::create_class(&sender, metadata, data)?;
			PoolItemPrice::<T>::insert(class_id, price);

<<<<<<< HEAD
			ClassBondUntil::<T>::insert(
				<frame_system::Pallet<T>>::block_number() + T::ClassBondDuration::get().into(),
				class_id,
				(),
			);
			Self::deposit_event(Event::NFTTokenPoolCreated(sender, class_id));
			Ok(().into())
		}

		#[pallet::weight(<T as Config>::WeightInfo::destroy_class())]
=======
			Self::deposit_event(Event::TokenPoolCreated(sender, class_id));
			Ok(().into())
		}

		/// Removes a pool from existence
		/// Returns the bond amount
		///
		/// Parameters:
		/// - `class_id`: unique identificator of a class
		#[pallet::weight(<T as Config>::WeightInfo::destroy_class())]
		#[transactional]
>>>>>>> 6c25c500
		pub fn destroy_pool(origin: OriginFor<T>, class_id: ClassIdOf<T>) -> DispatchResultWithPostInfo {
			let sender = ensure_signed(origin)?;
			let class_info = orml_nft::Pallet::<T>::classes(class_id).ok_or(Error::<T>::ClassNotFound)?;
			ensure!(class_info.total_issuance == Zero::zero(), Error::<T>::NonZeroIssuance);
			orml_nft::Pallet::<T>::destroy_class(&sender, class_id)?;
			PoolItemPrice::<T>::remove(class_id);
<<<<<<< HEAD
			Self::deposit_event(Event::NFTTokenPoolDestroyed(sender, class_id));
			Ok(().into())
		}
		
		/// NFTs can be bought from a pool for a constant price

=======
			T::Currency::unreserve(&sender, T::ClassBondAmount::get());
			Self::deposit_event(Event::TokenPoolDestroyed(sender, class_id));
			Ok(().into())
		}

		/// NFTs can be bought from a pool for a constant price
		///
		/// Parameters:
		/// - `token`: unique identificator of a token
>>>>>>> 6c25c500
		#[pallet::weight(<T as Config>::WeightInfo::buy_from_pool())]
		#[transactional]
		pub fn buy_from_pool(origin: OriginFor<T>, token: (ClassIdOf<T>, TokenIdOf<T>)) -> DispatchResult {
			let sender = ensure_signed(origin)?;
			let class_info = orml_nft::Pallet::<T>::classes(token.0).ok_or(Error::<T>::ClassNotFound)?;
			let token_info = orml_nft::Pallet::<T>::tokens(token.0, token.1).ok_or(Error::<T>::TokenNotFound)?;
			let price = Self::class_item_price(token.0);
			ensure!(class_info.data.is_pool, Error::<T>::NotAPool);
			ensure!(class_info.owner == token_info.owner, Error::<T>::TokenAlreadyHasAnOwner);
			ensure!(sender != token_info.owner, Error::<T>::CannotBuyOwnToken);
			ensure!(!token_info.data.locked, Error::<T>::TokenLocked);

			orml_nft::Pallet::<T>::transfer(&token_info.owner, &sender, token)?;
			T::Currency::transfer(&sender, &token_info.owner, price, ExistenceRequirement::KeepAlive)?;
			Self::deposit_event(Event::BoughtFromPool(class_info.owner, sender, token.0, token.1));
			Ok(())
		}

		/// Owned NFTs can be sold back to the pool for the original price
<<<<<<< HEAD

=======
		///
		/// Parameters:
		/// - `token`: unique identificator of a token
>>>>>>> 6c25c500
		#[pallet::weight(<T as Config>::WeightInfo::sell_to_pool())]
		#[transactional]
		pub fn sell_to_pool(origin: OriginFor<T>, token: (ClassIdOf<T>, TokenIdOf<T>)) -> DispatchResult {
			let sender = ensure_signed(origin)?;
			let class_info = orml_nft::Pallet::<T>::classes(token.0).ok_or(Error::<T>::ClassNotFound)?;
			let token_info = orml_nft::Pallet::<T>::tokens(token.0, token.1).ok_or(Error::<T>::TokenNotFound)?;
			let price = Self::class_item_price(token.0);
			ensure!(class_info.data.is_pool, Error::<T>::NotAPool);
			ensure!(class_info.owner != token_info.owner, Error::<T>::CannotSellPoolToken);
			ensure!(sender == token_info.owner, Error::<T>::NotTokenOwner);
			ensure!(!token_info.data.locked, Error::<T>::TokenLocked);

			orml_nft::Pallet::<T>::transfer(&sender, &class_info.owner, token)?;
			T::Currency::transfer(&class_info.owner, &sender, price, ExistenceRequirement::KeepAlive)?;
			Self::deposit_event(Event::SoldToPool(sender, class_info.owner, token.0, token.1));
			Ok(())
		}
	}

	#[pallet::hooks]
<<<<<<< HEAD
	impl<T: Config> Hooks<T::BlockNumber> for Pallet<T> {
		fn on_finalize(now: T::BlockNumber) {
			let bond = T::ClassBondAmount::get();
			Self::unlock_bond(now, bond);
		}

		fn on_initialize(_n: T::BlockNumber) -> Weight {
			T::WeightInfo::on_finalize()
		}
	}
=======
	impl<T: Config> Hooks<T::BlockNumber> for Pallet<T> {}
>>>>>>> 6c25c500

	#[pallet::event]
	#[pallet::generate_deposit(pub(crate) fn deposit_event)]
	pub enum Event<T: Config> {
<<<<<<< HEAD
		NFTTokenClassCreated(T::AccountId, T::ClassId),
		NFTTokenMinted(T::AccountId, T::ClassId, u32),
		NFTTokenMintedLockToggled(T::AccountId, T::ClassId, T::TokenId, bool),
		NFTTokenTransferred(T::AccountId, T::AccountId, T::ClassId, T::TokenId),
		NFTTokenBurned(T::AccountId, T::ClassId, T::TokenId),
		NFTTokenClassDestroyed(T::AccountId, T::ClassId),
		NFTBoughtFromPool(T::AccountId, T::AccountId, T::ClassId, T::TokenId),
		NFTSoldToPool(T::AccountId, T::AccountId, T::ClassId, T::TokenId),
		NFTTokenPoolCreated(T::AccountId, T::ClassId),
		NFTTokenPoolDestroyed(T::AccountId, T::ClassId),
=======
		TokenClassCreated(T::AccountId, T::ClassId),
		TokenMinted(T::AccountId, T::ClassId, T::TokenId),
		TokenMintedLockToggled(T::AccountId, T::ClassId, T::TokenId, bool),
		TokenTransferred(T::AccountId, T::AccountId, T::ClassId, T::TokenId),
		TokenBurned(T::AccountId, T::ClassId, T::TokenId),
		TokenClassDestroyed(T::AccountId, T::ClassId),
		BoughtFromPool(T::AccountId, T::AccountId, T::ClassId, T::TokenId),
		SoldToPool(T::AccountId, T::AccountId, T::ClassId, T::TokenId),
		TokenPoolCreated(T::AccountId, T::ClassId),
		TokenPoolDestroyed(T::AccountId, T::ClassId),
>>>>>>> 6c25c500
	}

	#[pallet::error]
	pub enum Error<T> {
		/// The class does not exist
		ClassNotFound,
		/// The token does not exist
		TokenNotFound,
		/// Not the class owner
		NotClassOwner,
		/// Not the token owner
		NotTokenOwner,
		/// The token class is not empty
		NonZeroIssuance,
		/// Token is currently locked
		TokenLocked,
		/// A token can not be transferred to self
		CannotSendToSelf,
		/// A user cannot buy already owned token
		CannotBuyOwnToken,
		/// Token has been already bought from a pool
		TokenAlreadyHasAnOwner,
		/// A token still owned by class owner
		CannotSellPoolToken,
		/// Class wasn't created as a pool
		NotAPool,
		/// Metadata exceed the allowed length
		MetadataTooLong,
<<<<<<< HEAD
		/// Emote exceed the allowed length
		EmoteTooLong,
=======
>>>>>>> 6c25c500
	}
}

impl<T: Config> Pallet<T> {
	pub fn is_owner(account: &T::AccountId, token: (T::ClassId, T::TokenId)) -> bool {
		orml_nft::Pallet::<T>::is_owner(account, token)
	}

	pub fn is_locked(token: (T::ClassId, T::TokenId)) -> Result<bool, DispatchError> {
		let token_info = orml_nft::Pallet::<T>::tokens(token.0, token.1).ok_or(Error::<T>::TokenNotFound)?;
		Ok(token_info.data.locked)
	}

	pub fn toggle_lock(account: &T::AccountId, token_id: (T::ClassId, T::TokenId)) -> DispatchResult {
		let _class_info = orml_nft::Pallet::<T>::classes(token_id.0).ok_or(Error::<T>::ClassNotFound)?;
		orml_nft::Tokens::<T>::mutate_exists(token_id.0, token_id.1, |token| -> DispatchResult {
			if let Some(ref mut token) = token {
				ensure!(*account == token.owner, Error::<T>::NotTokenOwner);
				token.data.locked ^= true; // Toggle
				Self::deposit_event(Event::TokenMintedLockToggled(
					account.clone(),
					token_id.0,
					token_id.1,
					token.data.locked,
				));
			}
			Ok(())
		})
	}
}<|MERGE_RESOLUTION|>--- conflicted
+++ resolved
@@ -58,15 +58,6 @@
 	#[pallet::getter(fn class_item_price)]
 	/// Stores prices for NFT pools
 	pub type PoolItemPrice<T: Config> = StorageMap<_, Blake2_128Concat, ClassIdOf<T>, BalanceOf<T>, ValueQuery>;
-<<<<<<< HEAD
-
-	#[pallet::storage]
-	#[pallet::getter(fn class_bond_until)]
-	/// Each class has a bond that will be unlocked after some period of time
-	pub type ClassBondUntil<T: Config> =
-		StorageDoubleMap<_, Twox64Concat, T::BlockNumber, Twox64Concat, ClassIdOf<T>, (), OptionQuery>;
-=======
->>>>>>> 6c25c500
 
 	#[pallet::config]
 	pub trait Config: frame_system::Config + orml_nft::Config<ClassData = ClassData, TokenData = TokenData> {
@@ -76,43 +67,16 @@
 		// How much will be bonded
 		#[pallet::constant]
 		type ClassBondAmount: Get<BalanceOf<Self>>;
-<<<<<<< HEAD
-		// How long will the class bond be reserved
-		#[pallet::constant]
-		type ClassBondDuration: Get<u32>;
-		// Maximum amount of minted NFTs in a collection
-		#[pallet::constant]
-		type MintMaxQuantity: Get<u32>;
-		// Maximum length of metadata
-		#[pallet::constant]
-		type MaxMetadataLength: Get<u32>;
-		// Maximum length of emote
-		#[pallet::constant]
-		type MaxEmoteLength: Get<u32>;
-=======
->>>>>>> 6c25c500
 	}
 
 	#[pallet::call]
 	impl<T: Config> Pallet<T> {
-<<<<<<< HEAD
-		
-=======
->>>>>>> 6c25c500
 		///////////////////////////////////////////////////
 		//
 		// Generic methods for NFT handling
 		//
 		///////////////////////////////////////////////////
 
-<<<<<<< HEAD
-		#[pallet::weight(<T as Config>::WeightInfo::create_class())]
-		pub fn create_class(
-			origin: OriginFor<T>,
-			metadata: Vec<u8>,
-			data: T::ClassData,
-		) -> DispatchResultWithPostInfo {
-=======
 		/// Creates an NFT class
 		/// This is necessary as the first step, because tokens will be minted as part of this class
 		/// An amount X (ClassBondAmount) is reserved
@@ -123,7 +87,6 @@
 		#[pallet::weight(<T as Config>::WeightInfo::create_class())]
 		#[transactional]
 		pub fn create_class(origin: OriginFor<T>, metadata: Vec<u8>, data: T::ClassData) -> DispatchResultWithPostInfo {
->>>>>>> 6c25c500
 			let sender = ensure_signed(origin)?;
 
 			ensure!(
@@ -133,18 +96,6 @@
 			T::Currency::reserve(&sender, T::ClassBondAmount::get())?;
 			let class_id = orml_nft::Pallet::<T>::create_class(&sender, metadata, data)?;
 
-<<<<<<< HEAD
-			ClassBondUntil::<T>::insert(
-				<frame_system::Pallet<T>>::block_number() + T::ClassBondDuration::get().into(),
-				class_id,
-				(),
-			);
-			Self::deposit_event(Event::NFTTokenClassCreated(sender, class_id));
-			Ok(().into())
-		}
-
-		#[pallet::weight(<T as Config>::WeightInfo::mint(*quantity))]
-=======
 			Self::deposit_event(Event::TokenClassCreated(sender, class_id));
 			Ok(().into())
 		}
@@ -156,7 +107,6 @@
 		/// - `metadata`: Arbitrary info/description of a token
 		/// - `data`: Field(s) defined in the TokenData struct
 		#[pallet::weight(<T as Config>::WeightInfo::mint())]
->>>>>>> 6c25c500
 		#[transactional]
 		pub fn mint(
 			origin: OriginFor<T>,
@@ -165,22 +115,6 @@
 			token_data: TokenData
 		) -> DispatchResultWithPostInfo {
 			let sender = ensure_signed(origin)?;
-<<<<<<< HEAD
-			ensure!(
-				quantity > Zero::zero() && T::MintMaxQuantity::get() >= quantity,
-				Error::<T>::InvalidQuantity
-			);
-			ensure!(
-				metadata.len() <= (T::MaxMetadataLength::get() as usize),
-				Error::<T>::MetadataTooLong
-			);
-			ensure!(
-				token_data.emote.len() <= (T::MaxEmoteLength::get() as usize),
-				Error::<T>::EmoteTooLong
-			);
-=======
-
->>>>>>> 6c25c500
 			let class_info = orml_nft::Pallet::<T>::classes(class_id).ok_or(Error::<T>::ClassNotFound)?;
 			ensure!(sender == class_info.owner, Error::<T>::NotClassOwner);
 			let data = token_data;
@@ -242,12 +176,8 @@
 			let class_info = orml_nft::Pallet::<T>::classes(class_id).ok_or(Error::<T>::ClassNotFound)?;
 			ensure!(class_info.total_issuance == Zero::zero(), Error::<T>::NonZeroIssuance);
 			orml_nft::Pallet::<T>::destroy_class(&sender, class_id)?;
-<<<<<<< HEAD
-			Self::deposit_event(Event::NFTTokenClassDestroyed(sender, class_id));
-=======
 			T::Currency::unreserve(&sender, T::ClassBondAmount::get());
 			Self::deposit_event(Event::TokenClassDestroyed(sender, class_id));
->>>>>>> 6c25c500
 			Ok(().into())
 		}
 
@@ -261,10 +191,6 @@
 		/// The difference between a pool and a class in this case is that
 		/// a price has to be specified for each pool. Any NFT within this class
 		/// will have this exact constant price
-<<<<<<< HEAD
-
-		#[pallet::weight(<T as Config>::WeightInfo::create_pool())]
-=======
 		///
 		/// Parameters:
 		/// - `metadata`: Arbitrary info/description of a pool
@@ -272,7 +198,6 @@
 		/// - `price`: Price of each individual NFT
 		#[pallet::weight(<T as Config>::WeightInfo::create_pool())]
 		#[transactional]
->>>>>>> 6c25c500
 		pub fn create_pool(
 			origin: OriginFor<T>,
 			metadata: Vec<u8>,
@@ -281,29 +206,10 @@
 		) -> DispatchResultWithPostInfo {
 			let sender = ensure_signed(origin)?;
 
-<<<<<<< HEAD
-			ensure!(
-				metadata.len() <= (T::MaxMetadataLength::get() as usize),
-				Error::<T>::MetadataTooLong
-			);
-=======
->>>>>>> 6c25c500
 			T::Currency::reserve(&sender, T::ClassBondAmount::get())?;
 			let class_id = orml_nft::Pallet::<T>::create_class(&sender, metadata, data)?;
 			PoolItemPrice::<T>::insert(class_id, price);
 
-<<<<<<< HEAD
-			ClassBondUntil::<T>::insert(
-				<frame_system::Pallet<T>>::block_number() + T::ClassBondDuration::get().into(),
-				class_id,
-				(),
-			);
-			Self::deposit_event(Event::NFTTokenPoolCreated(sender, class_id));
-			Ok(().into())
-		}
-
-		#[pallet::weight(<T as Config>::WeightInfo::destroy_class())]
-=======
 			Self::deposit_event(Event::TokenPoolCreated(sender, class_id));
 			Ok(().into())
 		}
@@ -315,21 +221,12 @@
 		/// - `class_id`: unique identificator of a class
 		#[pallet::weight(<T as Config>::WeightInfo::destroy_class())]
 		#[transactional]
->>>>>>> 6c25c500
 		pub fn destroy_pool(origin: OriginFor<T>, class_id: ClassIdOf<T>) -> DispatchResultWithPostInfo {
 			let sender = ensure_signed(origin)?;
 			let class_info = orml_nft::Pallet::<T>::classes(class_id).ok_or(Error::<T>::ClassNotFound)?;
 			ensure!(class_info.total_issuance == Zero::zero(), Error::<T>::NonZeroIssuance);
 			orml_nft::Pallet::<T>::destroy_class(&sender, class_id)?;
 			PoolItemPrice::<T>::remove(class_id);
-<<<<<<< HEAD
-			Self::deposit_event(Event::NFTTokenPoolDestroyed(sender, class_id));
-			Ok(().into())
-		}
-		
-		/// NFTs can be bought from a pool for a constant price
-
-=======
 			T::Currency::unreserve(&sender, T::ClassBondAmount::get());
 			Self::deposit_event(Event::TokenPoolDestroyed(sender, class_id));
 			Ok(().into())
@@ -339,7 +236,6 @@
 		///
 		/// Parameters:
 		/// - `token`: unique identificator of a token
->>>>>>> 6c25c500
 		#[pallet::weight(<T as Config>::WeightInfo::buy_from_pool())]
 		#[transactional]
 		pub fn buy_from_pool(origin: OriginFor<T>, token: (ClassIdOf<T>, TokenIdOf<T>)) -> DispatchResult {
@@ -359,13 +255,9 @@
 		}
 
 		/// Owned NFTs can be sold back to the pool for the original price
-<<<<<<< HEAD
-
-=======
 		///
 		/// Parameters:
 		/// - `token`: unique identificator of a token
->>>>>>> 6c25c500
 		#[pallet::weight(<T as Config>::WeightInfo::sell_to_pool())]
 		#[transactional]
 		pub fn sell_to_pool(origin: OriginFor<T>, token: (ClassIdOf<T>, TokenIdOf<T>)) -> DispatchResult {
@@ -386,36 +278,11 @@
 	}
 
 	#[pallet::hooks]
-<<<<<<< HEAD
-	impl<T: Config> Hooks<T::BlockNumber> for Pallet<T> {
-		fn on_finalize(now: T::BlockNumber) {
-			let bond = T::ClassBondAmount::get();
-			Self::unlock_bond(now, bond);
-		}
-
-		fn on_initialize(_n: T::BlockNumber) -> Weight {
-			T::WeightInfo::on_finalize()
-		}
-	}
-=======
 	impl<T: Config> Hooks<T::BlockNumber> for Pallet<T> {}
->>>>>>> 6c25c500
 
 	#[pallet::event]
 	#[pallet::generate_deposit(pub(crate) fn deposit_event)]
 	pub enum Event<T: Config> {
-<<<<<<< HEAD
-		NFTTokenClassCreated(T::AccountId, T::ClassId),
-		NFTTokenMinted(T::AccountId, T::ClassId, u32),
-		NFTTokenMintedLockToggled(T::AccountId, T::ClassId, T::TokenId, bool),
-		NFTTokenTransferred(T::AccountId, T::AccountId, T::ClassId, T::TokenId),
-		NFTTokenBurned(T::AccountId, T::ClassId, T::TokenId),
-		NFTTokenClassDestroyed(T::AccountId, T::ClassId),
-		NFTBoughtFromPool(T::AccountId, T::AccountId, T::ClassId, T::TokenId),
-		NFTSoldToPool(T::AccountId, T::AccountId, T::ClassId, T::TokenId),
-		NFTTokenPoolCreated(T::AccountId, T::ClassId),
-		NFTTokenPoolDestroyed(T::AccountId, T::ClassId),
-=======
 		TokenClassCreated(T::AccountId, T::ClassId),
 		TokenMinted(T::AccountId, T::ClassId, T::TokenId),
 		TokenMintedLockToggled(T::AccountId, T::ClassId, T::TokenId, bool),
@@ -426,7 +293,6 @@
 		SoldToPool(T::AccountId, T::AccountId, T::ClassId, T::TokenId),
 		TokenPoolCreated(T::AccountId, T::ClassId),
 		TokenPoolDestroyed(T::AccountId, T::ClassId),
->>>>>>> 6c25c500
 	}
 
 	#[pallet::error]
@@ -455,11 +321,6 @@
 		NotAPool,
 		/// Metadata exceed the allowed length
 		MetadataTooLong,
-<<<<<<< HEAD
-		/// Emote exceed the allowed length
-		EmoteTooLong,
-=======
->>>>>>> 6c25c500
 	}
 }
 
