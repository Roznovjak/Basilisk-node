--- conflicted
+++ resolved
@@ -246,17 +246,6 @@
 		TokenClassNotEmpty,
 		/// Class does not exist
 		ClassUnknown,
-<<<<<<< HEAD
-=======
-		/// Instance does not exist
-		InstanceUnknown,
-		/// Royalty has to be set for marketplace
-		RoyaltyNotSet,
-		/// Author has to be set for marketplace
-		AuthorNotSet,
-		/// Metadata has to be set for marketplace
-		MetadataNotSet,
->>>>>>> e0c2a752
 		/// Shares has to be set for liquidity mining
 		SharesNotSet,
 		/// Accumulated reward per share has to be set for liquidity mining
@@ -346,7 +335,7 @@
 		pallet_uniques::Pallet::<T>::do_transfer(
 			class_id.into(),
 			instance_id.into(),
-			to.clone(),
+			to,
 			|_class_details, instance_details| {
 				let is_permitted = instance_details.owner == from;
 				ensure!(is_permitted, Error::<T>::NotPermitted);
