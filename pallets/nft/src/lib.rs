--- conflicted
+++ resolved
@@ -3,7 +3,6 @@
 #![allow(clippy::upper_case_acronyms)]
 
 use frame_support::{
-<<<<<<< HEAD
 	dispatch::DispatchResult,
 	traits::{tokens::nonfungibles::Inspect, Currency, ReservableCurrency},
 	transactional, BoundedVec,
@@ -11,20 +10,6 @@
 use frame_system::ensure_signed;
 use sp_runtime::traits::{One, StaticLookup};
 use sp_std::{convert::TryInto, vec::Vec};
-=======
-	dispatch::{DispatchError, DispatchResult},
-	ensure,
-	traits::{Currency, ExistenceRequirement, ReservableCurrency},
-	transactional,
-};
-use frame_system::ensure_signed;
-use scale_info::TypeInfo;
-use sp_runtime::{
-	traits::{StaticLookup, Zero},
-	RuntimeDebug,
-};
-use sp_std::vec::Vec;
->>>>>>> 64244078
 use weights::WeightInfo;
 
 mod benchmarking;
@@ -37,23 +22,6 @@
 mod tests;
 
 pub type BalanceOf<T> = <<T as Config>::Currency as Currency<<T as frame_system::Config>::AccountId>>::Balance;
-<<<<<<< HEAD
-=======
-pub type TokenIdOf<T> = <T as orml_nft::Config>::TokenId;
-pub type ClassIdOf<T> = <T as orml_nft::Config>::ClassId;
-
-#[cfg_attr(feature = "std", derive(serde::Serialize, serde::Deserialize))]
-#[derive(Encode, Decode, RuntimeDebug, Clone, PartialEq, Eq, TypeInfo)]
-pub struct ClassData {
-	pub is_pool: bool, // NFT pools for tokenized merch
-}
-
-#[cfg_attr(feature = "std", derive(serde::Serialize, serde::Deserialize))]
-#[derive(Encode, Decode, RuntimeDebug, Clone, PartialEq, Eq, TypeInfo)]
-pub struct TokenData {
-	pub locked: bool, // token locking will be used in the nft auctions
-}
->>>>>>> 64244078
 
 // Re-export pallet items so that they can be accessed from the crate namespace.
 pub use pallet::*;
@@ -93,7 +61,6 @@
 		/// Emits `Created` and `ClassMetadataSet` events when successful.
 		#[pallet::weight(<T as Config>::WeightInfo::create_class())]
 		#[transactional]
-<<<<<<< HEAD
 		pub fn create_class(
 			origin: OriginFor<T>,
 			class_id: T::ClassId,
@@ -101,18 +68,10 @@
 			metadata: BoundedVec<u8, T::StringLimit>,
 		) -> DispatchResult {
 			ensure_signed(origin.clone())?;
-=======
-		pub fn create_class(origin: OriginFor<T>, metadata: Vec<u8>, data: T::ClassData) -> DispatchResult {
-			let sender = ensure_signed(origin)?;
->>>>>>> 64244078
 
 			pallet_uniques::Pallet::<T>::create(origin.clone(), class_id, admin)?;
 			pallet_uniques::Pallet::<T>::set_class_metadata(origin, class_id, metadata, false)?;
 
-<<<<<<< HEAD
-=======
-			Self::deposit_event(Event::TokenClassCreated(sender, class_id));
->>>>>>> 64244078
 			Ok(())
 		}
 
@@ -131,7 +90,6 @@
 		#[transactional]
 		pub fn mint(
 			origin: OriginFor<T>,
-<<<<<<< HEAD
 			class_id: T::ClassId,
 			instance_id: T::InstanceId,
 			owner: <T::Lookup as StaticLookup>::Source,
@@ -165,20 +123,6 @@
 			)?;
 			pallet_uniques::Pallet::<T>::set_metadata(origin, class_id, instance_id, metadata, false)?;
 
-=======
-			class_id: ClassIdOf<T>,
-			metadata: Vec<u8>,
-			token_data: TokenData,
-		) -> DispatchResult {
-			let sender = ensure_signed(origin)?;
-
-			let class_info = orml_nft::Pallet::<T>::classes(class_id).ok_or(Error::<T>::ClassNotFound)?;
-			ensure!(sender == class_info.owner, Error::<T>::NotClassOwner);
-			let data = token_data;
-			let token_id = orml_nft::Pallet::<T>::mint(&sender, class_id, metadata.clone(), data)?;
-
-			Self::deposit_event(Event::TokenMinted(sender, class_id, token_id));
->>>>>>> 64244078
 			Ok(())
 		}
 
@@ -196,24 +140,11 @@
 			class_id: T::ClassId,
 			instance_id: T::InstanceId,
 			dest: <T::Lookup as StaticLookup>::Source,
-<<<<<<< HEAD
 		) -> DispatchResult {
 			ensure_signed(origin.clone())?;
 
 			pallet_uniques::Pallet::<T>::transfer(origin, class_id, instance_id, dest)?;
 
-=======
-			token: (ClassIdOf<T>, TokenIdOf<T>),
-		) -> DispatchResult {
-			let sender = ensure_signed(origin)?;
-			let to: T::AccountId = T::Lookup::lookup(dest)?;
-			ensure!(sender != to, Error::<T>::CannotSendToSelf);
-			let token_info = orml_nft::Pallet::<T>::tokens(token.0, token.1).ok_or(Error::<T>::TokenNotFound)?;
-			ensure!(sender == token_info.owner, Error::<T>::NotTokenOwner);
-			ensure!(!token_info.data.locked, Error::<T>::TokenLocked);
-			orml_nft::Pallet::<T>::transfer(&sender, &to, token)?;
-			Self::deposit_event(Event::TokenTransferred(sender, to, token.0, token.1));
->>>>>>> 64244078
 			Ok(())
 		}
 
@@ -228,7 +159,6 @@
 		/// Emits `Burned` with the actual amount burned.
 		#[pallet::weight(<T as Config>::WeightInfo::burn())]
 		#[transactional]
-<<<<<<< HEAD
 		pub fn burn(
 			origin: OriginFor<T>,
 			class_id: T::ClassId,
@@ -259,15 +189,6 @@
 			)?;
 			pallet_uniques::Pallet::<T>::burn(origin, class_id, instance_id, check_owner)?;
 
-=======
-		pub fn burn(origin: OriginFor<T>, token: (T::ClassId, T::TokenId)) -> DispatchResult {
-			let sender = ensure_signed(origin)?;
-			let token_info = orml_nft::Pallet::<T>::tokens(token.0, token.1).ok_or(Error::<T>::TokenNotFound)?;
-			ensure!(sender == token_info.owner, Error::<T>::NotTokenOwner);
-			ensure!(!token_info.data.locked, Error::<T>::TokenLocked);
-			orml_nft::Pallet::<T>::burn(&sender, token)?;
-			Self::deposit_event(Event::TokenBurned(sender, token.0, token.1));
->>>>>>> 64244078
 			Ok(())
 		}
 
@@ -280,81 +201,18 @@
 		/// Emits `Destroyed` event when successful.
 		#[pallet::weight(<T as Config>::WeightInfo::destroy_class())]
 		#[transactional]
-<<<<<<< HEAD
 		pub fn destroy_class(
 			origin: OriginFor<T>,
 			class_id: T::ClassId,
 			witness: pallet_uniques::DestroyWitness,
-		) -> DispatchResult {
+		) -> DispatchResultWithPostInfo {
 			ensure_signed(origin.clone())?;
 
 			pallet_uniques::Pallet::<T>::destroy(origin, class_id, witness)?;
-=======
-		pub fn destroy_class(origin: OriginFor<T>, class_id: ClassIdOf<T>) -> DispatchResult {
-			let sender = ensure_signed(origin)?;
-			let class_info = orml_nft::Pallet::<T>::classes(class_id).ok_or(Error::<T>::ClassNotFound)?;
-			ensure!(class_info.total_issuance == Zero::zero(), Error::<T>::NonZeroIssuance);
-			orml_nft::Pallet::<T>::destroy_class(&sender, class_id)?;
-			T::Currency::unreserve(&sender, T::ClassBondAmount::get());
-			Self::deposit_event(Event::TokenClassDestroyed(sender, class_id));
-			Ok(())
-		}
-
-		///////////////////////////////////////////////////
-		//
-		// Basilisk-specific methods for NFT handling
-		//
-		///////////////////////////////////////////////////
-
-		/// Similar method to create_/destroy_class
-		/// The difference between a pool and a class in this case is that
-		/// a price has to be specified for each pool. Any NFT within this class
-		/// will have this exact constant price
-		///
-		/// Parameters:
-		/// - `metadata`: Arbitrary info/description of a pool
-		/// - `data`: Field(s) defined in the ClassData struct
-		/// - `price`: Price of each individual NFT
-		#[pallet::weight(<T as Config>::WeightInfo::create_pool())]
-		#[transactional]
-		pub fn create_pool(
-			origin: OriginFor<T>,
-			metadata: Vec<u8>,
-			data: T::ClassData,
-			price: BalanceOf<T>,
-		) -> DispatchResult {
-			let sender = ensure_signed(origin)?;
-
-			T::Currency::reserve(&sender, T::ClassBondAmount::get())?;
-			let class_id = orml_nft::Pallet::<T>::create_class(&sender, metadata, data)?;
-			PoolItemPrice::<T>::insert(class_id, price);
-
-			Self::deposit_event(Event::TokenPoolCreated(sender, class_id));
-			Ok(())
-		}
-
-		/// Removes a pool from existence
-		/// Returns the bond amount
-		///
-		/// Parameters:
-		/// - `class_id`: unique identificator of a class
-		#[pallet::weight(<T as Config>::WeightInfo::destroy_class())]
-		#[transactional]
-		pub fn destroy_pool(origin: OriginFor<T>, class_id: ClassIdOf<T>) -> DispatchResult {
-			let sender = ensure_signed(origin)?;
-			let class_info = orml_nft::Pallet::<T>::classes(class_id).ok_or(Error::<T>::ClassNotFound)?;
-			ensure!(class_info.total_issuance == Zero::zero(), Error::<T>::NonZeroIssuance);
-			orml_nft::Pallet::<T>::destroy_class(&sender, class_id)?;
-			PoolItemPrice::<T>::remove(class_id);
-			T::Currency::unreserve(&sender, T::ClassBondAmount::get());
-			Self::deposit_event(Event::TokenPoolDestroyed(sender, class_id));
-			Ok(())
-		}
->>>>>>> 64244078
 
 			InstanceCount::<T>::remove(class_id);
 
-			Ok(())
+			Ok(().into())
 		}
 	}
 
