--- conflicted
+++ resolved
@@ -109,13 +109,8 @@
 			origin: OriginFor<T>,
 			class_id: ClassIdOf<T>,
 			metadata: Vec<u8>,
-<<<<<<< HEAD
-			token_data: TokenData
+			token_data: TokenData,
 		) -> DispatchResult {
-=======
-			token_data: TokenData,
-		) -> DispatchResultWithPostInfo {
->>>>>>> 9ee6d37a
 			let sender = ensure_signed(origin)?;
 
 			let class_info = orml_nft::Pallet::<T>::classes(class_id).ok_or(Error::<T>::ClassNotFound)?;
