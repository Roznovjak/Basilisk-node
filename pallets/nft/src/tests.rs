use frame_support::{assert_noop, assert_ok, error::BadOrigin};

use super::*;
use mock::{Event, *};

type NFTModule = Pallet<Test>;

#[test]
fn create_class_works() {
	ExtBuilder::default().build().execute_with(|| {
		assert_ok!(NFTModule::create_class(
			Origin::signed(ALICE),
			"some metadata about token".as_bytes().to_vec(),
			ClassData { is_pool: true },
		));
		let event = Event::NFT(crate::Event::TokenClassCreated(ALICE, CLASS_ID));
		assert_eq!(last_event(), event);
	})
}

#[test]
fn create_class_fails() {
	ExtBuilder::default().build().execute_with(|| {
		assert_noop!(
			NFTModule::create_class(
				Origin::none(),
				"some metadata about token".as_bytes().to_vec(),
				ClassData { is_pool: true },
			),
			BadOrigin
		);

		assert_noop!(
			NFTModule::create_class(
				Origin::signed(ALICE),
<<<<<<< HEAD
				vec![1; <Test as crate::Config>::MaxMetadataLength::get() as usize + 1],
				ClassData { is_pool: true },
			),
			Error::<Test>::MetadataTooLong
=======
				vec![1; <Test as orml_nft::Config>::MaxClassMetadata::get() as usize + 1],
				ClassData { is_pool: true },
			),
			orml_nft::Error::<Test>::MaxMetadataExceeded
>>>>>>> 6c25c500
		);
	})
}

#[test]
fn create_pool_works() {
	ExtBuilder::default().build().execute_with(|| {
		assert_ok!(NFTModule::create_pool(
			Origin::signed(ALICE),
			"some metadata about token".as_bytes().to_vec(),
			ClassData { is_pool: true },
			TEST_PRICE,
		));
<<<<<<< HEAD
		let event = Event::NFT(crate::Event::NFTTokenPoolCreated(ALICE, CLASS_ID));
=======
		let event = Event::NFT(crate::Event::TokenPoolCreated(ALICE, CLASS_ID));
>>>>>>> 6c25c500
		assert_eq!(last_event(), event);
	})
}

#[test]
fn create_pool_fails() {
	ExtBuilder::default().build().execute_with(|| {
		assert_noop!(
			NFTModule::create_pool(
				Origin::none(),
				"some metadata about token".as_bytes().to_vec(),
				ClassData { is_pool: true },
				TEST_PRICE,
			),
			BadOrigin
		);

		assert_noop!(
			NFTModule::create_pool(
				Origin::signed(ALICE),
<<<<<<< HEAD
				vec![1; <Test as crate::Config>::MaxMetadataLength::get() as usize + 1],
				ClassData { is_pool: true },
				TEST_PRICE,
			),
			Error::<Test>::MetadataTooLong
=======
				vec![1; <Test as orml_nft::Config>::MaxClassMetadata::get() as usize + 1],
				ClassData { is_pool: true },
				TEST_PRICE,
			),
			orml_nft::Error::<Test>::MaxMetadataExceeded
>>>>>>> 6c25c500
		);
	})
}

#[test]
fn mint_works() {
	ExtBuilder::default().build().execute_with(|| {
		assert_ok!(NFTModule::create_class(
			Origin::signed(ALICE),
			"some metadata about token".as_bytes().to_vec(),
			ClassData { is_pool: true },
		));
		let event = Event::NFT(crate::Event::TokenClassCreated(ALICE, CLASS_ID));
		assert_eq!(last_event(), event);

		assert_ok!(NFTModule::mint(
			Origin::signed(ALICE),
			0,
			"a token".as_bytes().to_vec(),
			TokenData { locked: false },
		));
		let event = Event::NFT(crate::Event::TokenMinted(ALICE, CLASS_ID, 0u32.into()));
		assert_eq!(last_event(), event);
	});
}

#[test]
fn mint_fails() {
	ExtBuilder::default().build().execute_with(|| {
		assert_ok!(NFTModule::create_class(
			Origin::signed(ALICE),
			"some metadata about token".as_bytes().to_vec(),
			ClassData { is_pool: true },
		));
		let event = Event::NFT(crate::Event::TokenClassCreated(ALICE, CLASS_ID));
		assert_eq!(last_event(), event);

		assert_noop!(
			NFTModule::mint(
				Origin::signed(BOB),
				0,
				"a token".as_bytes().to_vec(),
				TokenData { locked: false },

			),
			Error::<Test>::NotClassOwner
		);

		assert_noop!(
			NFTModule::mint(
				Origin::signed(ALICE),
				0,
<<<<<<< HEAD
				vec![1; <Test as crate::Config>::MaxMetadataLength::get() as usize + 1],
				TokenData {
					locked: false,
					emote: EMOTE.as_bytes().to_vec()
				},
				TEST_QUANTITY,
			),
			Error::<Test>::MetadataTooLong
		);

		assert_noop!(
			NFTModule::mint(
				Origin::signed(ALICE),
				0,
				"a token".as_bytes().to_vec(),
				TokenData {
					locked: false,
					emote: vec![1; <Test as crate::Config>::MaxEmoteLength::get() as usize + 1],
				},
				TEST_QUANTITY,
			),
			Error::<Test>::EmoteTooLong
=======
				vec![1; <Test as orml_nft::Config>::MaxTokenMetadata::get() as usize + 1],
				TokenData { locked: false },

			),
			orml_nft::Error::<Test>::MaxMetadataExceeded
>>>>>>> 6c25c500
		);
	});
}

#[test]
fn transfer_works() {
	ExtBuilder::default().build().execute_with(|| {
		assert_ok!(NFTModule::create_class(
			Origin::signed(ALICE),
			"some metadata about token".as_bytes().to_vec(),
			ClassData { is_pool: true },
		));

		assert_ok!(NFTModule::mint(
			Origin::signed(ALICE),
			0,
			"a token".as_bytes().to_vec(),
			TokenData { locked: false },

		));

		assert_ok!(NFTModule::transfer(Origin::signed(ALICE), BOB, (CLASS_ID, TOKEN_ID)));
		let event = Event::NFT(crate::Event::TokenTransferred(ALICE, BOB, CLASS_ID, TOKEN_ID));
		assert_eq!(last_event(), event);
	});
}

#[test]
fn transfer_fails() {
	ExtBuilder::default().build().execute_with(|| {
		assert_ok!(NFTModule::create_class(
			Origin::signed(ALICE),
			"some metadata about token".as_bytes().to_vec(),
			ClassData { is_pool: true },
		));

		assert_ok!(NFTModule::mint(
			Origin::signed(ALICE),
			0,
			"a token".as_bytes().to_vec(),
			TokenData { locked: false },

		));

		assert_noop!(
			NFTModule::transfer(Origin::signed(BOB), ALICE, (CLASS_ID, TOKEN_ID)),
			Error::<Test>::NotTokenOwner
		);

		assert_noop!(
			NFTModule::transfer(Origin::signed(ALICE), ALICE, (CLASS_ID, TOKEN_ID)),
			Error::<Test>::CannotSendToSelf
		);
	});
}

#[test]
fn burn_works() {
	ExtBuilder::default().build().execute_with(|| {
		assert_ok!(NFTModule::create_class(
			Origin::signed(ALICE),
			"some metadata about token".as_bytes().to_vec(),
			ClassData { is_pool: true },
		));

		assert_ok!(NFTModule::mint(
			Origin::signed(ALICE),
			0,
			"a token".as_bytes().to_vec(),
			TokenData { locked: false },

		));

		assert_ok!(NFTModule::burn(Origin::signed(ALICE), (CLASS_ID, TOKEN_ID)));
		let event = Event::NFT(crate::Event::TokenBurned(ALICE, CLASS_ID, TOKEN_ID));
		assert_eq!(last_event(), event);
	});
}

#[test]
fn burn_fails() {
	ExtBuilder::default().build().execute_with(|| {
		assert_ok!(NFTModule::create_class(
			Origin::signed(ALICE),
			"some metadata about token".as_bytes().to_vec(),
			ClassData { is_pool: true },
		));

		assert_ok!(NFTModule::mint(
			Origin::signed(ALICE),
			0,
			"a token".as_bytes().to_vec(),
			TokenData { locked: false },

		));

		assert_noop!(
			NFTModule::burn(Origin::signed(BOB), (CLASS_ID, TOKEN_ID)),
			Error::<Test>::NotTokenOwner
		);
	});
}

#[test]
fn destroy_class_works() {
	ExtBuilder::default().build().execute_with(|| {
		assert_ok!(NFTModule::create_class(
			Origin::signed(ALICE),
			"some metadata about token".as_bytes().to_vec(),
			ClassData { is_pool: true },
		));

		assert_ok!(NFTModule::destroy_class(Origin::signed(ALICE), CLASS_ID));
	});
}

#[test]
fn destroy_class_fails() {
	ExtBuilder::default().build().execute_with(|| {
		assert_ok!(NFTModule::create_class(
			Origin::signed(ALICE),
			"some metadata about token".as_bytes().to_vec(),
			ClassData { is_pool: true },
		));

		assert_ok!(NFTModule::mint(
			Origin::signed(ALICE),
			0,
			"a token".as_bytes().to_vec(),
			TokenData { locked: false },

		));

		assert_noop!(
			NFTModule::destroy_class(Origin::signed(ALICE), CLASS_ID),
			Error::<Test>::NonZeroIssuance
		);
	});
}

#[test]
fn destroy_pool_works() {
	ExtBuilder::default().build().execute_with(|| {
		assert_ok!(NFTModule::create_pool(
			Origin::signed(ALICE),
			"some metadata about token".as_bytes().to_vec(),
			ClassData { is_pool: true },
			TEST_PRICE,
		));

		assert_ok!(NFTModule::destroy_pool(Origin::signed(ALICE), CLASS_ID));
	});
}

#[test]
fn destroy_pool_fails() {
	ExtBuilder::default().build().execute_with(|| {
		assert_ok!(NFTModule::create_pool(
			Origin::signed(ALICE),
			"some metadata about token".as_bytes().to_vec(),
			ClassData { is_pool: true },
			TEST_PRICE,
		));

		assert_ok!(NFTModule::mint(
			Origin::signed(ALICE),
			0,
			"a token".as_bytes().to_vec(),
<<<<<<< HEAD
			TokenData {
				locked: false,
				emote: EMOTE.as_bytes().to_vec()
			},
			TEST_QUANTITY,
=======
			TokenData { locked: false },

>>>>>>> 6c25c500
		));

		assert_noop!(
			NFTModule::destroy_pool(Origin::signed(ALICE), CLASS_ID),
			Error::<Test>::NonZeroIssuance
		);
	});
}

#[test]
fn toggle_lock_works() {
	ExtBuilder::default().build().execute_with(|| {
		assert_ok!(NFTModule::create_class(
			Origin::signed(ALICE),
			"some metadata about token".as_bytes().to_vec(),
			ClassData { is_pool: true },
		));

		assert_ok!(NFTModule::mint(
			Origin::signed(ALICE),
			0,
			"a token".as_bytes().to_vec(),
			TokenData { locked: false },

		));

		assert_ok!(NFTModule::toggle_lock(&ALICE, (CLASS_ID, TOKEN_ID)));
		let locked = NFTModule::is_locked((CLASS_ID, TOKEN_ID));
		assert!(locked.unwrap());
	});
}

#[test]
fn toggle_lock_fails() {
	ExtBuilder::default().build().execute_with(|| {
		assert_ok!(NFTModule::create_class(
			Origin::signed(ALICE),
			"some metadata about token".as_bytes().to_vec(),
			ClassData { is_pool: true },
		));

		assert_ok!(NFTModule::mint(
			Origin::signed(ALICE),
			0,
			"a token".as_bytes().to_vec(),
			TokenData { locked: false },

		));

		assert_noop!(
			NFTModule::toggle_lock(&BOB, (CLASS_ID, TOKEN_ID)),
			Error::<Test>::NotTokenOwner
		);
	});
}

#[test]
fn buy_from_pool_works() {
	ExtBuilder::default().build().execute_with(|| {
		assert_ok!(NFTModule::create_pool(
			Origin::signed(ALICE),
			"some metadata about token".as_bytes().to_vec(),
			ClassData { is_pool: true },
			TEST_PRICE,
		));

		assert_ok!(NFTModule::mint(
			Origin::signed(ALICE),
			0,
			"a token".as_bytes().to_vec(),
			TokenData { locked: false },

		));

		assert_ok!(NFTModule::buy_from_pool(Origin::signed(BOB), (CLASS_ID, TOKEN_ID)));
		let event = Event::NFT(crate::Event::BoughtFromPool(ALICE, BOB, CLASS_ID, TOKEN_ID));
		assert_eq!(last_event(), event);
	});
}

#[test]
fn buy_from_pool_fails() {
	ExtBuilder::default().build().execute_with(|| {
		assert_ok!(NFTModule::create_pool(
			Origin::signed(ALICE),
			"some metadata about token".as_bytes().to_vec(),
			ClassData { is_pool: true },
			TEST_PRICE,
		));

		assert_ok!(NFTModule::mint(
			Origin::signed(ALICE),
			0,
			"a token".as_bytes().to_vec(),
			TokenData { locked: false },

		));

		assert_ok!(NFTModule::transfer(Origin::signed(ALICE), BOB, (CLASS_ID, TOKEN_ID)));

		assert_noop!(
			NFTModule::buy_from_pool(Origin::signed(ALICE), (CLASS_ID, TOKEN_ID)),
			Error::<Test>::TokenAlreadyHasAnOwner
		);

		assert_ok!(NFTModule::transfer(Origin::signed(BOB), ALICE, (CLASS_ID, TOKEN_ID)));

		assert_noop!(
			NFTModule::buy_from_pool(Origin::signed(ALICE), (CLASS_ID, TOKEN_ID)),
			Error::<Test>::CannotBuyOwnToken
		);
	});
}

#[test]
fn buy_from_pool_fails_notapool() {
	ExtBuilder::default().build().execute_with(|| {
		assert_ok!(NFTModule::create_class(
			Origin::signed(ALICE),
			"some metadata about token".as_bytes().to_vec(),
			ClassData { is_pool: false },
		));

		assert_ok!(NFTModule::mint(
			Origin::signed(ALICE),
			0,
			"a token".as_bytes().to_vec(),
			TokenData { locked: false },

		));

		assert_noop!(
			NFTModule::buy_from_pool(Origin::signed(BOB), (CLASS_ID, TOKEN_ID)),
			Error::<Test>::NotAPool
		);
	});
}

#[test]
fn sell_to_pool_works() {
	ExtBuilder::default().build().execute_with(|| {
		assert_ok!(NFTModule::create_class(
			Origin::signed(ALICE),
			"some metadata about token".as_bytes().to_vec(),
			ClassData { is_pool: true },
		));

		assert_ok!(NFTModule::mint(
			Origin::signed(ALICE),
			0,
			"a token".as_bytes().to_vec(),
			TokenData { locked: false },

		));

		assert_ok!(NFTModule::transfer(Origin::signed(ALICE), BOB, (CLASS_ID, TOKEN_ID)));

		assert_ok!(NFTModule::sell_to_pool(Origin::signed(BOB), (CLASS_ID, TOKEN_ID)));
		let event = Event::NFT(crate::Event::SoldToPool(BOB, ALICE, CLASS_ID, TOKEN_ID));
		assert_eq!(last_event(), event);
	});
}

#[test]
fn sell_to_pool_fails() {
	ExtBuilder::default().build().execute_with(|| {
		assert_ok!(NFTModule::create_class(
			Origin::signed(ALICE),
			"some metadata about token".as_bytes().to_vec(),
			ClassData { is_pool: true },
		));

		assert_ok!(NFTModule::mint(
			Origin::signed(ALICE),
			0,
			"a token".as_bytes().to_vec(),
			TokenData { locked: false },

		));

		assert_noop!(
			NFTModule::sell_to_pool(Origin::signed(ALICE), (CLASS_ID, TOKEN_ID)),
			Error::<Test>::CannotSellPoolToken
		);

		assert_ok!(NFTModule::transfer(
			Origin::signed(ALICE),
			CHARLIE,
			(CLASS_ID, TOKEN_ID)
		));

		assert_noop!(
			NFTModule::sell_to_pool(Origin::signed(BOB), (CLASS_ID, TOKEN_ID)),
			Error::<Test>::NotTokenOwner
		);
	});
}<|MERGE_RESOLUTION|>--- conflicted
+++ resolved
@@ -33,17 +33,10 @@
 		assert_noop!(
 			NFTModule::create_class(
 				Origin::signed(ALICE),
-<<<<<<< HEAD
-				vec![1; <Test as crate::Config>::MaxMetadataLength::get() as usize + 1],
-				ClassData { is_pool: true },
-			),
-			Error::<Test>::MetadataTooLong
-=======
 				vec![1; <Test as orml_nft::Config>::MaxClassMetadata::get() as usize + 1],
 				ClassData { is_pool: true },
 			),
 			orml_nft::Error::<Test>::MaxMetadataExceeded
->>>>>>> 6c25c500
 		);
 	})
 }
@@ -57,11 +50,7 @@
 			ClassData { is_pool: true },
 			TEST_PRICE,
 		));
-<<<<<<< HEAD
-		let event = Event::NFT(crate::Event::NFTTokenPoolCreated(ALICE, CLASS_ID));
-=======
 		let event = Event::NFT(crate::Event::TokenPoolCreated(ALICE, CLASS_ID));
->>>>>>> 6c25c500
 		assert_eq!(last_event(), event);
 	})
 }
@@ -82,19 +71,11 @@
 		assert_noop!(
 			NFTModule::create_pool(
 				Origin::signed(ALICE),
-<<<<<<< HEAD
-				vec![1; <Test as crate::Config>::MaxMetadataLength::get() as usize + 1],
-				ClassData { is_pool: true },
-				TEST_PRICE,
-			),
-			Error::<Test>::MetadataTooLong
-=======
 				vec![1; <Test as orml_nft::Config>::MaxClassMetadata::get() as usize + 1],
 				ClassData { is_pool: true },
 				TEST_PRICE,
 			),
 			orml_nft::Error::<Test>::MaxMetadataExceeded
->>>>>>> 6c25c500
 		);
 	})
 }
@@ -147,36 +128,11 @@
 			NFTModule::mint(
 				Origin::signed(ALICE),
 				0,
-<<<<<<< HEAD
-				vec![1; <Test as crate::Config>::MaxMetadataLength::get() as usize + 1],
-				TokenData {
-					locked: false,
-					emote: EMOTE.as_bytes().to_vec()
-				},
-				TEST_QUANTITY,
-			),
-			Error::<Test>::MetadataTooLong
-		);
-
-		assert_noop!(
-			NFTModule::mint(
-				Origin::signed(ALICE),
-				0,
-				"a token".as_bytes().to_vec(),
-				TokenData {
-					locked: false,
-					emote: vec![1; <Test as crate::Config>::MaxEmoteLength::get() as usize + 1],
-				},
-				TEST_QUANTITY,
-			),
-			Error::<Test>::EmoteTooLong
-=======
 				vec![1; <Test as orml_nft::Config>::MaxTokenMetadata::get() as usize + 1],
 				TokenData { locked: false },
 
 			),
 			orml_nft::Error::<Test>::MaxMetadataExceeded
->>>>>>> 6c25c500
 		);
 	});
 }
@@ -345,16 +301,8 @@
 			Origin::signed(ALICE),
 			0,
 			"a token".as_bytes().to_vec(),
-<<<<<<< HEAD
-			TokenData {
-				locked: false,
-				emote: EMOTE.as_bytes().to_vec()
-			},
-			TEST_QUANTITY,
-=======
-			TokenData { locked: false },
-
->>>>>>> 6c25c500
+			TokenData { locked: false },
+
 		));
 
 		assert_noop!(
