<<<<<<< HEAD
use frame_support::{assert_noop, assert_ok};
=======
use frame_support::{assert_err, assert_noop, assert_ok, error::BadOrigin};
>>>>>>> 64244078

use super::*;
use mock::*;
use pallet_uniques as UNQ;

type NFTPallet = Pallet<Test>;

<<<<<<< HEAD
macro_rules! bvec {
	($( $x:tt )*) => {
		vec![$( $x )*].try_into().unwrap()
	}
=======
#[test]
fn create_class_works() {
	ExtBuilder::default().build().execute_with(|| {
		assert_ok!(NFTModule::create_class(
			Origin::signed(ALICE),
			"some metadata about token".as_bytes().to_vec(),
			ClassData { is_pool: true },
		));
		let event = Event::NFT(crate::Event::TokenClassCreated(ALICE, CLASS_ID));
		assert_eq!(last_event(), event);
	})
}

#[test]
fn create_class_fails() {
	ExtBuilder::default().build().execute_with(|| {
		assert_noop!(
			NFTModule::create_class(
				Origin::none(),
				"some metadata about token".as_bytes().to_vec(),
				ClassData { is_pool: true },
			),
			BadOrigin
		);

		assert_noop!(
			NFTModule::create_class(
				Origin::signed(ALICE),
				vec![1; <Test as orml_nft::Config>::MaxClassMetadata::get() as usize + 1],
				ClassData { is_pool: true },
			),
			orml_nft::Error::<Test>::MaxMetadataExceeded
		);

		orml_nft::NextClassId::<Test>::put(u64::MAX);
		assert_noop!(
			NFTModule::create_class(
				Origin::signed(ALICE),
				"some metadata about token".as_bytes().to_vec(),
				ClassData { is_pool: true },
			),
			orml_nft::Error::<Test>::NoAvailableClassId
		);
	})
>>>>>>> 64244078
}

#[test]
fn create_class_works() {
	ExtBuilder::default().build().execute_with(|| {
		assert_ok!(NFTPallet::create_class(Origin::signed(ALICE), CLASS_ID, ALICE, bvec![0]));

		assert_noop!(
			NFTPallet::create_class(Origin::signed(ALICE), CLASS_ID, ALICE, bvec![0]),
			UNQ::Error::<Test>::InUse		
		);
	})
}

#[test]
fn mint_works() {
	ExtBuilder::default().build().execute_with(|| {
		assert_ok!(NFTPallet::create_class(Origin::signed(ALICE), CLASS_ID, ALICE, bvec![0]));
		assert_ok!(NFTPallet::mint(Origin::signed(ALICE), CLASS_ID, TOKEN_ID, ALICE, 10, bvec![0]));

		assert_noop!(
<<<<<<< HEAD
			NFTPallet::mint(Origin::signed(CHARLIE), CLASS_ID, 999, BOB, 10, bvec![0]),
			UNQ::Error::<Test>::NoPermission
=======
			NFTModule::mint(
				Origin::signed(ALICE),
				NOT_EXISTING_CLASS_ID,
				"a token".as_bytes().to_vec(),
				TokenData { locked: false }
			),
			Error::<Test>::ClassNotFound
		);

		assert_noop!(
			NFTModule::mint(
				Origin::signed(BOB),
				0,
				"a token".as_bytes().to_vec(),
				TokenData { locked: false },
			),
			Error::<Test>::NotClassOwner
		);

		assert_noop!(
			NFTModule::mint(
				Origin::signed(ALICE),
				0,
				vec![1; <Test as orml_nft::Config>::MaxTokenMetadata::get() as usize + 1],
				TokenData { locked: false },
			),
			orml_nft::Error::<Test>::MaxMetadataExceeded
>>>>>>> 64244078
		);
	});
}

#[test]
fn transfer_works() {
	ExtBuilder::default().build().execute_with(|| {
<<<<<<< HEAD
		assert_ok!(NFTPallet::create_class(Origin::signed(ALICE), CLASS_ID, ALICE, bvec![0]));
		assert_ok!(NFTPallet::mint(Origin::signed(ALICE), CLASS_ID, TOKEN_ID, ALICE, 10, bvec![0]));

		assert_ok!(NFTPallet::transfer(Origin::signed(ALICE), CLASS_ID, TOKEN_ID, BOB));
=======
		assert_ok!(NFTModule::create_class(
			Origin::signed(ALICE),
			"some metadata about token".as_bytes().to_vec(),
			ClassData { is_pool: true },
		));

		assert_ok!(NFTModule::mint(
			Origin::signed(ALICE),
			0,
			"a token".as_bytes().to_vec(),
			TokenData { locked: false },
		));

		assert_ok!(NFTModule::transfer(Origin::signed(ALICE), BOB, (CLASS_ID, TOKEN_ID)));
		let event = Event::NFT(crate::Event::TokenTransferred(ALICE, BOB, CLASS_ID, TOKEN_ID));
		assert_eq!(last_event(), event);
	});
}

#[test]
fn transfer_fails() {
	ExtBuilder::default().build().execute_with(|| {
		assert_ok!(NFTModule::create_class(
			Origin::signed(ALICE),
			"some metadata about token".as_bytes().to_vec(),
			ClassData { is_pool: true },
		));

		assert_ok!(NFTModule::mint(
			Origin::signed(ALICE),
			0,
			"a token".as_bytes().to_vec(),
			TokenData { locked: false },
		));

		assert_ok!(NFTModule::mint(
			Origin::signed(ALICE),
			0,
			"a token".as_bytes().to_vec(),
			TokenData { locked: true },
		));
>>>>>>> 64244078

		assert_noop!(
			NFTPallet::transfer(Origin::signed(CHARLIE), CLASS_ID, TOKEN_ID, ALICE),
			UNQ::Error::<Test>::NoPermission
		);

		assert_noop!(
			NFTModule::transfer(
				Origin::signed(ALICE),
				BOB,
				(NOT_EXISTING_CLASS_ID, NOT_EXISTING_TOKEN_ID)
			),
			Error::<Test>::TokenNotFound
		);

		assert_noop!(
			NFTModule::transfer(Origin::signed(ALICE), BOB, (CLASS_ID, 1)),
			Error::<Test>::TokenLocked
		);
	});
}

#[test]
fn burn_works() {
	ExtBuilder::default().build().execute_with(|| {
<<<<<<< HEAD
		assert_ok!(NFTPallet::create_class(Origin::signed(ALICE), CLASS_ID, ALICE, bvec![0]));
		assert_ok!(NFTPallet::mint(Origin::signed(ALICE), CLASS_ID, TOKEN_ID, ALICE, 10, bvec![0]));
=======
		assert_ok!(NFTModule::create_class(
			Origin::signed(ALICE),
			"some metadata about token".as_bytes().to_vec(),
			ClassData { is_pool: true },
		));

		assert_ok!(NFTModule::mint(
			Origin::signed(ALICE),
			0,
			"a token".as_bytes().to_vec(),
			TokenData { locked: false },
		));

		assert_ok!(NFTModule::burn(Origin::signed(ALICE), (CLASS_ID, TOKEN_ID)));
		let event = Event::NFT(crate::Event::TokenBurned(ALICE, CLASS_ID, TOKEN_ID));
		assert_eq!(last_event(), event);
	});
}

#[test]
fn burn_fails() {
	ExtBuilder::default().build().execute_with(|| {
		assert_ok!(NFTModule::create_class(
			Origin::signed(ALICE),
			"some metadata about token".as_bytes().to_vec(),
			ClassData { is_pool: true },
		));

		assert_ok!(NFTModule::mint(
			Origin::signed(ALICE),
			0,
			"a token".as_bytes().to_vec(),
			TokenData { locked: false },
		));

		assert_ok!(NFTModule::mint(
			Origin::signed(ALICE),
			0,
			"a token".as_bytes().to_vec(),
			TokenData { locked: true },
		));
>>>>>>> 64244078

		assert_noop!(
			NFTPallet::burn(Origin::signed(BOB), CLASS_ID, TOKEN_ID, Some(ALICE)),
			UNQ::Error::<Test>::NoPermission
		);
<<<<<<< HEAD
=======

		assert_noop!(
			NFTModule::burn(Origin::signed(ALICE), (NOT_EXISTING_CLASS_ID, NOT_EXISTING_TOKEN_ID)),
			Error::<Test>::TokenNotFound
		);

		assert_noop!(
			NFTModule::burn(Origin::signed(ALICE), (CLASS_ID, 1)),
			Error::<Test>::TokenLocked
		);
	});
}
>>>>>>> 64244078

		assert_ok!(NFTPallet::burn(Origin::signed(ALICE), CLASS_ID, TOKEN_ID, Some(ALICE)));
	});
}

#[test]
<<<<<<< HEAD
fn destroy_class_works() {
	ExtBuilder::default().build().execute_with(|| {
		assert_ok!(NFTPallet::create_class(Origin::signed(ALICE), CLASS_ID, ALICE, bvec![0]));
=======
fn destroy_class_fails() {
	ExtBuilder::default().build().execute_with(|| {
		assert_ok!(NFTModule::create_class(
			Origin::signed(ALICE),
			"some metadata about token".as_bytes().to_vec(),
			ClassData { is_pool: true },
		));

		assert_ok!(NFTModule::mint(
			Origin::signed(ALICE),
			0,
			"a token".as_bytes().to_vec(),
			TokenData { locked: false },
		));

		assert_noop!(
			NFTModule::destroy_class(Origin::signed(ALICE), CLASS_ID),
			Error::<Test>::NonZeroIssuance
		);

		assert_noop!(
			NFTModule::destroy_class(Origin::signed(ALICE), NOT_EXISTING_CLASS_ID),
			Error::<Test>::ClassNotFound
		);
	});
}

#[test]
fn destroy_pool_works() {
	ExtBuilder::default().build().execute_with(|| {
		assert_ok!(NFTModule::create_pool(
			Origin::signed(ALICE),
			"some metadata about token".as_bytes().to_vec(),
			ClassData { is_pool: true },
			TEST_PRICE,
		));

		assert_ok!(NFTModule::destroy_pool(Origin::signed(ALICE), CLASS_ID));
	});
}

#[test]
fn destroy_pool_fails() {
	ExtBuilder::default().build().execute_with(|| {
		assert_ok!(NFTModule::create_pool(
			Origin::signed(ALICE),
			"some metadata about token".as_bytes().to_vec(),
			ClassData { is_pool: true },
			TEST_PRICE,
		));

		assert_ok!(NFTModule::mint(
			Origin::signed(ALICE),
			0,
			"a token".as_bytes().to_vec(),
			TokenData { locked: false },
		));

		assert_noop!(
			NFTModule::destroy_pool(Origin::signed(ALICE), CLASS_ID),
			Error::<Test>::NonZeroIssuance
		);

		assert_noop!(
			NFTModule::destroy_class(Origin::signed(ALICE), NOT_EXISTING_CLASS_ID),
			Error::<Test>::ClassNotFound
		);
	});
}

#[test]
fn toggle_lock_works() {
	ExtBuilder::default().build().execute_with(|| {
		assert_ok!(NFTModule::create_class(
			Origin::signed(ALICE),
			"some metadata about token".as_bytes().to_vec(),
			ClassData { is_pool: true },
		));

		assert_ok!(NFTModule::mint(
			Origin::signed(ALICE),
			0,
			"a token".as_bytes().to_vec(),
			TokenData { locked: false },
		));

		assert_ok!(NFTModule::toggle_lock(&ALICE, (CLASS_ID, TOKEN_ID)));
		let locked = NFTModule::is_locked((CLASS_ID, TOKEN_ID));
		assert!(locked.unwrap());
	});
}

#[test]
fn toggle_lock_fails() {
	ExtBuilder::default().build().execute_with(|| {
		assert_ok!(NFTModule::create_class(
			Origin::signed(ALICE),
			"some metadata about token".as_bytes().to_vec(),
			ClassData { is_pool: true },
		));

		assert_ok!(NFTModule::mint(
			Origin::signed(ALICE),
			0,
			"a token".as_bytes().to_vec(),
			TokenData { locked: false },
		));

		assert_noop!(
			NFTModule::toggle_lock(&BOB, (CLASS_ID, TOKEN_ID)),
			Error::<Test>::NotTokenOwner
		);

		assert_noop!(
			NFTModule::toggle_lock(&ALICE, (NOT_EXISTING_CLASS_ID, TOKEN_ID)),
			Error::<Test>::ClassNotFound
		);
	});
}

#[test]
fn buy_from_pool_works() {
	ExtBuilder::default().build().execute_with(|| {
		assert_ok!(NFTModule::create_pool(
			Origin::signed(ALICE),
			"some metadata about token".as_bytes().to_vec(),
			ClassData { is_pool: true },
			TEST_PRICE,
		));

		assert_ok!(NFTModule::mint(
			Origin::signed(ALICE),
			0,
			"a token".as_bytes().to_vec(),
			TokenData { locked: false },
		));

		assert_ok!(NFTModule::buy_from_pool(Origin::signed(BOB), (CLASS_ID, TOKEN_ID)));
		let event = Event::NFT(crate::Event::BoughtFromPool(ALICE, BOB, CLASS_ID, TOKEN_ID));
		assert_eq!(last_event(), event);
	});
}

#[test]
fn buy_from_pool_fails() {
	ExtBuilder::default().build().execute_with(|| {
		assert_ok!(NFTModule::create_pool(
			Origin::signed(ALICE),
			"some metadata about token".as_bytes().to_vec(),
			ClassData { is_pool: true },
			TEST_PRICE,
		));

		assert_ok!(NFTModule::mint(
			Origin::signed(ALICE),
			0,
			"a token".as_bytes().to_vec(),
			TokenData { locked: false },
		));

		assert_ok!(NFTModule::mint(
			Origin::signed(ALICE),
			0,
			"locked token".as_bytes().to_vec(),
			TokenData { locked: true },
		));

		assert_noop!(
			NFTModule::buy_from_pool(Origin::signed(ALICE), (NOT_EXISTING_CLASS_ID, TOKEN_ID)),
			Error::<Test>::ClassNotFound
		);

		assert_noop!(
			NFTModule::buy_from_pool(Origin::signed(ALICE), (CLASS_ID, NOT_EXISTING_TOKEN_ID)),
			Error::<Test>::TokenNotFound
		);

		assert_noop!(
			NFTModule::buy_from_pool(Origin::signed(BOB), (CLASS_ID, 1)),
			Error::<Test>::TokenLocked
		);

		assert_ok!(NFTModule::transfer(Origin::signed(ALICE), BOB, (CLASS_ID, TOKEN_ID)));

		assert_noop!(
			NFTModule::buy_from_pool(Origin::signed(ALICE), (CLASS_ID, TOKEN_ID)),
			Error::<Test>::TokenAlreadyHasAnOwner
		);

		assert_ok!(NFTModule::transfer(Origin::signed(BOB), ALICE, (CLASS_ID, TOKEN_ID)));

		assert_noop!(
			NFTModule::buy_from_pool(Origin::signed(ALICE), (CLASS_ID, TOKEN_ID)),
			Error::<Test>::CannotBuyOwnToken
		);
	});
}

#[test]
fn buy_from_pool_fails_notapool() {
	ExtBuilder::default().build().execute_with(|| {
		assert_ok!(NFTModule::create_class(
			Origin::signed(ALICE),
			"some metadata about token".as_bytes().to_vec(),
			ClassData { is_pool: false },
		));

		assert_ok!(NFTModule::mint(
			Origin::signed(ALICE),
			0,
			"a token".as_bytes().to_vec(),
			TokenData { locked: false },
		));
>>>>>>> 64244078

		/* Currently there is no public constructor for DestroyWitness struct
		assert_noop!(
<<<<<<< HEAD
			NFTPallet::destroy_class(
				Origin::signed(ALICE),
				CLASS_ID,
				DestroyWitness {
					instances: 1,
					instance_metadatas: 2,
					attributes: 3,
				}
				),
				UNQ::Error::<Test>::BadWitness
		);

		assert_ok!(NFTPallet::destroy_class(
			Origin::signed(ALICE),
			CLASS_ID,
			DestroyWitness {
				instances: 0,
				instance_metadatas: 0,
				attributes: 0
			}
		));
		let event = Event::Uniques(UNQ::Event::Destroyed(CLASS_ID));
		assert_eq!(last_event(), event);
		*/
=======
			NFTModule::buy_from_pool(Origin::signed(BOB), (CLASS_ID, TOKEN_ID)),
			Error::<Test>::NotAPool
		);
	});
}

#[test]
fn sell_to_pool_works() {
	ExtBuilder::default().build().execute_with(|| {
		assert_ok!(NFTModule::create_class(
			Origin::signed(ALICE),
			"some metadata about token".as_bytes().to_vec(),
			ClassData { is_pool: true },
		));

		assert_ok!(NFTModule::mint(
			Origin::signed(ALICE),
			0,
			"a token".as_bytes().to_vec(),
			TokenData { locked: false },
		));

		assert_ok!(NFTModule::transfer(Origin::signed(ALICE), BOB, (CLASS_ID, TOKEN_ID)));

		assert_ok!(NFTModule::sell_to_pool(Origin::signed(BOB), (CLASS_ID, TOKEN_ID)));
		let event = Event::NFT(crate::Event::SoldToPool(BOB, ALICE, CLASS_ID, TOKEN_ID));
		assert_eq!(last_event(), event);
	});
}

#[test]
fn sell_to_pool_fails() {
	ExtBuilder::default().build().execute_with(|| {
		assert_ok!(NFTModule::create_class(
			Origin::signed(ALICE),
			"some metadata about token".as_bytes().to_vec(),
			ClassData { is_pool: true },
		));
		assert_ok!(NFTModule::create_class(
			Origin::signed(ALICE),
			"not a pool".as_bytes().to_vec(),
			ClassData { is_pool: false },
		));

		assert_ok!(NFTModule::mint(
			Origin::signed(ALICE),
			0,
			"a token".as_bytes().to_vec(),
			TokenData { locked: false },
		));

		assert_ok!(NFTModule::mint(
			Origin::signed(ALICE),
			0,
			"a token".as_bytes().to_vec(),
			TokenData { locked: false },
		));

		assert_ok!(NFTModule::mint(
			Origin::signed(ALICE),
			1,
			"a token".as_bytes().to_vec(),
			TokenData { locked: false },
		));

		assert_noop!(
			NFTModule::sell_to_pool(Origin::signed(ALICE), (NOT_EXISTING_CLASS_ID, TOKEN_ID)),
			Error::<Test>::ClassNotFound
		);

		assert_noop!(
			NFTModule::sell_to_pool(Origin::signed(ALICE), (CLASS_ID, NOT_EXISTING_TOKEN_ID)),
			Error::<Test>::TokenNotFound
		);

		assert_noop!(
			NFTModule::sell_to_pool(Origin::signed(ALICE), (1, TOKEN_ID)),
			Error::<Test>::NotAPool
		);

		assert_ok!(NFTModule::transfer(Origin::signed(ALICE), BOB, (CLASS_ID, 1)));

		assert_ok!(NFTModule::toggle_lock(&BOB, (CLASS_ID, 1)));

		assert_noop!(
			NFTModule::sell_to_pool(Origin::signed(BOB), (CLASS_ID, 1)),
			Error::<Test>::TokenLocked
		);

		assert_noop!(
			NFTModule::sell_to_pool(Origin::signed(ALICE), (CLASS_ID, TOKEN_ID)),
			Error::<Test>::CannotSellPoolToken
		);

		assert_ok!(NFTModule::transfer(
			Origin::signed(ALICE),
			CHARLIE,
			(CLASS_ID, TOKEN_ID)
		));

		assert_noop!(
			NFTModule::sell_to_pool(Origin::signed(BOB), (CLASS_ID, TOKEN_ID)),
			Error::<Test>::NotTokenOwner
		);
>>>>>>> 64244078
	});
}

#[test]
fn is_owner_works() {
	ExtBuilder::default().build().execute_with(|| {
		assert_ok!(NFTModule::create_class(
			Origin::signed(ALICE),
			"some metadata about token".as_bytes().to_vec(),
			ClassData { is_pool: true },
		));
		assert_ok!(NFTModule::mint(
			Origin::signed(ALICE),
			0,
			"a token".as_bytes().to_vec(),
			TokenData { locked: false },
		));
		assert_ok!(NFTModule::mint(
			Origin::signed(ALICE),
			0,
			"a token".as_bytes().to_vec(),
			TokenData { locked: false },
		));

		assert_ok!(NFTModule::transfer(Origin::signed(ALICE), CHARLIE, (CLASS_ID, 1)));

		assert!(NFTModule::is_owner(&ALICE, (CLASS_ID, TOKEN_ID)));
		assert!(NFTModule::is_owner(&CHARLIE, (CLASS_ID, 1)));
	});
}

#[test]
fn is_locked_works() {
	ExtBuilder::default().build().execute_with(|| {
		assert_ok!(NFTModule::create_class(
			Origin::signed(ALICE),
			"some metadata about token".as_bytes().to_vec(),
			ClassData { is_pool: true },
		));
		assert_ok!(NFTModule::mint(
			Origin::signed(ALICE),
			0,
			"a token".as_bytes().to_vec(),
			TokenData { locked: false },
		));
		assert_ok!(NFTModule::mint(
			Origin::signed(ALICE),
			0,
			"locked token".as_bytes().to_vec(),
			TokenData { locked: true },
		));

		assert_err!(NFTModule::is_locked((CLASS_ID, 198)), Error::<Test>::TokenNotFound);

		assert!(!NFTModule::is_locked((CLASS_ID, TOKEN_ID)).unwrap());
		assert!(NFTModule::is_locked((CLASS_ID, 1)).unwrap());
	});
}

// TODO: price!<|MERGE_RESOLUTION|>--- conflicted
+++ resolved
@@ -1,8 +1,4 @@
-<<<<<<< HEAD
 use frame_support::{assert_noop, assert_ok};
-=======
-use frame_support::{assert_err, assert_noop, assert_ok, error::BadOrigin};
->>>>>>> 64244078
 
 use super::*;
 use mock::*;
@@ -10,57 +6,10 @@
 
 type NFTPallet = Pallet<Test>;
 
-<<<<<<< HEAD
 macro_rules! bvec {
 	($( $x:tt )*) => {
 		vec![$( $x )*].try_into().unwrap()
 	}
-=======
-#[test]
-fn create_class_works() {
-	ExtBuilder::default().build().execute_with(|| {
-		assert_ok!(NFTModule::create_class(
-			Origin::signed(ALICE),
-			"some metadata about token".as_bytes().to_vec(),
-			ClassData { is_pool: true },
-		));
-		let event = Event::NFT(crate::Event::TokenClassCreated(ALICE, CLASS_ID));
-		assert_eq!(last_event(), event);
-	})
-}
-
-#[test]
-fn create_class_fails() {
-	ExtBuilder::default().build().execute_with(|| {
-		assert_noop!(
-			NFTModule::create_class(
-				Origin::none(),
-				"some metadata about token".as_bytes().to_vec(),
-				ClassData { is_pool: true },
-			),
-			BadOrigin
-		);
-
-		assert_noop!(
-			NFTModule::create_class(
-				Origin::signed(ALICE),
-				vec![1; <Test as orml_nft::Config>::MaxClassMetadata::get() as usize + 1],
-				ClassData { is_pool: true },
-			),
-			orml_nft::Error::<Test>::MaxMetadataExceeded
-		);
-
-		orml_nft::NextClassId::<Test>::put(u64::MAX);
-		assert_noop!(
-			NFTModule::create_class(
-				Origin::signed(ALICE),
-				"some metadata about token".as_bytes().to_vec(),
-				ClassData { is_pool: true },
-			),
-			orml_nft::Error::<Test>::NoAvailableClassId
-		);
-	})
->>>>>>> 64244078
 }
 
 #[test]
@@ -82,38 +31,8 @@
 		assert_ok!(NFTPallet::mint(Origin::signed(ALICE), CLASS_ID, TOKEN_ID, ALICE, 10, bvec![0]));
 
 		assert_noop!(
-<<<<<<< HEAD
 			NFTPallet::mint(Origin::signed(CHARLIE), CLASS_ID, 999, BOB, 10, bvec![0]),
 			UNQ::Error::<Test>::NoPermission
-=======
-			NFTModule::mint(
-				Origin::signed(ALICE),
-				NOT_EXISTING_CLASS_ID,
-				"a token".as_bytes().to_vec(),
-				TokenData { locked: false }
-			),
-			Error::<Test>::ClassNotFound
-		);
-
-		assert_noop!(
-			NFTModule::mint(
-				Origin::signed(BOB),
-				0,
-				"a token".as_bytes().to_vec(),
-				TokenData { locked: false },
-			),
-			Error::<Test>::NotClassOwner
-		);
-
-		assert_noop!(
-			NFTModule::mint(
-				Origin::signed(ALICE),
-				0,
-				vec![1; <Test as orml_nft::Config>::MaxTokenMetadata::get() as usize + 1],
-				TokenData { locked: false },
-			),
-			orml_nft::Error::<Test>::MaxMetadataExceeded
->>>>>>> 64244078
 		);
 	});
 }
@@ -121,72 +40,14 @@
 #[test]
 fn transfer_works() {
 	ExtBuilder::default().build().execute_with(|| {
-<<<<<<< HEAD
 		assert_ok!(NFTPallet::create_class(Origin::signed(ALICE), CLASS_ID, ALICE, bvec![0]));
 		assert_ok!(NFTPallet::mint(Origin::signed(ALICE), CLASS_ID, TOKEN_ID, ALICE, 10, bvec![0]));
 
 		assert_ok!(NFTPallet::transfer(Origin::signed(ALICE), CLASS_ID, TOKEN_ID, BOB));
-=======
-		assert_ok!(NFTModule::create_class(
-			Origin::signed(ALICE),
-			"some metadata about token".as_bytes().to_vec(),
-			ClassData { is_pool: true },
-		));
-
-		assert_ok!(NFTModule::mint(
-			Origin::signed(ALICE),
-			0,
-			"a token".as_bytes().to_vec(),
-			TokenData { locked: false },
-		));
-
-		assert_ok!(NFTModule::transfer(Origin::signed(ALICE), BOB, (CLASS_ID, TOKEN_ID)));
-		let event = Event::NFT(crate::Event::TokenTransferred(ALICE, BOB, CLASS_ID, TOKEN_ID));
-		assert_eq!(last_event(), event);
-	});
-}
-
-#[test]
-fn transfer_fails() {
-	ExtBuilder::default().build().execute_with(|| {
-		assert_ok!(NFTModule::create_class(
-			Origin::signed(ALICE),
-			"some metadata about token".as_bytes().to_vec(),
-			ClassData { is_pool: true },
-		));
-
-		assert_ok!(NFTModule::mint(
-			Origin::signed(ALICE),
-			0,
-			"a token".as_bytes().to_vec(),
-			TokenData { locked: false },
-		));
-
-		assert_ok!(NFTModule::mint(
-			Origin::signed(ALICE),
-			0,
-			"a token".as_bytes().to_vec(),
-			TokenData { locked: true },
-		));
->>>>>>> 64244078
 
 		assert_noop!(
 			NFTPallet::transfer(Origin::signed(CHARLIE), CLASS_ID, TOKEN_ID, ALICE),
 			UNQ::Error::<Test>::NoPermission
-		);
-
-		assert_noop!(
-			NFTModule::transfer(
-				Origin::signed(ALICE),
-				BOB,
-				(NOT_EXISTING_CLASS_ID, NOT_EXISTING_TOKEN_ID)
-			),
-			Error::<Test>::TokenNotFound
-		);
-
-		assert_noop!(
-			NFTModule::transfer(Origin::signed(ALICE), BOB, (CLASS_ID, 1)),
-			Error::<Test>::TokenLocked
 		);
 	});
 }
@@ -194,301 +55,25 @@
 #[test]
 fn burn_works() {
 	ExtBuilder::default().build().execute_with(|| {
-<<<<<<< HEAD
 		assert_ok!(NFTPallet::create_class(Origin::signed(ALICE), CLASS_ID, ALICE, bvec![0]));
 		assert_ok!(NFTPallet::mint(Origin::signed(ALICE), CLASS_ID, TOKEN_ID, ALICE, 10, bvec![0]));
-=======
-		assert_ok!(NFTModule::create_class(
-			Origin::signed(ALICE),
-			"some metadata about token".as_bytes().to_vec(),
-			ClassData { is_pool: true },
-		));
-
-		assert_ok!(NFTModule::mint(
-			Origin::signed(ALICE),
-			0,
-			"a token".as_bytes().to_vec(),
-			TokenData { locked: false },
-		));
-
-		assert_ok!(NFTModule::burn(Origin::signed(ALICE), (CLASS_ID, TOKEN_ID)));
-		let event = Event::NFT(crate::Event::TokenBurned(ALICE, CLASS_ID, TOKEN_ID));
-		assert_eq!(last_event(), event);
-	});
-}
-
-#[test]
-fn burn_fails() {
-	ExtBuilder::default().build().execute_with(|| {
-		assert_ok!(NFTModule::create_class(
-			Origin::signed(ALICE),
-			"some metadata about token".as_bytes().to_vec(),
-			ClassData { is_pool: true },
-		));
-
-		assert_ok!(NFTModule::mint(
-			Origin::signed(ALICE),
-			0,
-			"a token".as_bytes().to_vec(),
-			TokenData { locked: false },
-		));
-
-		assert_ok!(NFTModule::mint(
-			Origin::signed(ALICE),
-			0,
-			"a token".as_bytes().to_vec(),
-			TokenData { locked: true },
-		));
->>>>>>> 64244078
 
 		assert_noop!(
 			NFTPallet::burn(Origin::signed(BOB), CLASS_ID, TOKEN_ID, Some(ALICE)),
 			UNQ::Error::<Test>::NoPermission
 		);
-<<<<<<< HEAD
-=======
-
-		assert_noop!(
-			NFTModule::burn(Origin::signed(ALICE), (NOT_EXISTING_CLASS_ID, NOT_EXISTING_TOKEN_ID)),
-			Error::<Test>::TokenNotFound
-		);
-
-		assert_noop!(
-			NFTModule::burn(Origin::signed(ALICE), (CLASS_ID, 1)),
-			Error::<Test>::TokenLocked
-		);
-	});
-}
->>>>>>> 64244078
 
 		assert_ok!(NFTPallet::burn(Origin::signed(ALICE), CLASS_ID, TOKEN_ID, Some(ALICE)));
 	});
 }
 
 #[test]
-<<<<<<< HEAD
 fn destroy_class_works() {
 	ExtBuilder::default().build().execute_with(|| {
 		assert_ok!(NFTPallet::create_class(Origin::signed(ALICE), CLASS_ID, ALICE, bvec![0]));
-=======
-fn destroy_class_fails() {
-	ExtBuilder::default().build().execute_with(|| {
-		assert_ok!(NFTModule::create_class(
-			Origin::signed(ALICE),
-			"some metadata about token".as_bytes().to_vec(),
-			ClassData { is_pool: true },
-		));
-
-		assert_ok!(NFTModule::mint(
-			Origin::signed(ALICE),
-			0,
-			"a token".as_bytes().to_vec(),
-			TokenData { locked: false },
-		));
-
-		assert_noop!(
-			NFTModule::destroy_class(Origin::signed(ALICE), CLASS_ID),
-			Error::<Test>::NonZeroIssuance
-		);
-
-		assert_noop!(
-			NFTModule::destroy_class(Origin::signed(ALICE), NOT_EXISTING_CLASS_ID),
-			Error::<Test>::ClassNotFound
-		);
-	});
-}
-
-#[test]
-fn destroy_pool_works() {
-	ExtBuilder::default().build().execute_with(|| {
-		assert_ok!(NFTModule::create_pool(
-			Origin::signed(ALICE),
-			"some metadata about token".as_bytes().to_vec(),
-			ClassData { is_pool: true },
-			TEST_PRICE,
-		));
-
-		assert_ok!(NFTModule::destroy_pool(Origin::signed(ALICE), CLASS_ID));
-	});
-}
-
-#[test]
-fn destroy_pool_fails() {
-	ExtBuilder::default().build().execute_with(|| {
-		assert_ok!(NFTModule::create_pool(
-			Origin::signed(ALICE),
-			"some metadata about token".as_bytes().to_vec(),
-			ClassData { is_pool: true },
-			TEST_PRICE,
-		));
-
-		assert_ok!(NFTModule::mint(
-			Origin::signed(ALICE),
-			0,
-			"a token".as_bytes().to_vec(),
-			TokenData { locked: false },
-		));
-
-		assert_noop!(
-			NFTModule::destroy_pool(Origin::signed(ALICE), CLASS_ID),
-			Error::<Test>::NonZeroIssuance
-		);
-
-		assert_noop!(
-			NFTModule::destroy_class(Origin::signed(ALICE), NOT_EXISTING_CLASS_ID),
-			Error::<Test>::ClassNotFound
-		);
-	});
-}
-
-#[test]
-fn toggle_lock_works() {
-	ExtBuilder::default().build().execute_with(|| {
-		assert_ok!(NFTModule::create_class(
-			Origin::signed(ALICE),
-			"some metadata about token".as_bytes().to_vec(),
-			ClassData { is_pool: true },
-		));
-
-		assert_ok!(NFTModule::mint(
-			Origin::signed(ALICE),
-			0,
-			"a token".as_bytes().to_vec(),
-			TokenData { locked: false },
-		));
-
-		assert_ok!(NFTModule::toggle_lock(&ALICE, (CLASS_ID, TOKEN_ID)));
-		let locked = NFTModule::is_locked((CLASS_ID, TOKEN_ID));
-		assert!(locked.unwrap());
-	});
-}
-
-#[test]
-fn toggle_lock_fails() {
-	ExtBuilder::default().build().execute_with(|| {
-		assert_ok!(NFTModule::create_class(
-			Origin::signed(ALICE),
-			"some metadata about token".as_bytes().to_vec(),
-			ClassData { is_pool: true },
-		));
-
-		assert_ok!(NFTModule::mint(
-			Origin::signed(ALICE),
-			0,
-			"a token".as_bytes().to_vec(),
-			TokenData { locked: false },
-		));
-
-		assert_noop!(
-			NFTModule::toggle_lock(&BOB, (CLASS_ID, TOKEN_ID)),
-			Error::<Test>::NotTokenOwner
-		);
-
-		assert_noop!(
-			NFTModule::toggle_lock(&ALICE, (NOT_EXISTING_CLASS_ID, TOKEN_ID)),
-			Error::<Test>::ClassNotFound
-		);
-	});
-}
-
-#[test]
-fn buy_from_pool_works() {
-	ExtBuilder::default().build().execute_with(|| {
-		assert_ok!(NFTModule::create_pool(
-			Origin::signed(ALICE),
-			"some metadata about token".as_bytes().to_vec(),
-			ClassData { is_pool: true },
-			TEST_PRICE,
-		));
-
-		assert_ok!(NFTModule::mint(
-			Origin::signed(ALICE),
-			0,
-			"a token".as_bytes().to_vec(),
-			TokenData { locked: false },
-		));
-
-		assert_ok!(NFTModule::buy_from_pool(Origin::signed(BOB), (CLASS_ID, TOKEN_ID)));
-		let event = Event::NFT(crate::Event::BoughtFromPool(ALICE, BOB, CLASS_ID, TOKEN_ID));
-		assert_eq!(last_event(), event);
-	});
-}
-
-#[test]
-fn buy_from_pool_fails() {
-	ExtBuilder::default().build().execute_with(|| {
-		assert_ok!(NFTModule::create_pool(
-			Origin::signed(ALICE),
-			"some metadata about token".as_bytes().to_vec(),
-			ClassData { is_pool: true },
-			TEST_PRICE,
-		));
-
-		assert_ok!(NFTModule::mint(
-			Origin::signed(ALICE),
-			0,
-			"a token".as_bytes().to_vec(),
-			TokenData { locked: false },
-		));
-
-		assert_ok!(NFTModule::mint(
-			Origin::signed(ALICE),
-			0,
-			"locked token".as_bytes().to_vec(),
-			TokenData { locked: true },
-		));
-
-		assert_noop!(
-			NFTModule::buy_from_pool(Origin::signed(ALICE), (NOT_EXISTING_CLASS_ID, TOKEN_ID)),
-			Error::<Test>::ClassNotFound
-		);
-
-		assert_noop!(
-			NFTModule::buy_from_pool(Origin::signed(ALICE), (CLASS_ID, NOT_EXISTING_TOKEN_ID)),
-			Error::<Test>::TokenNotFound
-		);
-
-		assert_noop!(
-			NFTModule::buy_from_pool(Origin::signed(BOB), (CLASS_ID, 1)),
-			Error::<Test>::TokenLocked
-		);
-
-		assert_ok!(NFTModule::transfer(Origin::signed(ALICE), BOB, (CLASS_ID, TOKEN_ID)));
-
-		assert_noop!(
-			NFTModule::buy_from_pool(Origin::signed(ALICE), (CLASS_ID, TOKEN_ID)),
-			Error::<Test>::TokenAlreadyHasAnOwner
-		);
-
-		assert_ok!(NFTModule::transfer(Origin::signed(BOB), ALICE, (CLASS_ID, TOKEN_ID)));
-
-		assert_noop!(
-			NFTModule::buy_from_pool(Origin::signed(ALICE), (CLASS_ID, TOKEN_ID)),
-			Error::<Test>::CannotBuyOwnToken
-		);
-	});
-}
-
-#[test]
-fn buy_from_pool_fails_notapool() {
-	ExtBuilder::default().build().execute_with(|| {
-		assert_ok!(NFTModule::create_class(
-			Origin::signed(ALICE),
-			"some metadata about token".as_bytes().to_vec(),
-			ClassData { is_pool: false },
-		));
-
-		assert_ok!(NFTModule::mint(
-			Origin::signed(ALICE),
-			0,
-			"a token".as_bytes().to_vec(),
-			TokenData { locked: false },
-		));
->>>>>>> 64244078
 
 		/* Currently there is no public constructor for DestroyWitness struct
 		assert_noop!(
-<<<<<<< HEAD
 			NFTPallet::destroy_class(
 				Origin::signed(ALICE),
 				CLASS_ID,
@@ -500,7 +85,6 @@
 				),
 				UNQ::Error::<Test>::BadWitness
 		);
-
 		assert_ok!(NFTPallet::destroy_class(
 			Origin::signed(ALICE),
 			CLASS_ID,
@@ -513,169 +97,5 @@
 		let event = Event::Uniques(UNQ::Event::Destroyed(CLASS_ID));
 		assert_eq!(last_event(), event);
 		*/
-=======
-			NFTModule::buy_from_pool(Origin::signed(BOB), (CLASS_ID, TOKEN_ID)),
-			Error::<Test>::NotAPool
-		);
 	});
-}
-
-#[test]
-fn sell_to_pool_works() {
-	ExtBuilder::default().build().execute_with(|| {
-		assert_ok!(NFTModule::create_class(
-			Origin::signed(ALICE),
-			"some metadata about token".as_bytes().to_vec(),
-			ClassData { is_pool: true },
-		));
-
-		assert_ok!(NFTModule::mint(
-			Origin::signed(ALICE),
-			0,
-			"a token".as_bytes().to_vec(),
-			TokenData { locked: false },
-		));
-
-		assert_ok!(NFTModule::transfer(Origin::signed(ALICE), BOB, (CLASS_ID, TOKEN_ID)));
-
-		assert_ok!(NFTModule::sell_to_pool(Origin::signed(BOB), (CLASS_ID, TOKEN_ID)));
-		let event = Event::NFT(crate::Event::SoldToPool(BOB, ALICE, CLASS_ID, TOKEN_ID));
-		assert_eq!(last_event(), event);
-	});
-}
-
-#[test]
-fn sell_to_pool_fails() {
-	ExtBuilder::default().build().execute_with(|| {
-		assert_ok!(NFTModule::create_class(
-			Origin::signed(ALICE),
-			"some metadata about token".as_bytes().to_vec(),
-			ClassData { is_pool: true },
-		));
-		assert_ok!(NFTModule::create_class(
-			Origin::signed(ALICE),
-			"not a pool".as_bytes().to_vec(),
-			ClassData { is_pool: false },
-		));
-
-		assert_ok!(NFTModule::mint(
-			Origin::signed(ALICE),
-			0,
-			"a token".as_bytes().to_vec(),
-			TokenData { locked: false },
-		));
-
-		assert_ok!(NFTModule::mint(
-			Origin::signed(ALICE),
-			0,
-			"a token".as_bytes().to_vec(),
-			TokenData { locked: false },
-		));
-
-		assert_ok!(NFTModule::mint(
-			Origin::signed(ALICE),
-			1,
-			"a token".as_bytes().to_vec(),
-			TokenData { locked: false },
-		));
-
-		assert_noop!(
-			NFTModule::sell_to_pool(Origin::signed(ALICE), (NOT_EXISTING_CLASS_ID, TOKEN_ID)),
-			Error::<Test>::ClassNotFound
-		);
-
-		assert_noop!(
-			NFTModule::sell_to_pool(Origin::signed(ALICE), (CLASS_ID, NOT_EXISTING_TOKEN_ID)),
-			Error::<Test>::TokenNotFound
-		);
-
-		assert_noop!(
-			NFTModule::sell_to_pool(Origin::signed(ALICE), (1, TOKEN_ID)),
-			Error::<Test>::NotAPool
-		);
-
-		assert_ok!(NFTModule::transfer(Origin::signed(ALICE), BOB, (CLASS_ID, 1)));
-
-		assert_ok!(NFTModule::toggle_lock(&BOB, (CLASS_ID, 1)));
-
-		assert_noop!(
-			NFTModule::sell_to_pool(Origin::signed(BOB), (CLASS_ID, 1)),
-			Error::<Test>::TokenLocked
-		);
-
-		assert_noop!(
-			NFTModule::sell_to_pool(Origin::signed(ALICE), (CLASS_ID, TOKEN_ID)),
-			Error::<Test>::CannotSellPoolToken
-		);
-
-		assert_ok!(NFTModule::transfer(
-			Origin::signed(ALICE),
-			CHARLIE,
-			(CLASS_ID, TOKEN_ID)
-		));
-
-		assert_noop!(
-			NFTModule::sell_to_pool(Origin::signed(BOB), (CLASS_ID, TOKEN_ID)),
-			Error::<Test>::NotTokenOwner
-		);
->>>>>>> 64244078
-	});
-}
-
-#[test]
-fn is_owner_works() {
-	ExtBuilder::default().build().execute_with(|| {
-		assert_ok!(NFTModule::create_class(
-			Origin::signed(ALICE),
-			"some metadata about token".as_bytes().to_vec(),
-			ClassData { is_pool: true },
-		));
-		assert_ok!(NFTModule::mint(
-			Origin::signed(ALICE),
-			0,
-			"a token".as_bytes().to_vec(),
-			TokenData { locked: false },
-		));
-		assert_ok!(NFTModule::mint(
-			Origin::signed(ALICE),
-			0,
-			"a token".as_bytes().to_vec(),
-			TokenData { locked: false },
-		));
-
-		assert_ok!(NFTModule::transfer(Origin::signed(ALICE), CHARLIE, (CLASS_ID, 1)));
-
-		assert!(NFTModule::is_owner(&ALICE, (CLASS_ID, TOKEN_ID)));
-		assert!(NFTModule::is_owner(&CHARLIE, (CLASS_ID, 1)));
-	});
-}
-
-#[test]
-fn is_locked_works() {
-	ExtBuilder::default().build().execute_with(|| {
-		assert_ok!(NFTModule::create_class(
-			Origin::signed(ALICE),
-			"some metadata about token".as_bytes().to_vec(),
-			ClassData { is_pool: true },
-		));
-		assert_ok!(NFTModule::mint(
-			Origin::signed(ALICE),
-			0,
-			"a token".as_bytes().to_vec(),
-			TokenData { locked: false },
-		));
-		assert_ok!(NFTModule::mint(
-			Origin::signed(ALICE),
-			0,
-			"locked token".as_bytes().to_vec(),
-			TokenData { locked: true },
-		));
-
-		assert_err!(NFTModule::is_locked((CLASS_ID, 198)), Error::<Test>::TokenNotFound);
-
-		assert!(!NFTModule::is_locked((CLASS_ID, TOKEN_ID)).unwrap());
-		assert!(NFTModule::is_locked((CLASS_ID, 1)).unwrap());
-	});
-}
-
-// TODO: price!+}