use frame_support::{assert_noop, assert_ok};

use primitives::nft::ClassType;

use super::*;
use mock::*;
use pallet_uniques as UNQ;
use std::convert::TryInto;

type NFTPallet = Pallet<Test>;

#[test]
fn create_class_works() {
	ExtBuilder::default().build().execute_with(|| {
		let metadata: BoundedVec<u8, <Test as pallet_uniques::Config>::StringLimit> =
			b"metadata".to_vec().try_into().unwrap();

		assert_ok!(NFTPallet::create_class(
			Origin::signed(ALICE),
			Default::default(),
			metadata.clone()
		));
		assert_ok!(NFTPallet::create_class(
			Origin::signed(ALICE),
			ClassType::Marketplace,
			metadata.clone()
		));
		assert_noop!(
			NFTPallet::create_class(Origin::signed(ALICE), ClassType::LiquidityMining, metadata.clone()),
			Error::<Test>::NotPermitted
		);
		assert_ok!(NFTPallet::do_create_class(
			ALICE,
			ClassType::LiquidityMining,
			metadata.clone()
		));

		NextClassId::<Test>::mutate(|id| *id = <Test as UNQ::Config>::ClassId::max_value());
		assert_noop!(
			NFTPallet::create_class(Origin::signed(ALICE), Default::default(), metadata),
			Error::<Test>::NoAvailableClassId
		);
	})
}

#[test]
fn mint_works() {
	ExtBuilder::default().build().execute_with(|| {
		let metadata: BoundedVec<u8, <Test as pallet_uniques::Config>::StringLimit> =
			b"metadata".to_vec().try_into().unwrap();

		assert_ok!(NFTPallet::create_class(
			Origin::signed(ALICE),
			Default::default(),
			metadata.clone()
		));
		assert_ok!(NFTPallet::do_create_class(
			ALICE,
			ClassType::LiquidityMining,
			metadata.clone()
		));
		assert_ok!(NFTPallet::mint(Origin::signed(ALICE), CLASS_ID_0));
		assert_ok!(NFTPallet::mint(Origin::signed(BOB), CLASS_ID_0));
		assert_noop!(
			NFTPallet::mint(Origin::signed(ALICE), CLASS_ID_1),
			Error::<Test>::NotPermitted
		);
		assert_ok!(NFTPallet::do_mint(ALICE, CLASS_ID_1));

		assert_ok!(NFTPallet::create_class(
			Origin::signed(ALICE),
			Default::default(),
			metadata
		));
		assert_noop!(
			NFTPallet::mint(Origin::signed(ALICE), NON_EXISTING_CLASS_ID),
			Error::<Test>::ClassUnknown
		);
<<<<<<< HEAD
		assert_noop!(
			NFTPallet::mint_for_marketplace(Origin::signed(ALICE), CLASS_ID_0, CHARLIE, 123, b"metadata".to_vec(),),
			Error::<Test>::NotInRange
		);
		assert_noop!(
			NFTPallet::mint_for_liquidity_mining(
				Origin::signed(ALICE),
				ALICE,
				CLASS_ID_1,
				123,
				654,
				700,
				0,
				46_684,
				b"metadata".to_vec(),
			),
			BadOrigin
		);
		assert_ok!(NFTPallet::mint_for_liquidity_mining(
			Origin::root(),
			ALICE,
			CLASS_ID_1,
			123,
			654,
			700,
			2_000,
			78_546,
			b"metadata".to_vec(),
		));
=======
>>>>>>> 5b14f9d8
		NextInstanceId::<Test>::mutate(CLASS_ID_0, |id| *id = <Test as UNQ::Config>::InstanceId::max_value());
		assert_noop!(
			NFTPallet::mint(Origin::signed(ALICE), CLASS_ID_0),
			Error::<Test>::NoAvailableInstanceId
		);

		assert_noop!(
			NFTPallet::destroy_class(Origin::signed(ALICE), NON_EXISTING_CLASS_ID),
			Error::<Test>::ClassUnknown
		);
	});
}

#[test]
fn transfer_works() {
	ExtBuilder::default().build().execute_with(|| {
		let metadata: BoundedVec<u8, <Test as pallet_uniques::Config>::StringLimit> =
			b"metadata".to_vec().try_into().unwrap();

		assert_ok!(NFTPallet::create_class(
			Origin::signed(ALICE),
<<<<<<< HEAD
			ClassType::Marketplace,
			b"metadata".to_vec()
		));
		assert_ok!(NFTPallet::create_class(
			Origin::root(),
			ClassType::PoolShare,
			b"metadata".to_vec()
		));
		assert_ok!(NFTPallet::mint_for_liquidity_mining(
			Origin::root(),
			ALICE,
			CLASS_ID_1,
			123,
			654,
			8_659,
			0,
			7_841,
			b"metadata".to_vec(),
		));
		assert_eq!(Balances::free_balance(ALICE), 10_000 * BSX);
		assert_ok!(NFTPallet::mint_for_marketplace(
			Origin::signed(ALICE),
			CLASS_ID_0,
			CHARLIE,
			20,
			b"metadata".to_vec(),
		));
		assert_eq!(Balances::free_balance(ALICE), 9_900 * BSX);
		assert_ok!(NFTPallet::transfer(Origin::signed(ALICE), CLASS_ID_1, TOKEN_ID_0, BOB));

=======
			Default::default(),
			metadata.clone()
		));
		assert_ok!(NFTPallet::do_create_class(ALICE, ClassType::LiquidityMining, metadata));
		assert_eq!(Balances::free_balance(ALICE), 190_000 * BSX);
		assert_ok!(NFTPallet::mint(Origin::signed(ALICE), CLASS_ID_0));
		assert_ok!(NFTPallet::do_mint(ALICE, CLASS_ID_1,));
		assert_eq!(Balances::free_balance(ALICE), 189_900 * BSX);
		assert_ok!(NFTPallet::transfer(Origin::signed(ALICE), CLASS_ID_0, TOKEN_ID_0, BOB));
>>>>>>> 5b14f9d8
		assert_noop!(
			NFTPallet::transfer(Origin::signed(CHARLIE), CLASS_ID_0, TOKEN_ID_0, ALICE),
			Error::<Test>::NotPermitted
		);
		assert_ok!(NFTPallet::transfer(Origin::signed(ALICE), CLASS_ID_1, TOKEN_ID_0, BOB));
		assert_ok!(NFTPallet::do_transfer(CLASS_ID_1, TOKEN_ID_0, BOB, CHARLIE));
		assert_eq!(Balances::free_balance(BOB), 150_000 * BSX);
		assert_ok!(NFTPallet::transfer(Origin::signed(BOB), CLASS_ID_0, TOKEN_ID_0, BOB));
		assert_eq!(Balances::free_balance(BOB), 150_000 * BSX);
		assert_ok!(NFTPallet::transfer(
			Origin::signed(BOB),
			CLASS_ID_0,
			TOKEN_ID_0,
			CHARLIE
		));
		assert_eq!(Balances::free_balance(ALICE), 189_900 * BSX);
		assert_eq!(Balances::free_balance(BOB), 150_000 * BSX);
		assert_eq!(Balances::free_balance(CHARLIE), 15_000 * BSX);
	});
}

#[test]
fn burn_works() {
	ExtBuilder::default().build().execute_with(|| {
		let metadata: BoundedVec<u8, <Test as pallet_uniques::Config>::StringLimit> =
			b"metadata".to_vec().try_into().unwrap();

		assert_ok!(NFTPallet::create_class(
			Origin::signed(ALICE),
<<<<<<< HEAD
			ClassType::Marketplace,
			b"metadata".to_vec()
		));
		assert_ok!(NFTPallet::create_class(
			Origin::root(),
			ClassType::PoolShare,
			b"metadata".to_vec()
		));
		assert_ok!(NFTPallet::mint_for_liquidity_mining(
			Origin::root(),
			ALICE,
			CLASS_ID_1,
			123,
			654,
			8_946,
			0,
			8_6453,
			b"metadata".to_vec(),
		));
		assert_ok!(NFTPallet::mint_for_marketplace(
			Origin::signed(ALICE),
			CLASS_ID_0,
			ALICE,
			20,
			b"metadata".to_vec(),
=======
			Default::default(),
			metadata.clone()
>>>>>>> 5b14f9d8
		));
		assert_ok!(NFTPallet::do_create_class(ALICE, ClassType::LiquidityMining, metadata));
		assert_ok!(NFTPallet::mint(Origin::signed(ALICE), CLASS_ID_0));
		assert_ok!(NFTPallet::do_mint(BOB, CLASS_ID_1));

		assert_noop!(
			NFTPallet::burn(Origin::signed(BOB), CLASS_ID_0, TOKEN_ID_0),
			Error::<Test>::NotPermitted
		);
		assert_noop!(
			NFTPallet::burn(Origin::signed(BOB), CLASS_ID_1, TOKEN_ID_0),
			Error::<Test>::NotPermitted
		);

		assert_ok!(NFTPallet::burn(Origin::signed(ALICE), CLASS_ID_0, TOKEN_ID_0));
	});
}

#[test]
fn destroy_class_works() {
	ExtBuilder::default().build().execute_with(|| {
		let metadata: BoundedVec<u8, <Test as pallet_uniques::Config>::StringLimit> =
			b"metadata".to_vec().try_into().unwrap();

		assert_ok!(NFTPallet::create_class(
			Origin::signed(ALICE),
<<<<<<< HEAD
			ClassType::Marketplace,
			b"metadata".to_vec()
		));
		assert_ok!(NFTPallet::create_class(
			Origin::root(),
			ClassType::PoolShare,
			b"metadata".to_vec()
		));
		assert_ok!(NFTPallet::mint_for_liquidity_mining(
			Origin::root(),
			ALICE,
			CLASS_ID_1,
			123,
			654,
			1_864,
			0,
			2_568,
			b"metadata".to_vec(),
		));
		assert_ok!(NFTPallet::mint_for_marketplace(
			Origin::signed(ALICE),
			CLASS_ID_0,
			ALICE,
			20,
			b"metadata".to_vec(),
=======
			Default::default(),
			metadata.clone()
>>>>>>> 5b14f9d8
		));
		assert_ok!(NFTPallet::do_create_class(ALICE, ClassType::LiquidityMining, metadata));
		assert_ok!(NFTPallet::mint(Origin::signed(ALICE), CLASS_ID_0));
		assert_ok!(NFTPallet::do_mint(BOB, CLASS_ID_1));

		assert_noop!(
			NFTPallet::destroy_class(Origin::signed(ALICE), CLASS_ID_0),
			Error::<Test>::TokenClassNotEmpty
		);

		assert_ok!(NFTPallet::burn(Origin::signed(ALICE), CLASS_ID_0, TOKEN_ID_0));
		assert_ok!(NFTPallet::destroy_class(Origin::signed(ALICE), CLASS_ID_0));
		assert_noop!(
			NFTPallet::destroy_class(Origin::signed(ALICE), CLASS_ID_1),
			Error::<Test>::NotPermitted
		);
		assert_ok!(NFTPallet::do_burn(BOB, CLASS_ID_1, TOKEN_ID_0));
		assert_ok!(NFTPallet::do_destroy_class(CLASS_ID_1));
		assert_noop!(
			NFTPallet::destroy_class(Origin::signed(ALICE), CLASS_ID_0),
			Error::<Test>::ClassUnknown
		);
	});
}<|MERGE_RESOLUTION|>--- conflicted
+++ resolved
@@ -76,38 +76,6 @@
 			NFTPallet::mint(Origin::signed(ALICE), NON_EXISTING_CLASS_ID),
 			Error::<Test>::ClassUnknown
 		);
-<<<<<<< HEAD
-		assert_noop!(
-			NFTPallet::mint_for_marketplace(Origin::signed(ALICE), CLASS_ID_0, CHARLIE, 123, b"metadata".to_vec(),),
-			Error::<Test>::NotInRange
-		);
-		assert_noop!(
-			NFTPallet::mint_for_liquidity_mining(
-				Origin::signed(ALICE),
-				ALICE,
-				CLASS_ID_1,
-				123,
-				654,
-				700,
-				0,
-				46_684,
-				b"metadata".to_vec(),
-			),
-			BadOrigin
-		);
-		assert_ok!(NFTPallet::mint_for_liquidity_mining(
-			Origin::root(),
-			ALICE,
-			CLASS_ID_1,
-			123,
-			654,
-			700,
-			2_000,
-			78_546,
-			b"metadata".to_vec(),
-		));
-=======
->>>>>>> 5b14f9d8
 		NextInstanceId::<Test>::mutate(CLASS_ID_0, |id| *id = <Test as UNQ::Config>::InstanceId::max_value());
 		assert_noop!(
 			NFTPallet::mint(Origin::signed(ALICE), CLASS_ID_0),
@@ -129,38 +97,6 @@
 
 		assert_ok!(NFTPallet::create_class(
 			Origin::signed(ALICE),
-<<<<<<< HEAD
-			ClassType::Marketplace,
-			b"metadata".to_vec()
-		));
-		assert_ok!(NFTPallet::create_class(
-			Origin::root(),
-			ClassType::PoolShare,
-			b"metadata".to_vec()
-		));
-		assert_ok!(NFTPallet::mint_for_liquidity_mining(
-			Origin::root(),
-			ALICE,
-			CLASS_ID_1,
-			123,
-			654,
-			8_659,
-			0,
-			7_841,
-			b"metadata".to_vec(),
-		));
-		assert_eq!(Balances::free_balance(ALICE), 10_000 * BSX);
-		assert_ok!(NFTPallet::mint_for_marketplace(
-			Origin::signed(ALICE),
-			CLASS_ID_0,
-			CHARLIE,
-			20,
-			b"metadata".to_vec(),
-		));
-		assert_eq!(Balances::free_balance(ALICE), 9_900 * BSX);
-		assert_ok!(NFTPallet::transfer(Origin::signed(ALICE), CLASS_ID_1, TOKEN_ID_0, BOB));
-
-=======
 			Default::default(),
 			metadata.clone()
 		));
@@ -170,7 +106,6 @@
 		assert_ok!(NFTPallet::do_mint(ALICE, CLASS_ID_1,));
 		assert_eq!(Balances::free_balance(ALICE), 189_900 * BSX);
 		assert_ok!(NFTPallet::transfer(Origin::signed(ALICE), CLASS_ID_0, TOKEN_ID_0, BOB));
->>>>>>> 5b14f9d8
 		assert_noop!(
 			NFTPallet::transfer(Origin::signed(CHARLIE), CLASS_ID_0, TOKEN_ID_0, ALICE),
 			Error::<Test>::NotPermitted
@@ -200,36 +135,8 @@
 
 		assert_ok!(NFTPallet::create_class(
 			Origin::signed(ALICE),
-<<<<<<< HEAD
-			ClassType::Marketplace,
-			b"metadata".to_vec()
-		));
-		assert_ok!(NFTPallet::create_class(
-			Origin::root(),
-			ClassType::PoolShare,
-			b"metadata".to_vec()
-		));
-		assert_ok!(NFTPallet::mint_for_liquidity_mining(
-			Origin::root(),
-			ALICE,
-			CLASS_ID_1,
-			123,
-			654,
-			8_946,
-			0,
-			8_6453,
-			b"metadata".to_vec(),
-		));
-		assert_ok!(NFTPallet::mint_for_marketplace(
-			Origin::signed(ALICE),
-			CLASS_ID_0,
-			ALICE,
-			20,
-			b"metadata".to_vec(),
-=======
 			Default::default(),
 			metadata.clone()
->>>>>>> 5b14f9d8
 		));
 		assert_ok!(NFTPallet::do_create_class(ALICE, ClassType::LiquidityMining, metadata));
 		assert_ok!(NFTPallet::mint(Origin::signed(ALICE), CLASS_ID_0));
@@ -256,36 +163,8 @@
 
 		assert_ok!(NFTPallet::create_class(
 			Origin::signed(ALICE),
-<<<<<<< HEAD
-			ClassType::Marketplace,
-			b"metadata".to_vec()
-		));
-		assert_ok!(NFTPallet::create_class(
-			Origin::root(),
-			ClassType::PoolShare,
-			b"metadata".to_vec()
-		));
-		assert_ok!(NFTPallet::mint_for_liquidity_mining(
-			Origin::root(),
-			ALICE,
-			CLASS_ID_1,
-			123,
-			654,
-			1_864,
-			0,
-			2_568,
-			b"metadata".to_vec(),
-		));
-		assert_ok!(NFTPallet::mint_for_marketplace(
-			Origin::signed(ALICE),
-			CLASS_ID_0,
-			ALICE,
-			20,
-			b"metadata".to_vec(),
-=======
 			Default::default(),
 			metadata.clone()
->>>>>>> 5b14f9d8
 		));
 		assert_ok!(NFTPallet::do_create_class(ALICE, ClassType::LiquidityMining, metadata));
 		assert_ok!(NFTPallet::mint(Origin::signed(ALICE), CLASS_ID_0));
