--- conflicted
+++ resolved
@@ -1,57 +1,4 @@
 use frame_support::{assert_noop, assert_ok};
-<<<<<<< HEAD
-
-use super::*;
-use mock::*;
-use pallet_uniques as UNQ;
-
-type NFTPallet = Pallet<Test>;
-
-macro_rules! bvec {
-	($( $x:tt )*) => {
-		vec![$( $x )*].try_into().unwrap()
-	}
-}
-
-#[test]
-fn create_class_works() {
-	ExtBuilder::default().build().execute_with(|| {
-		assert_ok!(NFTPallet::create_class(Origin::signed(ALICE), CLASS_ID, ALICE, bvec![0]));
-
-		assert_noop!(
-			NFTPallet::create_class(Origin::signed(ALICE), CLASS_ID, ALICE, bvec![0]),
-			UNQ::Error::<Test>::InUse		
-		);
-	})
-}
-
-#[test]
-fn mint_works() {
-	ExtBuilder::default().build().execute_with(|| {
-		assert_ok!(NFTPallet::create_class(Origin::signed(ALICE), CLASS_ID, ALICE, bvec![0]));
-		assert_ok!(NFTPallet::mint(Origin::signed(ALICE), CLASS_ID, TOKEN_ID, ALICE, 10, bvec![0]));
-
-		assert_noop!(
-			NFTPallet::mint(Origin::signed(CHARLIE), CLASS_ID, 999, BOB, 10, bvec![0]),
-			UNQ::Error::<Test>::NoPermission
-		);
-	});
-}
-
-#[test]
-fn transfer_works() {
-	ExtBuilder::default().build().execute_with(|| {
-		assert_ok!(NFTPallet::create_class(Origin::signed(ALICE), CLASS_ID, ALICE, bvec![0]));
-		assert_ok!(NFTPallet::mint(Origin::signed(ALICE), CLASS_ID, TOKEN_ID, ALICE, 10, bvec![0]));
-
-		assert_ok!(NFTPallet::transfer(Origin::signed(ALICE), CLASS_ID, TOKEN_ID, BOB));
-
-		assert_noop!(
-			NFTPallet::transfer(Origin::signed(CHARLIE), CLASS_ID, TOKEN_ID, ALICE),
-			UNQ::Error::<Test>::NoPermission
-		);
-	});
-=======
 
 use primitives::nft::ClassType;
 
@@ -104,56 +51,11 @@
 			Error::<Test>::IdReserved
 		);
 	})
->>>>>>> b4e866d9
 }
 
 #[test]
 fn mint_works() {
 	ExtBuilder::default().build().execute_with(|| {
-<<<<<<< HEAD
-		assert_ok!(NFTPallet::create_class(Origin::signed(ALICE), CLASS_ID, ALICE, bvec![0]));
-		assert_ok!(NFTPallet::mint(Origin::signed(ALICE), CLASS_ID, TOKEN_ID, ALICE, 10, bvec![0]));
-
-		assert_noop!(
-			NFTPallet::burn(Origin::signed(BOB), CLASS_ID, TOKEN_ID, Some(ALICE)),
-			UNQ::Error::<Test>::NoPermission
-		);
-
-		assert_ok!(NFTPallet::burn(Origin::signed(ALICE), CLASS_ID, TOKEN_ID, Some(ALICE)));
-	});
-}
-
-#[test]
-fn destroy_class_works() {
-	ExtBuilder::default().build().execute_with(|| {
-		assert_ok!(NFTPallet::create_class(Origin::signed(ALICE), CLASS_ID, ALICE, bvec![0]));
-
-		/* Currently there is no public constructor for DestroyWitness struct
-		assert_noop!(
-			NFTPallet::destroy_class(
-				Origin::signed(ALICE),
-				CLASS_ID,
-				DestroyWitness {
-					instances: 1,
-					instance_metadatas: 2,
-					attributes: 3,
-				}
-				),
-				UNQ::Error::<Test>::BadWitness
-		);
-		assert_ok!(NFTPallet::destroy_class(
-			Origin::signed(ALICE),
-			CLASS_ID,
-			DestroyWitness {
-				instances: 0,
-				instance_metadatas: 0,
-				attributes: 0
-			}
-		));
-		let event = Event::Uniques(UNQ::Event::Destroyed(CLASS_ID));
-		assert_eq!(last_event(), event);
-		*/
-=======
 		let metadata: BoundedVec<u8, <Test as pallet_uniques::Config>::StringLimit> =
 			b"metadata".to_vec().try_into().unwrap();
 
@@ -346,6 +248,5 @@
 			NFTPallet::destroy_class(Origin::signed(ALICE), CLASS_ID_0),
 			Error::<Test>::ClassUnknown
 		);
->>>>>>> b4e866d9
 	});
 }