--- conflicted
+++ resolved
@@ -4,10 +4,6 @@
 
 use super::*;
 use mock::*;
-<<<<<<< HEAD
-use pallet_uniques as UNQ;
-=======
->>>>>>> a322d36a
 use std::convert::TryInto;
 
 type NFTPallet = Pallet<Test>;
@@ -20,47 +16,27 @@
 
 		assert_ok!(NFTPallet::create_class(
 			Origin::signed(ALICE),
-<<<<<<< HEAD
-=======
-			CLASS_ID_0,
->>>>>>> a322d36a
-			Default::default(),
-			metadata.clone()
-		));
-		assert_ok!(NFTPallet::create_class(
-			Origin::signed(ALICE),
-<<<<<<< HEAD
-=======
-			CLASS_ID_1,
->>>>>>> a322d36a
+			CLASS_ID_0,
+			Default::default(),
+			metadata.clone()
+		));
+		assert_ok!(NFTPallet::create_class(
+			Origin::signed(ALICE),
+			CLASS_ID_1,
 			ClassType::Marketplace,
 			metadata.clone()
 		));
 		assert_noop!(
-<<<<<<< HEAD
-			NFTPallet::create_class(Origin::signed(ALICE), ClassType::LiquidityMining, metadata.clone()),
-=======
 			NFTPallet::create_class(
 				Origin::signed(ALICE),
 				CLASS_ID_2,
 				ClassType::LiquidityMining,
 				metadata.clone()
 			),
->>>>>>> a322d36a
-			Error::<Test>::NotPermitted
-		);
-		assert_ok!(NFTPallet::do_create_class(
-			ALICE,
-<<<<<<< HEAD
-			ClassType::LiquidityMining,
-			metadata.clone()
-		));
-
-		NextClassId::<Test>::mutate(|id| *id = <Test as UNQ::Config>::ClassId::max_value());
-		assert_noop!(
-			NFTPallet::create_class(Origin::signed(ALICE), Default::default(), metadata),
-			Error::<Test>::NoAvailableClassId
-=======
+			Error::<Test>::NotPermitted
+		);
+		assert_ok!(NFTPallet::do_create_class(
+			ALICE,
 			CLASS_ID_2,
 			ClassType::LiquidityMining,
 			metadata.clone()
@@ -73,7 +49,6 @@
 				metadata
 			),
 			Error::<Test>::IdReserved
->>>>>>> a322d36a
 		);
 	})
 }
@@ -85,89 +60,50 @@
 			b"metadata".to_vec().try_into().unwrap();
 
 		assert_ok!(NFTPallet::create_class(
-<<<<<<< HEAD
-			Origin::signed(ALICE),
-			Default::default(),
-			metadata.clone()
-		));
-		assert_ok!(NFTPallet::do_create_class(
-			ALICE,
-			ClassType::LiquidityMining,
-			metadata.clone()
-		));
-		assert_ok!(NFTPallet::mint(Origin::signed(ALICE), CLASS_ID_0, metadata.clone()));
-		assert_ok!(NFTPallet::mint(Origin::signed(BOB), CLASS_ID_0, metadata.clone()));
-		assert_noop!(
-			NFTPallet::mint(Origin::signed(ALICE), CLASS_ID_1, metadata.clone()),
-			Error::<Test>::NotPermitted
-		);
-		assert_ok!(NFTPallet::do_mint(ALICE, CLASS_ID_1, metadata.clone()));
-
-		assert_ok!(NFTPallet::create_class(
-			Origin::signed(ALICE),
-			Default::default(),
-			metadata.clone()
-		));
-		assert_noop!(
-			NFTPallet::mint(Origin::signed(ALICE), NON_EXISTING_CLASS_ID, metadata.clone()),
+			Origin::signed(ALICE),
+			CLASS_ID_0,
+			Default::default(),
+			metadata.clone()
+		));
+		assert_ok!(NFTPallet::do_create_class(
+			ALICE,
+			CLASS_ID_1,
+			ClassType::LiquidityMining,
+			metadata.clone()
+		));
+		assert_ok!(NFTPallet::mint(
+			Origin::signed(ALICE),
+			CLASS_ID_0,
+			INSTANCE_ID_0,
+			metadata.clone()
+		));
+		assert_ok!(NFTPallet::mint(
+			Origin::signed(BOB),
+			CLASS_ID_0,
+			INSTANCE_ID_1,
+			metadata.clone()
+		));
+		assert_noop!(
+			NFTPallet::mint(Origin::signed(ALICE), CLASS_ID_1, INSTANCE_ID_2, metadata.clone()),
+			Error::<Test>::NotPermitted
+		);
+		assert_ok!(NFTPallet::do_mint(ALICE, CLASS_ID_1, INSTANCE_ID_2, metadata.clone()));
+
+		assert_ok!(NFTPallet::create_class(
+			Origin::signed(ALICE),
+			CLASS_ID_2,
+			Default::default(),
+			metadata.clone()
+		));
+		assert_noop!(
+			NFTPallet::mint(Origin::signed(ALICE), NON_EXISTING_CLASS_ID, INSTANCE_ID_0, metadata),
 			Error::<Test>::ClassUnknown
-		);
-		NextInstanceId::<Test>::mutate(CLASS_ID_0, |id| *id = <Test as UNQ::Config>::InstanceId::max_value());
-		assert_noop!(
-			NFTPallet::mint(Origin::signed(ALICE), CLASS_ID_0, metadata),
-			Error::<Test>::NoAvailableInstanceId
 		);
 
 		assert_noop!(
 			NFTPallet::destroy_class(Origin::signed(ALICE), NON_EXISTING_CLASS_ID),
 			Error::<Test>::ClassUnknown
 		);
-=======
-			Origin::signed(ALICE),
-			CLASS_ID_0,
-			Default::default(),
-			metadata.clone()
-		));
-		assert_ok!(NFTPallet::do_create_class(
-			ALICE,
-			CLASS_ID_1,
-			ClassType::LiquidityMining,
-			metadata.clone()
-		));
-		assert_ok!(NFTPallet::mint(
-			Origin::signed(ALICE),
-			CLASS_ID_0,
-			INSTANCE_ID_0,
-			metadata.clone()
-		));
-		assert_ok!(NFTPallet::mint(
-			Origin::signed(BOB),
-			CLASS_ID_0,
-			INSTANCE_ID_1,
-			metadata.clone()
-		));
-		assert_noop!(
-			NFTPallet::mint(Origin::signed(ALICE), CLASS_ID_1, INSTANCE_ID_2, metadata.clone()),
-			Error::<Test>::NotPermitted
-		);
-		assert_ok!(NFTPallet::do_mint(ALICE, CLASS_ID_1, INSTANCE_ID_2, metadata.clone()));
-
-		assert_ok!(NFTPallet::create_class(
-			Origin::signed(ALICE),
-			CLASS_ID_2,
-			Default::default(),
-			metadata.clone()
-		));
-		assert_noop!(
-			NFTPallet::mint(Origin::signed(ALICE), NON_EXISTING_CLASS_ID, INSTANCE_ID_0, metadata),
-			Error::<Test>::ClassUnknown
-		);
-
-		assert_noop!(
-			NFTPallet::destroy_class(Origin::signed(ALICE), NON_EXISTING_CLASS_ID),
-			Error::<Test>::ClassUnknown
-		);
->>>>>>> a322d36a
 	});
 }
 
@@ -178,37 +114,6 @@
 			b"metadata".to_vec().try_into().unwrap();
 
 		assert_ok!(NFTPallet::create_class(
-<<<<<<< HEAD
-			Origin::signed(ALICE),
-			Default::default(),
-			metadata.clone()
-		));
-		assert_ok!(NFTPallet::do_create_class(
-			ALICE,
-			ClassType::LiquidityMining,
-			metadata.clone()
-		));
-		assert_eq!(Balances::free_balance(ALICE), 190_000 * BSX);
-		assert_ok!(NFTPallet::mint(Origin::signed(ALICE), CLASS_ID_0, metadata.clone()));
-		assert_ok!(NFTPallet::do_mint(ALICE, CLASS_ID_1, metadata));
-		assert_eq!(Balances::free_balance(ALICE), 189_900 * BSX);
-		assert_ok!(NFTPallet::transfer(Origin::signed(ALICE), CLASS_ID_0, TOKEN_ID_0, BOB));
-		assert_noop!(
-			NFTPallet::transfer(Origin::signed(CHARLIE), CLASS_ID_0, TOKEN_ID_0, ALICE),
-			Error::<Test>::NotPermitted
-		);
-		assert_ok!(NFTPallet::transfer(Origin::signed(ALICE), CLASS_ID_1, TOKEN_ID_0, BOB));
-		assert_ok!(NFTPallet::do_transfer(CLASS_ID_1, TOKEN_ID_0, BOB, CHARLIE));
-		assert_eq!(Balances::free_balance(BOB), 150_000 * BSX);
-		assert_ok!(NFTPallet::transfer(Origin::signed(BOB), CLASS_ID_0, TOKEN_ID_0, BOB));
-		assert_eq!(Balances::free_balance(BOB), 150_000 * BSX);
-		assert_ok!(NFTPallet::transfer(
-			Origin::signed(BOB),
-			CLASS_ID_0,
-			TOKEN_ID_0,
-			CHARLIE
-		));
-=======
 			Origin::signed(ALICE),
 			CLASS_ID_0,
 			Default::default(),
@@ -255,7 +160,6 @@
 			INSTANCE_ID_0,
 			CHARLIE
 		));
->>>>>>> a322d36a
 		assert_eq!(Balances::free_balance(ALICE), 189_900 * BSX);
 		assert_eq!(Balances::free_balance(BOB), 150_000 * BSX);
 		assert_eq!(Balances::free_balance(CHARLIE), 15_000 * BSX);
@@ -270,33 +174,12 @@
 
 		assert_ok!(NFTPallet::create_class(
 			Origin::signed(ALICE),
-<<<<<<< HEAD
-=======
-			CLASS_ID_0,
->>>>>>> a322d36a
-			Default::default(),
-			metadata.clone()
-		));
-		assert_ok!(NFTPallet::do_create_class(
-			ALICE,
-<<<<<<< HEAD
-			ClassType::LiquidityMining,
-			metadata.clone()
-		));
-		assert_ok!(NFTPallet::mint(Origin::signed(ALICE), CLASS_ID_0, metadata.clone()));
-		assert_ok!(NFTPallet::do_mint(BOB, CLASS_ID_1, metadata));
-
-		assert_noop!(
-			NFTPallet::burn(Origin::signed(BOB), CLASS_ID_0, TOKEN_ID_0),
-			Error::<Test>::NotPermitted
-		);
-		assert_noop!(
-			NFTPallet::burn(Origin::signed(BOB), CLASS_ID_1, TOKEN_ID_0),
-			Error::<Test>::NotPermitted
-		);
-
-		assert_ok!(NFTPallet::burn(Origin::signed(ALICE), CLASS_ID_0, TOKEN_ID_0));
-=======
+			CLASS_ID_0,
+			Default::default(),
+			metadata.clone()
+		));
+		assert_ok!(NFTPallet::do_create_class(
+			ALICE,
 			CLASS_ID_1,
 			ClassType::LiquidityMining,
 			metadata.clone()
@@ -319,7 +202,6 @@
 		);
 
 		assert_ok!(NFTPallet::burn(Origin::signed(ALICE), CLASS_ID_0, INSTANCE_ID_0));
->>>>>>> a322d36a
 	});
 }
 
@@ -331,22 +213,12 @@
 
 		assert_ok!(NFTPallet::create_class(
 			Origin::signed(ALICE),
-<<<<<<< HEAD
-=======
-			CLASS_ID_0,
->>>>>>> a322d36a
-			Default::default(),
-			metadata.clone()
-		));
-		assert_ok!(NFTPallet::do_create_class(
-			ALICE,
-<<<<<<< HEAD
-			ClassType::LiquidityMining,
-			metadata.clone()
-		));
-		assert_ok!(NFTPallet::mint(Origin::signed(ALICE), CLASS_ID_0, metadata.clone()));
-		assert_ok!(NFTPallet::do_mint(BOB, CLASS_ID_1, metadata));
-=======
+			CLASS_ID_0,
+			Default::default(),
+			metadata.clone()
+		));
+		assert_ok!(NFTPallet::do_create_class(
+			ALICE,
 			CLASS_ID_1,
 			ClassType::LiquidityMining,
 			metadata.clone()
@@ -358,30 +230,20 @@
 			metadata.clone()
 		));
 		assert_ok!(NFTPallet::do_mint(BOB, CLASS_ID_1, INSTANCE_ID_0, metadata));
->>>>>>> a322d36a
 
 		assert_noop!(
 			NFTPallet::destroy_class(Origin::signed(ALICE), CLASS_ID_0),
 			Error::<Test>::TokenClassNotEmpty
 		);
 
-<<<<<<< HEAD
-		assert_ok!(NFTPallet::burn(Origin::signed(ALICE), CLASS_ID_0, TOKEN_ID_0));
-=======
 		assert_ok!(NFTPallet::burn(Origin::signed(ALICE), CLASS_ID_0, INSTANCE_ID_0));
->>>>>>> a322d36a
 		assert_ok!(NFTPallet::destroy_class(Origin::signed(ALICE), CLASS_ID_0));
 		assert_noop!(
 			NFTPallet::destroy_class(Origin::signed(ALICE), CLASS_ID_1),
 			Error::<Test>::NotPermitted
 		);
-<<<<<<< HEAD
-		assert_ok!(NFTPallet::do_burn(BOB, CLASS_ID_1, TOKEN_ID_0));
-		assert_ok!(NFTPallet::do_destroy_class(CLASS_ID_1));
-=======
 		assert_ok!(NFTPallet::do_burn(BOB, CLASS_ID_1, INSTANCE_ID_0));
 		assert_ok!(NFTPallet::do_destroy_class(ALICE, CLASS_ID_1));
->>>>>>> a322d36a
 		assert_noop!(
 			NFTPallet::destroy_class(Origin::signed(ALICE), CLASS_ID_0),
 			Error::<Test>::ClassUnknown
