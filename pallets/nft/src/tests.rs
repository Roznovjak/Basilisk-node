<<<<<<< HEAD
use frame_support::{assert_noop, assert_ok};

use crate::types::ClassType;
=======
use frame_support::{assert_err, assert_noop, assert_ok, error::BadOrigin};
>>>>>>> b673a021

use super::*;
use mock::*;
use pallet_uniques as UNQ;

type NFTPallet = Pallet<Test>;

#[test]
fn create_class_works() {
	ExtBuilder::default().build().execute_with(|| {
		assert_noop!(
			NFTPallet::create_class(Origin::signed(ALICE), ClassType::PoolShare, b"metadata".to_vec()),
			Error::<Test>::NotPermitted
		);
<<<<<<< HEAD
		assert_ok!(NFTPallet::create_class(
			Origin::root(),
			ClassType::PoolShare,
			b"metadata".to_vec()
		));
		assert_ok!(NFTPallet::create_class(
=======

		orml_nft::NextClassId::<Test>::put(u64::MAX);
		assert_noop!(
			NFTModule::create_class(
				Origin::signed(ALICE),
				"some metadata about token".as_bytes().to_vec(),
				ClassData { is_pool: true },
			),
			orml_nft::Error::<Test>::NoAvailableClassId
		);
	})
}

#[test]
fn create_pool_works() {
	ExtBuilder::default().build().execute_with(|| {
		assert_ok!(NFTModule::create_pool(
>>>>>>> b673a021
			Origin::signed(ALICE),
			ClassType::Marketplace,
			b"metadata".to_vec()
		));
		assert_noop!(
			NFTPallet::create_class(
				Origin::signed(ALICE),
				ClassType::Marketplace,
				vec![0; <Test as UNQ::Config>::StringLimit::get() as usize + 1]
			),
			Error::<Test>::TooLong
		);
		NextClassId::<Test>::mutate(|id| *id = <Test as UNQ::Config>::ClassId::max_value());
		assert_noop!(
			NFTPallet::create_class(Origin::signed(ALICE), ClassType::Marketplace, b"metadata".to_vec()),
			Error::<Test>::NoAvailableClassId
		);
	})
}

#[test]
fn mint_works() {
	ExtBuilder::default().build().execute_with(|| {
		assert_ok!(NFTPallet::create_class(
			Origin::signed(ALICE),
			ClassType::Marketplace,
			b"metadata".to_vec()
		));
		assert_ok!(NFTPallet::create_class(
			Origin::root(),
			ClassType::PoolShare,
			b"metadata".to_vec()
		));
		assert_ok!(NFTPallet::mint(
			Origin::signed(ALICE),
			CLASS_ID_0,
			Some(ALICE),
			Some(20),
			Some(b"metadata".to_vec())
		));
		assert_ok!(NFTPallet::mint(
			Origin::signed(BOB),
			CLASS_ID_0,
			Some(CHARLIE),
			Some(20),
			Some(b"metadata".to_vec())
		));

		assert_ok!(NFTPallet::create_class(
			Origin::root(),
			ClassType::PoolShare,
			b"metadata".to_vec()
		));
		assert_noop!(
<<<<<<< HEAD
			NFTPallet::mint(
				Origin::signed(ALICE),
				999, // non existent class id
				Some(CHARLIE),
				Some(20),
				Some(b"metadata".to_vec())
=======
			NFTModule::mint(
				Origin::signed(ALICE),
				NOT_EXISTING_CLASS_ID,
				"a token".as_bytes().to_vec(),
				TokenData { locked: false }
			),
			Error::<Test>::ClassNotFound
		);

		assert_noop!(
			NFTModule::mint(
				Origin::signed(BOB),
				0,
				"a token".as_bytes().to_vec(),
				TokenData { locked: false },
>>>>>>> b673a021
			),
			Error::<Test>::ClassUnknown
		);
		assert_noop!(
			NFTPallet::mint(
				Origin::signed(ALICE),
<<<<<<< HEAD
				CLASS_ID_0,
				None,
				Some(20),
				Some(b"metadata".to_vec())
=======
				0,
				vec![1; <Test as orml_nft::Config>::MaxTokenMetadata::get() as usize + 1],
				TokenData { locked: false },
>>>>>>> b673a021
			),
			Error::<Test>::AuthorNotSet
		);
<<<<<<< HEAD
=======
	});
}

#[test]
fn transfer_works() {
	ExtBuilder::default().build().execute_with(|| {
		assert_ok!(NFTModule::create_class(
			Origin::signed(ALICE),
			"some metadata about token".as_bytes().to_vec(),
			ClassData { is_pool: true },
		));

		assert_ok!(NFTModule::mint(
			Origin::signed(ALICE),
			0,
			"a token".as_bytes().to_vec(),
			TokenData { locked: false },
		));

		assert_ok!(NFTModule::transfer(Origin::signed(ALICE), BOB, (CLASS_ID, TOKEN_ID)));
		let event = Event::NFT(crate::Event::TokenTransferred(ALICE, BOB, CLASS_ID, TOKEN_ID));
		assert_eq!(last_event(), event);
	});
}

#[test]
fn transfer_fails() {
	ExtBuilder::default().build().execute_with(|| {
		assert_ok!(NFTModule::create_class(
			Origin::signed(ALICE),
			"some metadata about token".as_bytes().to_vec(),
			ClassData { is_pool: true },
		));

		assert_ok!(NFTModule::mint(
			Origin::signed(ALICE),
			0,
			"a token".as_bytes().to_vec(),
			TokenData { locked: false },
		));

		assert_ok!(NFTModule::mint(
			Origin::signed(ALICE),
			0,
			"a token".as_bytes().to_vec(),
			TokenData { locked: true },
		));

>>>>>>> b673a021
		assert_noop!(
			NFTPallet::mint(
				Origin::signed(ALICE),
				CLASS_ID_0,
				Some(CHARLIE),
				None,
				Some(b"metadata".to_vec())
			),
			Error::<Test>::RoyaltyNotSet
		);
		assert_noop!(
			NFTPallet::mint(Origin::signed(ALICE), CLASS_ID_0, Some(CHARLIE), Some(20), None),
			Error::<Test>::MetadataNotSet
		);
<<<<<<< HEAD
=======

		assert_noop!(
			NFTModule::transfer(
				Origin::signed(ALICE),
				BOB,
				(NOT_EXISTING_CLASS_ID, NOT_EXISTING_TOKEN_ID)
			),
			Error::<Test>::TokenNotFound
		);

		assert_noop!(
			NFTModule::transfer(Origin::signed(ALICE), BOB, (CLASS_ID, 1)),
			Error::<Test>::TokenLocked
		);
	});
}

#[test]
fn burn_works() {
	ExtBuilder::default().build().execute_with(|| {
		assert_ok!(NFTModule::create_class(
			Origin::signed(ALICE),
			"some metadata about token".as_bytes().to_vec(),
			ClassData { is_pool: true },
		));

		assert_ok!(NFTModule::mint(
			Origin::signed(ALICE),
			0,
			"a token".as_bytes().to_vec(),
			TokenData { locked: false },
		));

		assert_ok!(NFTModule::burn(Origin::signed(ALICE), (CLASS_ID, TOKEN_ID)));
		let event = Event::NFT(crate::Event::TokenBurned(ALICE, CLASS_ID, TOKEN_ID));
		assert_eq!(last_event(), event);
	});
}

#[test]
fn burn_fails() {
	ExtBuilder::default().build().execute_with(|| {
		assert_ok!(NFTModule::create_class(
			Origin::signed(ALICE),
			"some metadata about token".as_bytes().to_vec(),
			ClassData { is_pool: true },
		));

		assert_ok!(NFTModule::mint(
			Origin::signed(ALICE),
			0,
			"a token".as_bytes().to_vec(),
			TokenData { locked: false },
		));

		assert_ok!(NFTModule::mint(
			Origin::signed(ALICE),
			0,
			"a token".as_bytes().to_vec(),
			TokenData { locked: true },
		));

>>>>>>> b673a021
		assert_noop!(
			NFTPallet::mint(
				Origin::signed(ALICE),
				CLASS_ID_0,
				Some(CHARLIE),
				Some(123),
				Some(b"metadata".to_vec())
			),
			Error::<Test>::NotInRange
		);
<<<<<<< HEAD
=======

		assert_noop!(
			NFTModule::burn(Origin::signed(ALICE), (NOT_EXISTING_CLASS_ID, NOT_EXISTING_TOKEN_ID)),
			Error::<Test>::TokenNotFound
		);

		assert_noop!(
			NFTModule::burn(Origin::signed(ALICE), (CLASS_ID, 1)),
			Error::<Test>::TokenLocked
		);
	});
}

#[test]
fn destroy_class_works() {
	ExtBuilder::default().build().execute_with(|| {
		assert_ok!(NFTModule::create_class(
			Origin::signed(ALICE),
			"some metadata about token".as_bytes().to_vec(),
			ClassData { is_pool: true },
		));

		assert_ok!(NFTModule::destroy_class(Origin::signed(ALICE), CLASS_ID));
	});
}

#[test]
fn destroy_class_fails() {
	ExtBuilder::default().build().execute_with(|| {
		assert_ok!(NFTModule::create_class(
			Origin::signed(ALICE),
			"some metadata about token".as_bytes().to_vec(),
			ClassData { is_pool: true },
		));

		assert_ok!(NFTModule::mint(
			Origin::signed(ALICE),
			0,
			"a token".as_bytes().to_vec(),
			TokenData { locked: false },
		));

>>>>>>> b673a021
		assert_noop!(
			NFTPallet::mint(
				Origin::signed(ALICE),
				CLASS_ID_1,
				Some(CHARLIE),
				Some(20),
				Some(b"metadata".to_vec())
			),
			Error::<Test>::NotPermitted
		);
<<<<<<< HEAD
		assert_ok!(NFTPallet::mint(Origin::root(), CLASS_ID_1, None, None, None));
		NextInstanceId::<Test>::mutate(CLASS_ID_0, |id| *id = <Test as UNQ::Config>::InstanceId::max_value());
=======

		assert_noop!(
			NFTModule::destroy_class(Origin::signed(ALICE), NOT_EXISTING_CLASS_ID),
			Error::<Test>::ClassNotFound
		);
	});
}

#[test]
fn destroy_pool_works() {
	ExtBuilder::default().build().execute_with(|| {
		assert_ok!(NFTModule::create_pool(
			Origin::signed(ALICE),
			"some metadata about token".as_bytes().to_vec(),
			ClassData { is_pool: true },
			TEST_PRICE,
		));

		assert_ok!(NFTModule::destroy_pool(Origin::signed(ALICE), CLASS_ID));
	});
}

#[test]
fn destroy_pool_fails() {
	ExtBuilder::default().build().execute_with(|| {
		assert_ok!(NFTModule::create_pool(
			Origin::signed(ALICE),
			"some metadata about token".as_bytes().to_vec(),
			ClassData { is_pool: true },
			TEST_PRICE,
		));

		assert_ok!(NFTModule::mint(
			Origin::signed(ALICE),
			0,
			"a token".as_bytes().to_vec(),
			TokenData { locked: false },
		));

>>>>>>> b673a021
		assert_noop!(
			NFTPallet::mint(
				Origin::signed(ALICE),
				CLASS_ID_0,
				Some(CHARLIE),
				Some(20),
				Some(b"metadata".to_vec())
			),
			Error::<Test>::NoAvailableInstanceId
		);

		assert_noop!(
			NFTModule::destroy_class(Origin::signed(ALICE), NOT_EXISTING_CLASS_ID),
			Error::<Test>::ClassNotFound
		);
	});
}

#[test]
fn transfer_works() {
	ExtBuilder::default().build().execute_with(|| {
		assert_ok!(NFTPallet::create_class(
			Origin::signed(ALICE),
			ClassType::Marketplace,
			b"metadata".to_vec()
		));
<<<<<<< HEAD
		assert_ok!(NFTPallet::create_class(
			Origin::root(),
			ClassType::PoolShare,
			b"metadata".to_vec()
=======

		assert_ok!(NFTModule::mint(
			Origin::signed(ALICE),
			0,
			"a token".as_bytes().to_vec(),
			TokenData { locked: false },
>>>>>>> b673a021
		));
		assert_ok!(NFTPallet::mint(Origin::root(), CLASS_ID_1, None, None, None));
		assert_ok!(NFTPallet::mint(
			Origin::signed(ALICE),
<<<<<<< HEAD
			CLASS_ID_0,
			Some(ALICE),
			Some(20),
			Some(b"metadata".to_vec())
=======
			"some metadata about token".as_bytes().to_vec(),
			ClassData { is_pool: true },
		));

		assert_ok!(NFTModule::mint(
			Origin::signed(ALICE),
			0,
			"a token".as_bytes().to_vec(),
			TokenData { locked: false },
>>>>>>> b673a021
		));
		assert_ok!(NFTPallet::transfer(Origin::root(), CLASS_ID_1, TOKEN_ID_0, BOB));

		assert_noop!(
			NFTPallet::transfer(Origin::signed(CHARLIE), CLASS_ID_0, TOKEN_ID_0, ALICE),
			UNQ::Error::<Test>::NoPermission
		);
<<<<<<< HEAD
		assert_ok!(NFTPallet::transfer(Origin::root(), CLASS_ID_0, TOKEN_ID_0, BOB));
		assert_ok!(NFTPallet::transfer(
			Origin::signed(BOB),
			CLASS_ID_0,
			TOKEN_ID_0,
			CHARLIE
		));
=======

		assert_noop!(
			NFTModule::toggle_lock(&ALICE, (NOT_EXISTING_CLASS_ID, TOKEN_ID)),
			Error::<Test>::ClassNotFound
		);
	});
}

#[test]
fn buy_from_pool_works() {
	ExtBuilder::default().build().execute_with(|| {
		assert_ok!(NFTModule::create_pool(
			Origin::signed(ALICE),
			"some metadata about token".as_bytes().to_vec(),
			ClassData { is_pool: true },
			TEST_PRICE,
		));

		assert_ok!(NFTModule::mint(
			Origin::signed(ALICE),
			0,
			"a token".as_bytes().to_vec(),
			TokenData { locked: false },
		));

		assert_ok!(NFTModule::buy_from_pool(Origin::signed(BOB), (CLASS_ID, TOKEN_ID)));
		let event = Event::NFT(crate::Event::BoughtFromPool(ALICE, BOB, CLASS_ID, TOKEN_ID));
		assert_eq!(last_event(), event);
>>>>>>> b673a021
	});
}

#[test]
fn burn_works() {
	ExtBuilder::default().build().execute_with(|| {
		assert_ok!(NFTPallet::create_class(
			Origin::signed(ALICE),
			ClassType::Marketplace,
			b"metadata".to_vec()
		));
		assert_ok!(NFTPallet::create_class(
			Origin::root(),
			ClassType::PoolShare,
			b"metadata".to_vec()
		));
		assert_ok!(NFTPallet::mint(Origin::root(), CLASS_ID_1, None, None, None));
		assert_ok!(NFTPallet::mint(
			Origin::signed(ALICE),
<<<<<<< HEAD
			CLASS_ID_0,
			Some(ALICE),
			Some(20),
			Some(b"metadata".to_vec())
		));

=======
			0,
			"a token".as_bytes().to_vec(),
			TokenData { locked: false },
		));

		assert_ok!(NFTModule::mint(
			Origin::signed(ALICE),
			0,
			"locked token".as_bytes().to_vec(),
			TokenData { locked: true },
		));

		assert_noop!(
			NFTModule::buy_from_pool(Origin::signed(ALICE), (NOT_EXISTING_CLASS_ID, TOKEN_ID)),
			Error::<Test>::ClassNotFound
		);

		assert_noop!(
			NFTModule::buy_from_pool(Origin::signed(ALICE), (CLASS_ID, NOT_EXISTING_TOKEN_ID)),
			Error::<Test>::TokenNotFound
		);

		assert_noop!(
			NFTModule::buy_from_pool(Origin::signed(BOB), (CLASS_ID, 1)),
			Error::<Test>::TokenLocked
		);

		assert_ok!(NFTModule::transfer(Origin::signed(ALICE), BOB, (CLASS_ID, TOKEN_ID)));

>>>>>>> b673a021
		assert_noop!(
			NFTPallet::burn(Origin::signed(BOB), CLASS_ID_0, TOKEN_ID_0),
			UNQ::Error::<Test>::NoPermission
		);
		assert_noop!(
			NFTPallet::burn(Origin::signed(BOB), CLASS_ID_1, TOKEN_ID_0),
			UNQ::Error::<Test>::NoPermission
		);

<<<<<<< HEAD
		assert_ok!(NFTPallet::burn(Origin::signed(ALICE), CLASS_ID_0, TOKEN_ID_0));
		assert_ok!(NFTPallet::burn(Origin::root(), CLASS_ID_1, TOKEN_ID_0));
=======
		assert_ok!(NFTModule::mint(
			Origin::signed(ALICE),
			0,
			"a token".as_bytes().to_vec(),
			TokenData { locked: false },
		));

		assert_noop!(
			NFTModule::buy_from_pool(Origin::signed(BOB), (CLASS_ID, TOKEN_ID)),
			Error::<Test>::NotAPool
		);
>>>>>>> b673a021
	});
}

#[test]
fn destroy_class_works() {
	ExtBuilder::default().build().execute_with(|| {
		assert_ok!(NFTPallet::create_class(
			Origin::signed(ALICE),
			ClassType::Marketplace,
			b"metadata".to_vec()
		));
<<<<<<< HEAD
		assert_ok!(NFTPallet::create_class(
			Origin::root(),
			ClassType::PoolShare,
			b"metadata".to_vec()
=======

		assert_ok!(NFTModule::mint(
			Origin::signed(ALICE),
			0,
			"a token".as_bytes().to_vec(),
			TokenData { locked: false },
>>>>>>> b673a021
		));
		assert_ok!(NFTPallet::mint(Origin::root(), CLASS_ID_1, None, None, None));
		assert_ok!(NFTPallet::mint(
			Origin::signed(ALICE),
			CLASS_ID_0,
			Some(ALICE),
			Some(20),
			Some(b"metadata".to_vec())
		));
<<<<<<< HEAD
		assert_ok!(NFTPallet::mint(
			Origin::signed(BOB),
			CLASS_ID_0,
			Some(CHARLIE),
			Some(20),
			Some(b"metadata".to_vec())
		));

		// assert_noop!(
		// 	NFTPallet::destroy_class(Origin::signed(ALICE), CLASS_ID_0),
		// 	Error::<Test>::TokenClassNotEmpty
		// );

		assert_ok!(NFTPallet::burn(Origin::signed(ALICE), CLASS_ID_0, TOKEN_ID_0));
		assert_ok!(NFTPallet::destroy_class(Origin::signed(ALICE), CLASS_ID_0));
=======
		assert_ok!(NFTModule::create_class(
			Origin::signed(ALICE),
			"not a pool".as_bytes().to_vec(),
			ClassData { is_pool: false },
		));

		assert_ok!(NFTModule::mint(
			Origin::signed(ALICE),
			0,
			"a token".as_bytes().to_vec(),
			TokenData { locked: false },
		));

		assert_ok!(NFTModule::mint(
			Origin::signed(ALICE),
			0,
			"a token".as_bytes().to_vec(),
			TokenData { locked: false },
		));

		assert_ok!(NFTModule::mint(
			Origin::signed(ALICE),
			1,
			"a token".as_bytes().to_vec(),
			TokenData { locked: false },
		));

		assert_noop!(
			NFTModule::sell_to_pool(Origin::signed(ALICE), (NOT_EXISTING_CLASS_ID, TOKEN_ID)),
			Error::<Test>::ClassNotFound
		);

		assert_noop!(
			NFTModule::sell_to_pool(Origin::signed(ALICE), (CLASS_ID, NOT_EXISTING_TOKEN_ID)),
			Error::<Test>::TokenNotFound
		);

		assert_noop!(
			NFTModule::sell_to_pool(Origin::signed(ALICE), (1, TOKEN_ID)),
			Error::<Test>::NotAPool
		);

		assert_ok!(NFTModule::transfer(Origin::signed(ALICE), BOB, (CLASS_ID, 1)));

		assert_ok!(NFTModule::toggle_lock(&BOB, (CLASS_ID, 1)));

		assert_noop!(
			NFTModule::sell_to_pool(Origin::signed(BOB), (CLASS_ID, 1)),
			Error::<Test>::TokenLocked
		);

>>>>>>> b673a021
		assert_noop!(
			NFTPallet::destroy_class(Origin::signed(ALICE), CLASS_ID_1),
			UNQ::Error::<Test>::NoPermission
		);
		assert_ok!(NFTPallet::destroy_class(Origin::root(), CLASS_ID_1));
		assert_noop!(
			NFTPallet::destroy_class(Origin::signed(ALICE), CLASS_ID_0),
			Error::<Test>::NoWitness
		);
	});
}

#[test]
fn is_owner_works() {
	ExtBuilder::default().build().execute_with(|| {
		assert_ok!(NFTModule::create_class(
			Origin::signed(ALICE),
			"some metadata about token".as_bytes().to_vec(),
			ClassData { is_pool: true },
		));
		assert_ok!(NFTModule::mint(
			Origin::signed(ALICE),
			0,
			"a token".as_bytes().to_vec(),
			TokenData { locked: false },
		));
		assert_ok!(NFTModule::mint(
			Origin::signed(ALICE),
			0,
			"a token".as_bytes().to_vec(),
			TokenData { locked: false },
		));

		assert_ok!(NFTModule::transfer(Origin::signed(ALICE), CHARLIE, (CLASS_ID, 1)));

		assert!(NFTModule::is_owner(&ALICE, (CLASS_ID, TOKEN_ID)));
		assert!(NFTModule::is_owner(&CHARLIE, (CLASS_ID, 1)));
	});
}

#[test]
fn is_locked_works() {
	ExtBuilder::default().build().execute_with(|| {
		assert_ok!(NFTModule::create_class(
			Origin::signed(ALICE),
			"some metadata about token".as_bytes().to_vec(),
			ClassData { is_pool: true },
		));
		assert_ok!(NFTModule::mint(
			Origin::signed(ALICE),
			0,
			"a token".as_bytes().to_vec(),
			TokenData { locked: false },
		));
		assert_ok!(NFTModule::mint(
			Origin::signed(ALICE),
			0,
			"locked token".as_bytes().to_vec(),
			TokenData { locked: true },
		));

		assert_err!(NFTModule::is_locked((CLASS_ID, 198)), Error::<Test>::TokenNotFound);

		assert!(!NFTModule::is_locked((CLASS_ID, TOKEN_ID)).unwrap());
		assert!(NFTModule::is_locked((CLASS_ID, 1)).unwrap());
	});
}

// TODO: price!<|MERGE_RESOLUTION|>--- conflicted
+++ resolved
@@ -1,10 +1,6 @@
-<<<<<<< HEAD
 use frame_support::{assert_noop, assert_ok};
 
 use crate::types::ClassType;
-=======
-use frame_support::{assert_err, assert_noop, assert_ok, error::BadOrigin};
->>>>>>> b673a021
 
 use super::*;
 use mock::*;
@@ -19,32 +15,12 @@
 			NFTPallet::create_class(Origin::signed(ALICE), ClassType::PoolShare, b"metadata".to_vec()),
 			Error::<Test>::NotPermitted
 		);
-<<<<<<< HEAD
-		assert_ok!(NFTPallet::create_class(
-			Origin::root(),
-			ClassType::PoolShare,
-			b"metadata".to_vec()
-		));
-		assert_ok!(NFTPallet::create_class(
-=======
-
-		orml_nft::NextClassId::<Test>::put(u64::MAX);
-		assert_noop!(
-			NFTModule::create_class(
-				Origin::signed(ALICE),
-				"some metadata about token".as_bytes().to_vec(),
-				ClassData { is_pool: true },
-			),
-			orml_nft::Error::<Test>::NoAvailableClassId
-		);
-	})
-}
-
-#[test]
-fn create_pool_works() {
-	ExtBuilder::default().build().execute_with(|| {
-		assert_ok!(NFTModule::create_pool(
->>>>>>> b673a021
+		assert_ok!(NFTPallet::create_class(
+			Origin::root(),
+			ClassType::PoolShare,
+			b"metadata".to_vec()
+		));
+		assert_ok!(NFTPallet::create_class(
 			Origin::signed(ALICE),
 			ClassType::Marketplace,
 			b"metadata".to_vec()
@@ -99,100 +75,25 @@
 			b"metadata".to_vec()
 		));
 		assert_noop!(
-<<<<<<< HEAD
-			NFTPallet::mint(
-				Origin::signed(ALICE),
-				999, // non existent class id
-				Some(CHARLIE),
-				Some(20),
-				Some(b"metadata".to_vec())
-=======
-			NFTModule::mint(
+			NFTPallet::mint(
 				Origin::signed(ALICE),
 				NOT_EXISTING_CLASS_ID,
-				"a token".as_bytes().to_vec(),
-				TokenData { locked: false }
-			),
-			Error::<Test>::ClassNotFound
-		);
-
-		assert_noop!(
-			NFTModule::mint(
-				Origin::signed(BOB),
-				0,
-				"a token".as_bytes().to_vec(),
-				TokenData { locked: false },
->>>>>>> b673a021
+				Some(CHARLIE),
+				Some(20),
+				Some(b"metadata".to_vec())
 			),
 			Error::<Test>::ClassUnknown
 		);
 		assert_noop!(
 			NFTPallet::mint(
 				Origin::signed(ALICE),
-<<<<<<< HEAD
 				CLASS_ID_0,
 				None,
 				Some(20),
 				Some(b"metadata".to_vec())
-=======
-				0,
-				vec![1; <Test as orml_nft::Config>::MaxTokenMetadata::get() as usize + 1],
-				TokenData { locked: false },
->>>>>>> b673a021
 			),
 			Error::<Test>::AuthorNotSet
 		);
-<<<<<<< HEAD
-=======
-	});
-}
-
-#[test]
-fn transfer_works() {
-	ExtBuilder::default().build().execute_with(|| {
-		assert_ok!(NFTModule::create_class(
-			Origin::signed(ALICE),
-			"some metadata about token".as_bytes().to_vec(),
-			ClassData { is_pool: true },
-		));
-
-		assert_ok!(NFTModule::mint(
-			Origin::signed(ALICE),
-			0,
-			"a token".as_bytes().to_vec(),
-			TokenData { locked: false },
-		));
-
-		assert_ok!(NFTModule::transfer(Origin::signed(ALICE), BOB, (CLASS_ID, TOKEN_ID)));
-		let event = Event::NFT(crate::Event::TokenTransferred(ALICE, BOB, CLASS_ID, TOKEN_ID));
-		assert_eq!(last_event(), event);
-	});
-}
-
-#[test]
-fn transfer_fails() {
-	ExtBuilder::default().build().execute_with(|| {
-		assert_ok!(NFTModule::create_class(
-			Origin::signed(ALICE),
-			"some metadata about token".as_bytes().to_vec(),
-			ClassData { is_pool: true },
-		));
-
-		assert_ok!(NFTModule::mint(
-			Origin::signed(ALICE),
-			0,
-			"a token".as_bytes().to_vec(),
-			TokenData { locked: false },
-		));
-
-		assert_ok!(NFTModule::mint(
-			Origin::signed(ALICE),
-			0,
-			"a token".as_bytes().to_vec(),
-			TokenData { locked: true },
-		));
-
->>>>>>> b673a021
 		assert_noop!(
 			NFTPallet::mint(
 				Origin::signed(ALICE),
@@ -207,71 +108,6 @@
 			NFTPallet::mint(Origin::signed(ALICE), CLASS_ID_0, Some(CHARLIE), Some(20), None),
 			Error::<Test>::MetadataNotSet
 		);
-<<<<<<< HEAD
-=======
-
-		assert_noop!(
-			NFTModule::transfer(
-				Origin::signed(ALICE),
-				BOB,
-				(NOT_EXISTING_CLASS_ID, NOT_EXISTING_TOKEN_ID)
-			),
-			Error::<Test>::TokenNotFound
-		);
-
-		assert_noop!(
-			NFTModule::transfer(Origin::signed(ALICE), BOB, (CLASS_ID, 1)),
-			Error::<Test>::TokenLocked
-		);
-	});
-}
-
-#[test]
-fn burn_works() {
-	ExtBuilder::default().build().execute_with(|| {
-		assert_ok!(NFTModule::create_class(
-			Origin::signed(ALICE),
-			"some metadata about token".as_bytes().to_vec(),
-			ClassData { is_pool: true },
-		));
-
-		assert_ok!(NFTModule::mint(
-			Origin::signed(ALICE),
-			0,
-			"a token".as_bytes().to_vec(),
-			TokenData { locked: false },
-		));
-
-		assert_ok!(NFTModule::burn(Origin::signed(ALICE), (CLASS_ID, TOKEN_ID)));
-		let event = Event::NFT(crate::Event::TokenBurned(ALICE, CLASS_ID, TOKEN_ID));
-		assert_eq!(last_event(), event);
-	});
-}
-
-#[test]
-fn burn_fails() {
-	ExtBuilder::default().build().execute_with(|| {
-		assert_ok!(NFTModule::create_class(
-			Origin::signed(ALICE),
-			"some metadata about token".as_bytes().to_vec(),
-			ClassData { is_pool: true },
-		));
-
-		assert_ok!(NFTModule::mint(
-			Origin::signed(ALICE),
-			0,
-			"a token".as_bytes().to_vec(),
-			TokenData { locked: false },
-		));
-
-		assert_ok!(NFTModule::mint(
-			Origin::signed(ALICE),
-			0,
-			"a token".as_bytes().to_vec(),
-			TokenData { locked: true },
-		));
-
->>>>>>> b673a021
 		assert_noop!(
 			NFTPallet::mint(
 				Origin::signed(ALICE),
@@ -282,51 +118,6 @@
 			),
 			Error::<Test>::NotInRange
 		);
-<<<<<<< HEAD
-=======
-
-		assert_noop!(
-			NFTModule::burn(Origin::signed(ALICE), (NOT_EXISTING_CLASS_ID, NOT_EXISTING_TOKEN_ID)),
-			Error::<Test>::TokenNotFound
-		);
-
-		assert_noop!(
-			NFTModule::burn(Origin::signed(ALICE), (CLASS_ID, 1)),
-			Error::<Test>::TokenLocked
-		);
-	});
-}
-
-#[test]
-fn destroy_class_works() {
-	ExtBuilder::default().build().execute_with(|| {
-		assert_ok!(NFTModule::create_class(
-			Origin::signed(ALICE),
-			"some metadata about token".as_bytes().to_vec(),
-			ClassData { is_pool: true },
-		));
-
-		assert_ok!(NFTModule::destroy_class(Origin::signed(ALICE), CLASS_ID));
-	});
-}
-
-#[test]
-fn destroy_class_fails() {
-	ExtBuilder::default().build().execute_with(|| {
-		assert_ok!(NFTModule::create_class(
-			Origin::signed(ALICE),
-			"some metadata about token".as_bytes().to_vec(),
-			ClassData { is_pool: true },
-		));
-
-		assert_ok!(NFTModule::mint(
-			Origin::signed(ALICE),
-			0,
-			"a token".as_bytes().to_vec(),
-			TokenData { locked: false },
-		));
-
->>>>>>> b673a021
 		assert_noop!(
 			NFTPallet::mint(
 				Origin::signed(ALICE),
@@ -337,50 +128,8 @@
 			),
 			Error::<Test>::NotPermitted
 		);
-<<<<<<< HEAD
 		assert_ok!(NFTPallet::mint(Origin::root(), CLASS_ID_1, None, None, None));
 		NextInstanceId::<Test>::mutate(CLASS_ID_0, |id| *id = <Test as UNQ::Config>::InstanceId::max_value());
-=======
-
-		assert_noop!(
-			NFTModule::destroy_class(Origin::signed(ALICE), NOT_EXISTING_CLASS_ID),
-			Error::<Test>::ClassNotFound
-		);
-	});
-}
-
-#[test]
-fn destroy_pool_works() {
-	ExtBuilder::default().build().execute_with(|| {
-		assert_ok!(NFTModule::create_pool(
-			Origin::signed(ALICE),
-			"some metadata about token".as_bytes().to_vec(),
-			ClassData { is_pool: true },
-			TEST_PRICE,
-		));
-
-		assert_ok!(NFTModule::destroy_pool(Origin::signed(ALICE), CLASS_ID));
-	});
-}
-
-#[test]
-fn destroy_pool_fails() {
-	ExtBuilder::default().build().execute_with(|| {
-		assert_ok!(NFTModule::create_pool(
-			Origin::signed(ALICE),
-			"some metadata about token".as_bytes().to_vec(),
-			ClassData { is_pool: true },
-			TEST_PRICE,
-		));
-
-		assert_ok!(NFTModule::mint(
-			Origin::signed(ALICE),
-			0,
-			"a token".as_bytes().to_vec(),
-			TokenData { locked: false },
-		));
-
->>>>>>> b673a021
 		assert_noop!(
 			NFTPallet::mint(
 				Origin::signed(ALICE),
@@ -393,8 +142,8 @@
 		);
 
 		assert_noop!(
-			NFTModule::destroy_class(Origin::signed(ALICE), NOT_EXISTING_CLASS_ID),
-			Error::<Test>::ClassNotFound
+			NFTPallet::destroy_class(Origin::signed(ALICE), NOT_EXISTING_CLASS_ID),
+			Error::<Test>::NoWitness
 		);
 	});
 }
@@ -407,39 +156,18 @@
 			ClassType::Marketplace,
 			b"metadata".to_vec()
 		));
-<<<<<<< HEAD
-		assert_ok!(NFTPallet::create_class(
-			Origin::root(),
-			ClassType::PoolShare,
-			b"metadata".to_vec()
-=======
-
-		assert_ok!(NFTModule::mint(
-			Origin::signed(ALICE),
-			0,
-			"a token".as_bytes().to_vec(),
-			TokenData { locked: false },
->>>>>>> b673a021
-		));
-		assert_ok!(NFTPallet::mint(Origin::root(), CLASS_ID_1, None, None, None));
-		assert_ok!(NFTPallet::mint(
-			Origin::signed(ALICE),
-<<<<<<< HEAD
-			CLASS_ID_0,
-			Some(ALICE),
-			Some(20),
-			Some(b"metadata".to_vec())
-=======
-			"some metadata about token".as_bytes().to_vec(),
-			ClassData { is_pool: true },
-		));
-
-		assert_ok!(NFTModule::mint(
-			Origin::signed(ALICE),
-			0,
-			"a token".as_bytes().to_vec(),
-			TokenData { locked: false },
->>>>>>> b673a021
+		assert_ok!(NFTPallet::create_class(
+			Origin::root(),
+			ClassType::PoolShare,
+			b"metadata".to_vec()
+		));
+		assert_ok!(NFTPallet::mint(Origin::root(), CLASS_ID_1, None, None, None));
+		assert_ok!(NFTPallet::mint(
+			Origin::signed(ALICE),
+			CLASS_ID_0,
+			Some(ALICE),
+			Some(20),
+			Some(b"metadata".to_vec())
 		));
 		assert_ok!(NFTPallet::transfer(Origin::root(), CLASS_ID_1, TOKEN_ID_0, BOB));
 
@@ -447,7 +175,6 @@
 			NFTPallet::transfer(Origin::signed(CHARLIE), CLASS_ID_0, TOKEN_ID_0, ALICE),
 			UNQ::Error::<Test>::NoPermission
 		);
-<<<<<<< HEAD
 		assert_ok!(NFTPallet::transfer(Origin::root(), CLASS_ID_0, TOKEN_ID_0, BOB));
 		assert_ok!(NFTPallet::transfer(
 			Origin::signed(BOB),
@@ -455,36 +182,6 @@
 			TOKEN_ID_0,
 			CHARLIE
 		));
-=======
-
-		assert_noop!(
-			NFTModule::toggle_lock(&ALICE, (NOT_EXISTING_CLASS_ID, TOKEN_ID)),
-			Error::<Test>::ClassNotFound
-		);
-	});
-}
-
-#[test]
-fn buy_from_pool_works() {
-	ExtBuilder::default().build().execute_with(|| {
-		assert_ok!(NFTModule::create_pool(
-			Origin::signed(ALICE),
-			"some metadata about token".as_bytes().to_vec(),
-			ClassData { is_pool: true },
-			TEST_PRICE,
-		));
-
-		assert_ok!(NFTModule::mint(
-			Origin::signed(ALICE),
-			0,
-			"a token".as_bytes().to_vec(),
-			TokenData { locked: false },
-		));
-
-		assert_ok!(NFTModule::buy_from_pool(Origin::signed(BOB), (CLASS_ID, TOKEN_ID)));
-		let event = Event::NFT(crate::Event::BoughtFromPool(ALICE, BOB, CLASS_ID, TOKEN_ID));
-		assert_eq!(last_event(), event);
->>>>>>> b673a021
 	});
 }
 
@@ -504,44 +201,12 @@
 		assert_ok!(NFTPallet::mint(Origin::root(), CLASS_ID_1, None, None, None));
 		assert_ok!(NFTPallet::mint(
 			Origin::signed(ALICE),
-<<<<<<< HEAD
-			CLASS_ID_0,
-			Some(ALICE),
-			Some(20),
-			Some(b"metadata".to_vec())
-		));
-
-=======
-			0,
-			"a token".as_bytes().to_vec(),
-			TokenData { locked: false },
-		));
-
-		assert_ok!(NFTModule::mint(
-			Origin::signed(ALICE),
-			0,
-			"locked token".as_bytes().to_vec(),
-			TokenData { locked: true },
-		));
-
-		assert_noop!(
-			NFTModule::buy_from_pool(Origin::signed(ALICE), (NOT_EXISTING_CLASS_ID, TOKEN_ID)),
-			Error::<Test>::ClassNotFound
-		);
-
-		assert_noop!(
-			NFTModule::buy_from_pool(Origin::signed(ALICE), (CLASS_ID, NOT_EXISTING_TOKEN_ID)),
-			Error::<Test>::TokenNotFound
-		);
-
-		assert_noop!(
-			NFTModule::buy_from_pool(Origin::signed(BOB), (CLASS_ID, 1)),
-			Error::<Test>::TokenLocked
-		);
-
-		assert_ok!(NFTModule::transfer(Origin::signed(ALICE), BOB, (CLASS_ID, TOKEN_ID)));
-
->>>>>>> b673a021
+			CLASS_ID_0,
+			Some(ALICE),
+			Some(20),
+			Some(b"metadata".to_vec())
+		));
+
 		assert_noop!(
 			NFTPallet::burn(Origin::signed(BOB), CLASS_ID_0, TOKEN_ID_0),
 			UNQ::Error::<Test>::NoPermission
@@ -551,22 +216,8 @@
 			UNQ::Error::<Test>::NoPermission
 		);
 
-<<<<<<< HEAD
 		assert_ok!(NFTPallet::burn(Origin::signed(ALICE), CLASS_ID_0, TOKEN_ID_0));
 		assert_ok!(NFTPallet::burn(Origin::root(), CLASS_ID_1, TOKEN_ID_0));
-=======
-		assert_ok!(NFTModule::mint(
-			Origin::signed(ALICE),
-			0,
-			"a token".as_bytes().to_vec(),
-			TokenData { locked: false },
-		));
-
-		assert_noop!(
-			NFTModule::buy_from_pool(Origin::signed(BOB), (CLASS_ID, TOKEN_ID)),
-			Error::<Test>::NotAPool
-		);
->>>>>>> b673a021
 	});
 }
 
@@ -578,29 +229,19 @@
 			ClassType::Marketplace,
 			b"metadata".to_vec()
 		));
-<<<<<<< HEAD
-		assert_ok!(NFTPallet::create_class(
-			Origin::root(),
-			ClassType::PoolShare,
-			b"metadata".to_vec()
-=======
-
-		assert_ok!(NFTModule::mint(
-			Origin::signed(ALICE),
-			0,
-			"a token".as_bytes().to_vec(),
-			TokenData { locked: false },
->>>>>>> b673a021
-		));
-		assert_ok!(NFTPallet::mint(Origin::root(), CLASS_ID_1, None, None, None));
-		assert_ok!(NFTPallet::mint(
-			Origin::signed(ALICE),
-			CLASS_ID_0,
-			Some(ALICE),
-			Some(20),
-			Some(b"metadata".to_vec())
-		));
-<<<<<<< HEAD
+		assert_ok!(NFTPallet::create_class(
+			Origin::root(),
+			ClassType::PoolShare,
+			b"metadata".to_vec()
+		));
+		assert_ok!(NFTPallet::mint(Origin::root(), CLASS_ID_1, None, None, None));
+		assert_ok!(NFTPallet::mint(
+			Origin::signed(ALICE),
+			CLASS_ID_0,
+			Some(ALICE),
+			Some(20),
+			Some(b"metadata".to_vec())
+		));
 		assert_ok!(NFTPallet::mint(
 			Origin::signed(BOB),
 			CLASS_ID_0,
@@ -616,59 +257,6 @@
 
 		assert_ok!(NFTPallet::burn(Origin::signed(ALICE), CLASS_ID_0, TOKEN_ID_0));
 		assert_ok!(NFTPallet::destroy_class(Origin::signed(ALICE), CLASS_ID_0));
-=======
-		assert_ok!(NFTModule::create_class(
-			Origin::signed(ALICE),
-			"not a pool".as_bytes().to_vec(),
-			ClassData { is_pool: false },
-		));
-
-		assert_ok!(NFTModule::mint(
-			Origin::signed(ALICE),
-			0,
-			"a token".as_bytes().to_vec(),
-			TokenData { locked: false },
-		));
-
-		assert_ok!(NFTModule::mint(
-			Origin::signed(ALICE),
-			0,
-			"a token".as_bytes().to_vec(),
-			TokenData { locked: false },
-		));
-
-		assert_ok!(NFTModule::mint(
-			Origin::signed(ALICE),
-			1,
-			"a token".as_bytes().to_vec(),
-			TokenData { locked: false },
-		));
-
-		assert_noop!(
-			NFTModule::sell_to_pool(Origin::signed(ALICE), (NOT_EXISTING_CLASS_ID, TOKEN_ID)),
-			Error::<Test>::ClassNotFound
-		);
-
-		assert_noop!(
-			NFTModule::sell_to_pool(Origin::signed(ALICE), (CLASS_ID, NOT_EXISTING_TOKEN_ID)),
-			Error::<Test>::TokenNotFound
-		);
-
-		assert_noop!(
-			NFTModule::sell_to_pool(Origin::signed(ALICE), (1, TOKEN_ID)),
-			Error::<Test>::NotAPool
-		);
-
-		assert_ok!(NFTModule::transfer(Origin::signed(ALICE), BOB, (CLASS_ID, 1)));
-
-		assert_ok!(NFTModule::toggle_lock(&BOB, (CLASS_ID, 1)));
-
-		assert_noop!(
-			NFTModule::sell_to_pool(Origin::signed(BOB), (CLASS_ID, 1)),
-			Error::<Test>::TokenLocked
-		);
-
->>>>>>> b673a021
 		assert_noop!(
 			NFTPallet::destroy_class(Origin::signed(ALICE), CLASS_ID_1),
 			UNQ::Error::<Test>::NoPermission
@@ -679,62 +267,4 @@
 			Error::<Test>::NoWitness
 		);
 	});
-}
-
-#[test]
-fn is_owner_works() {
-	ExtBuilder::default().build().execute_with(|| {
-		assert_ok!(NFTModule::create_class(
-			Origin::signed(ALICE),
-			"some metadata about token".as_bytes().to_vec(),
-			ClassData { is_pool: true },
-		));
-		assert_ok!(NFTModule::mint(
-			Origin::signed(ALICE),
-			0,
-			"a token".as_bytes().to_vec(),
-			TokenData { locked: false },
-		));
-		assert_ok!(NFTModule::mint(
-			Origin::signed(ALICE),
-			0,
-			"a token".as_bytes().to_vec(),
-			TokenData { locked: false },
-		));
-
-		assert_ok!(NFTModule::transfer(Origin::signed(ALICE), CHARLIE, (CLASS_ID, 1)));
-
-		assert!(NFTModule::is_owner(&ALICE, (CLASS_ID, TOKEN_ID)));
-		assert!(NFTModule::is_owner(&CHARLIE, (CLASS_ID, 1)));
-	});
-}
-
-#[test]
-fn is_locked_works() {
-	ExtBuilder::default().build().execute_with(|| {
-		assert_ok!(NFTModule::create_class(
-			Origin::signed(ALICE),
-			"some metadata about token".as_bytes().to_vec(),
-			ClassData { is_pool: true },
-		));
-		assert_ok!(NFTModule::mint(
-			Origin::signed(ALICE),
-			0,
-			"a token".as_bytes().to_vec(),
-			TokenData { locked: false },
-		));
-		assert_ok!(NFTModule::mint(
-			Origin::signed(ALICE),
-			0,
-			"locked token".as_bytes().to_vec(),
-			TokenData { locked: true },
-		));
-
-		assert_err!(NFTModule::is_locked((CLASS_ID, 198)), Error::<Test>::TokenNotFound);
-
-		assert!(!NFTModule::is_locked((CLASS_ID, TOKEN_ID)).unwrap());
-		assert!(NFTModule::is_locked((CLASS_ID, 1)).unwrap());
-	});
-}
-
-// TODO: price!+}