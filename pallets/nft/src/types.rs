use frame_support::pallet_prelude::*;

#[cfg(feature = "std")]
use serde::{Deserialize, Serialize};

use scale_info::TypeInfo;
use primitives::Balance;

<<<<<<< HEAD
#[derive(Encode, Decode, Eq, PartialEq, Copy, Clone, RuntimeDebug, TypeInfo)]
#[cfg_attr(feature = "std", derive(Serialize, Deserialize))]
pub enum ClassType {
	Marketplace = 0_isize,
	PoolShare = 1_isize,
	Redeemable = 2_isize,
}

impl Default for ClassType {
	fn default() -> Self {
		ClassType::Marketplace
	}
}

#[derive(Encode, Decode, Eq, PartialEq, Clone, RuntimeDebug, TypeInfo)]
#[cfg_attr(feature = "std", derive(Serialize, Deserialize))]
pub struct ClassInfo<BoundedString> {
	/// Class type
	pub class_type: ClassType,
	/// Arbitrary data about a class, e.g. IPFS hash
	pub metadata: BoundedString,
}

#[derive(Encode, Decode, Eq, PartialEq, Clone, RuntimeDebug, TypeInfo)]
#[cfg_attr(feature = "std", derive(Serialize, Deserialize))]
pub struct RedeemablesClassInfo {
	/// Class type
	pub class_type: ClassType,
	/// Max pool issuance
	pub max_supply: u32,
	/// Count of currently issued (minted) in circulation
	pub issued: u32,
	/// Count of redeemed (burned) from circulation
	pub redeemed: u32,
	/// Curve id
	pub curve: BondingCurve,
}

impl RedeemablesClassInfo {
    /// Price of previous token (sell to pool)
	pub fn price(&self) -> Balance {
        self.curve.slope / (self.max_supply - self.issued).pow(self.curve.exponent) as Balance
    }
}

#[derive(Encode, Decode, Eq, PartialEq, Clone, RuntimeDebug, TypeInfo)]
#[cfg_attr(feature = "std", derive(Serialize, Deserialize))]
pub struct MarketInstance<AccountId, BoundedString> {
	/// The user account which receives the royalty
	pub author: AccountId,
	/// Royalty in percent in range 0-99
	pub royalty: u8,
	/// Arbitrary data about an instance, e.g. IPFS hash
	pub metadata: BoundedString,
}

#[derive(Encode, Decode, Eq, PartialEq, Clone, RuntimeDebug, TypeInfo)]
#[cfg_attr(feature = "std", derive(Serialize, Deserialize))]
pub struct LiqMinInstance<Balance, BoundedString> {
	/// Number of shares in a liquidity mining pool
	pub shares: Balance,
	/// Accumulated reward per share
	pub accrps: Balance,
	/// Arbitrary data about an instance, e.g. IPFS hash
	pub metadata: BoundedString,
}

#[derive(Encode, Decode, Eq, Copy, PartialEq, Clone, RuntimeDebug, TypeInfo)]
#[cfg_attr(feature = "std", derive(Serialize, Deserialize))]
pub struct BondingCurve {
    /// The exponent of the curve.
    pub exponent: u32,
    /// The slope of the curve.
    pub slope: u128,
=======
#[derive(Encode, Decode, Eq, PartialEq, Clone, RuntimeDebug, TypeInfo)]
#[cfg_attr(feature = "std", derive(Serialize, Deserialize))]
pub struct ClassInfo<ClassType, BoundedString> {
	/// The user account which receives the royalty
	pub class_type: ClassType,
	/// Arbitrary data about a class, e.g. IPFS hash
	pub metadata: BoundedString,
>>>>>>> 86934e9e
}<|MERGE_RESOLUTION|>--- conflicted
+++ resolved
@@ -6,82 +6,6 @@
 use scale_info::TypeInfo;
 use primitives::Balance;
 
-<<<<<<< HEAD
-#[derive(Encode, Decode, Eq, PartialEq, Copy, Clone, RuntimeDebug, TypeInfo)]
-#[cfg_attr(feature = "std", derive(Serialize, Deserialize))]
-pub enum ClassType {
-	Marketplace = 0_isize,
-	PoolShare = 1_isize,
-	Redeemable = 2_isize,
-}
-
-impl Default for ClassType {
-	fn default() -> Self {
-		ClassType::Marketplace
-	}
-}
-
-#[derive(Encode, Decode, Eq, PartialEq, Clone, RuntimeDebug, TypeInfo)]
-#[cfg_attr(feature = "std", derive(Serialize, Deserialize))]
-pub struct ClassInfo<BoundedString> {
-	/// Class type
-	pub class_type: ClassType,
-	/// Arbitrary data about a class, e.g. IPFS hash
-	pub metadata: BoundedString,
-}
-
-#[derive(Encode, Decode, Eq, PartialEq, Clone, RuntimeDebug, TypeInfo)]
-#[cfg_attr(feature = "std", derive(Serialize, Deserialize))]
-pub struct RedeemablesClassInfo {
-	/// Class type
-	pub class_type: ClassType,
-	/// Max pool issuance
-	pub max_supply: u32,
-	/// Count of currently issued (minted) in circulation
-	pub issued: u32,
-	/// Count of redeemed (burned) from circulation
-	pub redeemed: u32,
-	/// Curve id
-	pub curve: BondingCurve,
-}
-
-impl RedeemablesClassInfo {
-    /// Price of previous token (sell to pool)
-	pub fn price(&self) -> Balance {
-        self.curve.slope / (self.max_supply - self.issued).pow(self.curve.exponent) as Balance
-    }
-}
-
-#[derive(Encode, Decode, Eq, PartialEq, Clone, RuntimeDebug, TypeInfo)]
-#[cfg_attr(feature = "std", derive(Serialize, Deserialize))]
-pub struct MarketInstance<AccountId, BoundedString> {
-	/// The user account which receives the royalty
-	pub author: AccountId,
-	/// Royalty in percent in range 0-99
-	pub royalty: u8,
-	/// Arbitrary data about an instance, e.g. IPFS hash
-	pub metadata: BoundedString,
-}
-
-#[derive(Encode, Decode, Eq, PartialEq, Clone, RuntimeDebug, TypeInfo)]
-#[cfg_attr(feature = "std", derive(Serialize, Deserialize))]
-pub struct LiqMinInstance<Balance, BoundedString> {
-	/// Number of shares in a liquidity mining pool
-	pub shares: Balance,
-	/// Accumulated reward per share
-	pub accrps: Balance,
-	/// Arbitrary data about an instance, e.g. IPFS hash
-	pub metadata: BoundedString,
-}
-
-#[derive(Encode, Decode, Eq, Copy, PartialEq, Clone, RuntimeDebug, TypeInfo)]
-#[cfg_attr(feature = "std", derive(Serialize, Deserialize))]
-pub struct BondingCurve {
-    /// The exponent of the curve.
-    pub exponent: u32,
-    /// The slope of the curve.
-    pub slope: u128,
-=======
 #[derive(Encode, Decode, Eq, PartialEq, Clone, RuntimeDebug, TypeInfo)]
 #[cfg_attr(feature = "std", derive(Serialize, Deserialize))]
 pub struct ClassInfo<ClassType, BoundedString> {
@@ -89,5 +13,4 @@
 	pub class_type: ClassType,
 	/// Arbitrary data about a class, e.g. IPFS hash
 	pub metadata: BoundedString,
->>>>>>> 86934e9e
 }