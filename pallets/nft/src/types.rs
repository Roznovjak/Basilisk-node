--- conflicted
+++ resolved
@@ -12,35 +12,4 @@
 	pub class_type: ClassType,
 	/// Arbitrary data about a class, e.g. IPFS hash
 	pub metadata: BoundedString,
-<<<<<<< HEAD
-}
-
-#[derive(Encode, Decode, Eq, PartialEq, Clone, RuntimeDebug, TypeInfo)]
-#[cfg_attr(feature = "std", derive(Serialize, Deserialize))]
-pub struct MarketInstance<AccountId, BoundedString> {
-	/// The user account which receives the royalty
-	pub author: AccountId,
-	/// Royalty in percent in range 0-99
-	pub royalty: u8,
-	/// Arbitrary data about an instance, e.g. IPFS hash
-	pub metadata: BoundedString,
-}
-
-#[derive(Encode, Decode, Eq, PartialEq, Clone, RuntimeDebug, TypeInfo)]
-#[cfg_attr(feature = "std", derive(Serialize, Deserialize))]
-pub struct LiqMinInstance<Balance, BoundedString, BlockNumber> {
-	/// Number of shares in a liquidity mining pool
-	pub shares: Balance,
-	/// Value of shares at the time of entry in incentivized tokens
-	pub valued_shares: Balance,
-	/// Accumulated reward per share
-	pub accumulated_rps: Balance,
-	/// Sum of rewards claimed by user until now
-	pub accumulated_claimed_rewards: Balance,
-	/// Arbitrary data about an instance, e.g. IPFS hash
-	pub metadata: BoundedString,
-	/// Block number when account deposited shares
-	pub entered_at_block: BlockNumber,
-=======
->>>>>>> 5b14f9d8
 }