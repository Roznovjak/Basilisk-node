use super::*;
use crate as pallet_nft;

use frame_support::traits::Everything;
use frame_support::{parameter_types, weights::Weight};
use frame_system::EnsureRoot;
use primitives::nft::{ClassType, NftPermissions};
use sp_core::{crypto::AccountId32, H256};
use sp_runtime::{
	testing::Header,
	traits::{BlakeTwo256, IdentityLookup},
	Perbill,
};

mod nfc {
	// Re-export needed for `impl_outer_event!`.
	pub use super::super::*;
}

type AccountId = AccountId32;
type UncheckedExtrinsic = frame_system::mocking::MockUncheckedExtrinsic<Test>;
type Block = frame_system::mocking::MockBlock<Test>;
type Balance = u128;

// Configure a mock runtime to test the pallet.
frame_support::construct_runtime!(
	pub enum Test where
		Block = Block,
		NodeBlock = Block,
		UncheckedExtrinsic = UncheckedExtrinsic,
	{
		System: frame_system::{Pallet, Call, Config, Storage, Event<T>},
		Uniques: pallet_uniques::{Pallet, Storage, Event<T>},
		NFT: pallet_nft::{Pallet, Call, Event<T>},
		Balances: pallet_balances::{Pallet, Call, Storage, Config<T>, Event<T>},
	}
);

parameter_types! {
	pub ReserveClassIdUpTo: u128 = 999;
}

impl pallet_nft::Config for Test {
	type Currency = Balances;
	type Event = Event;
	type WeightInfo = pallet_nft::weights::BasiliskWeight<Test>;
<<<<<<< HEAD
	type TokenDeposit = InstanceDeposit;
	type NftClassId = u32;
	type NftInstanceId = u32;
	type ProtocolOrigin = EnsureRoot<AccountId>;
	type ClassType = ClassType;
	type Permissions = NftPermissions;
=======
	type NftClassId = primitives::ClassId;
	type NftInstanceId = primitives::InstanceId;
	type ProtocolOrigin = EnsureRoot<AccountId>;
	type ClassType = ClassType;
	type Permissions = NftPermissions;
	type ReserveClassIdUpTo = ReserveClassIdUpTo;
>>>>>>> 923745fd
}

parameter_types! {
	pub const ClassDeposit: Balance = 10_000 * BSX; // 1 UNIT deposit to create asset class
	pub const InstanceDeposit: Balance = 100 * BSX; // 1/100 UNIT deposit to create asset instance
	pub const KeyLimit: u32 = 32;	// Max 32 bytes per key
	pub const ValueLimit: u32 = 64;	// Max 64 bytes per value
	pub const UniquesMetadataDepositBase: Balance = 1000 * BSX;
	pub const AttributeDepositBase: Balance = 100 * BSX;
	pub const DepositPerByte: Balance = 10 * BSX;
	pub const UniquesStringLimit: u32 = 32;
}

impl pallet_uniques::Config for Test {
	type Event = Event;
<<<<<<< HEAD
	type ClassId = u32;
	type InstanceId = u32;
=======
	type ClassId = primitives::ClassId;
	type InstanceId = primitives::InstanceId;
>>>>>>> 923745fd
	type Currency = Balances;
	type ForceOrigin = EnsureRoot<AccountId>;
	type ClassDeposit = ClassDeposit;
	type InstanceDeposit = InstanceDeposit;
	type MetadataDepositBase = UniquesMetadataDepositBase;
	type AttributeDepositBase = AttributeDepositBase;
	type DepositPerByte = DepositPerByte;
	type StringLimit = UniquesStringLimit;
	type KeyLimit = KeyLimit;
	type ValueLimit = ValueLimit;
	type WeightInfo = ();
<<<<<<< HEAD
	type InstanceReserveStrategy = ();
=======
>>>>>>> 923745fd
}

parameter_types! {
	pub const BlockHashCount: u64 = 250;
	pub const MaximumBlockWeight: Weight = 1024;
	pub const MaximumBlockLength: u32 = 2 * 1024;
	pub const AvailableBlockRatio: Perbill = Perbill::one();
}

impl frame_system::Config for Test {
	type BaseCallFilter = Everything;
	type BlockWeights = ();
	type BlockLength = ();
	type DbWeight = ();
	type Origin = Origin;
	type Call = Call;
	type Index = u64;
	type BlockNumber = u64;
	type Hash = H256;
	type Hashing = BlakeTwo256;
	type AccountId = AccountId;
	type Lookup = IdentityLookup<Self::AccountId>;
	type Header = Header;
	type Event = Event;
	type BlockHashCount = BlockHashCount;
	type Version = ();
	type PalletInfo = PalletInfo;
	type AccountData = pallet_balances::AccountData<Balance>;
	type OnNewAccount = ();
	type OnKilledAccount = ();
	type SystemWeightInfo = ();
	type SS58Prefix = ();
	type OnSetCode = ();
	type MaxConsumers = frame_support::traits::ConstU32<16>;
}

parameter_types! {
	pub const ExistentialDeposit: u64 = 1;
	pub const MaxReserves: u32 = 50;
}
impl pallet_balances::Config for Test {
	type Balance = Balance;
	type Event = Event;
	type DustRemoval = ();
	type ExistentialDeposit = ExistentialDeposit;
	type AccountStore = frame_system::Pallet<Test>;
	type MaxLocks = ();
	type WeightInfo = ();
	type MaxReserves = MaxReserves;
	type ReserveIdentifier = ReserveIdentifier;
}

pub const ALICE: AccountId = AccountId::new([1u8; 32]);
pub const BOB: AccountId = AccountId::new([2u8; 32]);
pub const CHARLIE: AccountId = AccountId::new([3u8; 32]);
<<<<<<< HEAD
pub const BSX: Balance = 100_000_000_000;
pub const CLASS_ID_0: <Test as pallet_uniques::Config>::ClassId = 0;
pub const CLASS_ID_1: <Test as pallet_uniques::Config>::ClassId = 1;
pub const TOKEN_ID_0: <Test as pallet_uniques::Config>::InstanceId = 0;
=======
pub const CLASS_ID_0: <Test as pallet_uniques::Config>::ClassId = 1000;
pub const CLASS_ID_1: <Test as pallet_uniques::Config>::ClassId = 1001;
pub const CLASS_ID_2: <Test as pallet_uniques::Config>::ClassId = 1002;
pub const CLASS_ID_RESERVED: <Test as pallet_uniques::Config>::ClassId = 42;
pub const INSTANCE_ID_0: <Test as pallet_uniques::Config>::InstanceId = 0;
pub const INSTANCE_ID_1: <Test as pallet_uniques::Config>::InstanceId = 1;
pub const INSTANCE_ID_2: <Test as pallet_uniques::Config>::InstanceId = 2;
>>>>>>> 923745fd
pub const NON_EXISTING_CLASS_ID: <Test as pallet_uniques::Config>::ClassId = 999;

pub struct ExtBuilder;
impl Default for ExtBuilder {
	fn default() -> Self {
		ExtBuilder
	}
}

impl ExtBuilder {
	pub fn build(self) -> sp_io::TestExternalities {
		let mut t = frame_system::GenesisConfig::default().build_storage::<Test>().unwrap();

		pallet_balances::GenesisConfig::<Test> {
			balances: vec![(ALICE, 200_000 * BSX), (BOB, 150_000 * BSX), (CHARLIE, 15_000 * BSX)],
		}
		.assimilate_storage(&mut t)
		.unwrap();

		let mut ext = sp_io::TestExternalities::new(t);
		ext.execute_with(|| System::set_block_number(1));
		ext
	}
}<|MERGE_RESOLUTION|>--- conflicted
+++ resolved
@@ -44,21 +44,12 @@
 	type Currency = Balances;
 	type Event = Event;
 	type WeightInfo = pallet_nft::weights::BasiliskWeight<Test>;
-<<<<<<< HEAD
-	type TokenDeposit = InstanceDeposit;
-	type NftClassId = u32;
-	type NftInstanceId = u32;
-	type ProtocolOrigin = EnsureRoot<AccountId>;
-	type ClassType = ClassType;
-	type Permissions = NftPermissions;
-=======
 	type NftClassId = primitives::ClassId;
 	type NftInstanceId = primitives::InstanceId;
 	type ProtocolOrigin = EnsureRoot<AccountId>;
 	type ClassType = ClassType;
 	type Permissions = NftPermissions;
 	type ReserveClassIdUpTo = ReserveClassIdUpTo;
->>>>>>> 923745fd
 }
 
 parameter_types! {
@@ -74,13 +65,8 @@
 
 impl pallet_uniques::Config for Test {
 	type Event = Event;
-<<<<<<< HEAD
-	type ClassId = u32;
-	type InstanceId = u32;
-=======
 	type ClassId = primitives::ClassId;
 	type InstanceId = primitives::InstanceId;
->>>>>>> 923745fd
 	type Currency = Balances;
 	type ForceOrigin = EnsureRoot<AccountId>;
 	type ClassDeposit = ClassDeposit;
@@ -92,10 +78,6 @@
 	type KeyLimit = KeyLimit;
 	type ValueLimit = ValueLimit;
 	type WeightInfo = ();
-<<<<<<< HEAD
-	type InstanceReserveStrategy = ();
-=======
->>>>>>> 923745fd
 }
 
 parameter_types! {
@@ -150,13 +132,8 @@
 
 pub const ALICE: AccountId = AccountId::new([1u8; 32]);
 pub const BOB: AccountId = AccountId::new([2u8; 32]);
+pub const BSX: Balance = 100_000_000_000;
 pub const CHARLIE: AccountId = AccountId::new([3u8; 32]);
-<<<<<<< HEAD
-pub const BSX: Balance = 100_000_000_000;
-pub const CLASS_ID_0: <Test as pallet_uniques::Config>::ClassId = 0;
-pub const CLASS_ID_1: <Test as pallet_uniques::Config>::ClassId = 1;
-pub const TOKEN_ID_0: <Test as pallet_uniques::Config>::InstanceId = 0;
-=======
 pub const CLASS_ID_0: <Test as pallet_uniques::Config>::ClassId = 1000;
 pub const CLASS_ID_1: <Test as pallet_uniques::Config>::ClassId = 1001;
 pub const CLASS_ID_2: <Test as pallet_uniques::Config>::ClassId = 1002;
@@ -164,7 +141,6 @@
 pub const INSTANCE_ID_0: <Test as pallet_uniques::Config>::InstanceId = 0;
 pub const INSTANCE_ID_1: <Test as pallet_uniques::Config>::InstanceId = 1;
 pub const INSTANCE_ID_2: <Test as pallet_uniques::Config>::InstanceId = 2;
->>>>>>> 923745fd
 pub const NON_EXISTING_CLASS_ID: <Test as pallet_uniques::Config>::ClassId = 999;
 
 pub struct ExtBuilder;
