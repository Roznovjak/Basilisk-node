use super::*;
use crate as pallet_nft;

use frame_support::traits::Everything;
use frame_support::{parameter_types, weights::Weight};
use frame_system::EnsureRoot;
use sp_core::{crypto::AccountId32, H256};
use sp_runtime::{
	testing::Header,
	traits::{BlakeTwo256, IdentityLookup},
	Perbill,
};

mod nfc {
	// Re-export needed for `impl_outer_event!`.
	pub use super::super::*;
}

type AccountId = AccountId32;
type UncheckedExtrinsic = frame_system::mocking::MockUncheckedExtrinsic<Test>;
type Block = frame_system::mocking::MockBlock<Test>;
type Balance = u128;

// Configure a mock runtime to test the pallet.
frame_support::construct_runtime!(
	pub enum Test where
		Block = Block,
		NodeBlock = Block,
		UncheckedExtrinsic = UncheckedExtrinsic,
	{
		System: frame_system::{Pallet, Call, Config, Storage, Event<T>},
		Uniques: pallet_uniques::{Pallet, Storage, Event<T>},
		NFT: pallet_nft::{Pallet, Call, Event<T>},
		Balances: pallet_balances::{Pallet, Call, Storage, Config<T>, Event<T>},
	}
);

parameter_types! {
	pub ClassBondAmount: Balance = 100;
	pub MaxMetadataLength: u32 = 256;
}

impl pallet_nft::Config for Test {
	type Currency = Balances;
	type Event = Event;
	type WeightInfo = pallet_nft::weights::BasiliskWeight<Test>;
	type TokenDeposit = InstanceDeposit;
	type NftClassId = u32;
	type NftInstanceId = u32;
	type ProtocolOrigin = EnsureRoot<AccountId>;
}

parameter_types! {
	pub const ClassDeposit: Balance = 100_000 * BSX; // 1 UNIT deposit to create asset class
	pub const InstanceDeposit: Balance = 1_000 * BSX; // 1/100 UNIT deposit to create asset instance
	pub const KeyLimit: u32 = 32;	// Max 32 bytes per key
	pub const ValueLimit: u32 = 64;	// Max 64 bytes per value
	pub const UniquesMetadataDepositBase: Balance = 1000 * BSX;
	pub const AttributeDepositBase: Balance = 100 * BSX;
	pub const DepositPerByte: Balance = 10 * BSX;
	pub const UniquesStringLimit: u32 = 32;
}

impl pallet_uniques::Config for Test {
	type Event = Event;
	type ClassId = u32;
	type InstanceId = u32;
	type Currency = Balances;
	type ForceOrigin = EnsureRoot<AccountId>;
	type ClassDeposit = ClassDeposit;
	type InstanceDeposit = InstanceDeposit;
	type MetadataDepositBase = UniquesMetadataDepositBase;
	type AttributeDepositBase = AttributeDepositBase;
	type DepositPerByte = DepositPerByte;
	type StringLimit = UniquesStringLimit;
	type KeyLimit = KeyLimit;
	type ValueLimit = ValueLimit;
	type WeightInfo = ();
	type InstanceReserveStrategy = NFT;
}

parameter_types! {
	pub const BlockHashCount: u64 = 250;
	pub const MaximumBlockWeight: Weight = 1024;
	pub const MaximumBlockLength: u32 = 2 * 1024;
	pub const AvailableBlockRatio: Perbill = Perbill::one();
}

impl frame_system::Config for Test {
	type BaseCallFilter = Everything;
	type BlockWeights = ();
	type BlockLength = ();
	type DbWeight = ();
	type Origin = Origin;
	type Call = Call;
	type Index = u64;
	type BlockNumber = u64;
	type Hash = H256;
	type Hashing = BlakeTwo256;
	type AccountId = AccountId;
	type Lookup = IdentityLookup<Self::AccountId>;
	type Header = Header;
	type Event = Event;
	type BlockHashCount = BlockHashCount;
	type Version = ();
	type PalletInfo = PalletInfo;
	type AccountData = pallet_balances::AccountData<Balance>;
	type OnNewAccount = ();
	type OnKilledAccount = ();
	type SystemWeightInfo = ();
	type SS58Prefix = ();
	type OnSetCode = ();
}

parameter_types! {
	pub const ExistentialDeposit: u64 = 1;
	pub const MaxReserves: u32 = 50;
}
impl pallet_balances::Config for Test {
	type Balance = Balance;
	type Event = Event;
	type DustRemoval = ();
	type ExistentialDeposit = ExistentialDeposit;
	type AccountStore = frame_system::Pallet<Test>;
	type MaxLocks = ();
	type WeightInfo = ();
	type MaxReserves = MaxReserves;
	type ReserveIdentifier = ReserveIdentifier;
}

pub const ALICE: AccountId = AccountId::new([1u8; 32]);
pub const BOB: AccountId = AccountId::new([2u8; 32]);
pub const CHARLIE: AccountId = AccountId::new([3u8; 32]);
<<<<<<< HEAD
pub const BSX: Balance = 100_000_000_000;
pub const CLASS_ID_0: <Test as pallet_uniques::Config>::ClassId = 0;
pub const CLASS_ID_1: <Test as pallet_uniques::Config>::ClassId = 1;
pub const TOKEN_ID_0: <Test as pallet_uniques::Config>::InstanceId = 0;
=======
pub const CLASS_ID: <Test as orml_nft::Config>::ClassId = 0;
pub const NOT_EXISTING_CLASS_ID: <Test as orml_nft::Config>::ClassId = 999;
pub const TEST_PRICE: Balance = 99;
pub const TOKEN_ID: <Test as orml_nft::Config>::TokenId = 0;
pub const NOT_EXISTING_TOKEN_ID: <Test as orml_nft::Config>::TokenId = 999;
>>>>>>> b673a021

pub struct ExtBuilder;
impl Default for ExtBuilder {
	fn default() -> Self {
		ExtBuilder
	}
}

impl ExtBuilder {
	pub fn build(self) -> sp_io::TestExternalities {
		let mut t = frame_system::GenesisConfig::default().build_storage::<Test>().unwrap();

		pallet_balances::GenesisConfig::<Test> {
			balances: vec![(ALICE, 1_000_000 * BSX), (BOB, 6_666_666 * BSX)],
		}
		.assimilate_storage(&mut t)
		.unwrap();

		let mut ext = sp_io::TestExternalities::new(t);
		ext.execute_with(|| System::set_block_number(1));
		ext
	}
}<|MERGE_RESOLUTION|>--- conflicted
+++ resolved
@@ -131,18 +131,11 @@
 pub const ALICE: AccountId = AccountId::new([1u8; 32]);
 pub const BOB: AccountId = AccountId::new([2u8; 32]);
 pub const CHARLIE: AccountId = AccountId::new([3u8; 32]);
-<<<<<<< HEAD
 pub const BSX: Balance = 100_000_000_000;
 pub const CLASS_ID_0: <Test as pallet_uniques::Config>::ClassId = 0;
 pub const CLASS_ID_1: <Test as pallet_uniques::Config>::ClassId = 1;
 pub const TOKEN_ID_0: <Test as pallet_uniques::Config>::InstanceId = 0;
-=======
-pub const CLASS_ID: <Test as orml_nft::Config>::ClassId = 0;
-pub const NOT_EXISTING_CLASS_ID: <Test as orml_nft::Config>::ClassId = 999;
-pub const TEST_PRICE: Balance = 99;
-pub const TOKEN_ID: <Test as orml_nft::Config>::TokenId = 0;
-pub const NOT_EXISTING_TOKEN_ID: <Test as orml_nft::Config>::TokenId = 999;
->>>>>>> b673a021
+pub const NOT_EXISTING_CLASS_ID: <Test as pallet_uniques::Config>::ClassId = 999;
 
 pub struct ExtBuilder;
 impl Default for ExtBuilder {
