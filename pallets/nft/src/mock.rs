use super::*;
use crate as pallet_nft;

<<<<<<< HEAD
use frame_system::EnsureRoot;
use frame_support::{parameter_types, weights::Weight, traits::Everything};
=======
use frame_support::traits::Everything;
use frame_support::{parameter_types, weights::Weight};
use frame_system::EnsureRoot;
use primitives::nft::{ClassType, NftPermissions};
>>>>>>> b4e866d9
use sp_core::{crypto::AccountId32, H256};
use sp_runtime::{
	testing::Header,
	traits::{BlakeTwo256, IdentityLookup},
	Perbill,
};

mod nfc {
	// Re-export needed for `impl_outer_event!`.
	pub use super::super::*;
}

type AccountId = AccountId32;
type UncheckedExtrinsic = frame_system::mocking::MockUncheckedExtrinsic<Test>;
type Block = frame_system::mocking::MockBlock<Test>;
type Balance = u128;

// Configure a mock runtime to test the pallet.
frame_support::construct_runtime!(
	pub enum Test where
		Block = Block,
		NodeBlock = Block,
		UncheckedExtrinsic = UncheckedExtrinsic,
	{
		System: frame_system::{Pallet, Call, Config, Storage, Event<T>},
		Uniques: pallet_uniques::{Pallet, Storage, Event<T>},
		NFT: pallet_nft::{Pallet, Call, Event<T>},
		Balances: pallet_balances::{Pallet, Call, Storage, Config<T>, Event<T>},
	}
);

parameter_types! {
	pub ReserveClassIdUpTo: u128 = 999;
}

impl pallet_nft::Config for Test {
	type Currency = Balances;
	type Event = Event;
<<<<<<< HEAD
	type WeightInfo = pallet_nft::weights::HydraWeight<Test>;
}

parameter_types! {
	pub const ClassDeposit: Balance = 100_000 * BSX; // 1 UNIT deposit to create asset class
	pub const InstanceDeposit: Balance = 1_000 * BSX; // 1/100 UNIT deposit to create asset instance
=======
	type WeightInfo = pallet_nft::weights::BasiliskWeight<Test>;
	type NftClassId = primitives::ClassId;
	type NftInstanceId = primitives::InstanceId;
	type ProtocolOrigin = EnsureRoot<AccountId>;
	type ClassType = ClassType;
	type Permissions = NftPermissions;
	type ReserveClassIdUpTo = ReserveClassIdUpTo;
}

parameter_types! {
	pub const ClassDeposit: Balance = 10_000 * BSX; // 1 UNIT deposit to create asset class
	pub const InstanceDeposit: Balance = 100 * BSX; // 1/100 UNIT deposit to create asset instance
>>>>>>> b4e866d9
	pub const KeyLimit: u32 = 32;	// Max 32 bytes per key
	pub const ValueLimit: u32 = 64;	// Max 64 bytes per value
	pub const UniquesMetadataDepositBase: Balance = 1000 * BSX;
	pub const AttributeDepositBase: Balance = 100 * BSX;
	pub const DepositPerByte: Balance = 10 * BSX;
	pub const UniquesStringLimit: u32 = 32;
}

impl pallet_uniques::Config for Test {
	type Event = Event;
<<<<<<< HEAD
	type ClassId = u32;
	type InstanceId = u32;
=======
	type ClassId = primitives::ClassId;
	type InstanceId = primitives::InstanceId;
>>>>>>> b4e866d9
	type Currency = Balances;
	type ForceOrigin = EnsureRoot<AccountId>;
	type ClassDeposit = ClassDeposit;
	type InstanceDeposit = InstanceDeposit;
	type MetadataDepositBase = UniquesMetadataDepositBase;
	type AttributeDepositBase = AttributeDepositBase;
	type DepositPerByte = DepositPerByte;
	type StringLimit = UniquesStringLimit;
	type KeyLimit = KeyLimit;
	type ValueLimit = ValueLimit;
	type WeightInfo = ();
}

parameter_types! {
	pub const BlockHashCount: u64 = 250;
	pub const MaximumBlockWeight: Weight = 1024;
	pub const MaximumBlockLength: u32 = 2 * 1024;
	pub const AvailableBlockRatio: Perbill = Perbill::one();
}

impl frame_system::Config for Test {
	type BaseCallFilter = Everything;
	type BlockWeights = ();
	type BlockLength = ();
	type DbWeight = ();
	type Origin = Origin;
	type Call = Call;
	type Index = u64;
	type BlockNumber = u64;
	type Hash = H256;
	type Hashing = BlakeTwo256;
	type AccountId = AccountId;
	type Lookup = IdentityLookup<Self::AccountId>;
	type Header = Header;
	type Event = Event;
	type BlockHashCount = BlockHashCount;
	type Version = ();
	type PalletInfo = PalletInfo;
	type AccountData = pallet_balances::AccountData<Balance>;
	type OnNewAccount = ();
	type OnKilledAccount = ();
	type SystemWeightInfo = ();
	type SS58Prefix = ();
	type OnSetCode = ();
	type MaxConsumers = frame_support::traits::ConstU32<16>;
}

parameter_types! {
	pub const ExistentialDeposit: u64 = 1;
	pub const MaxReserves: u32 = 50;
}
impl pallet_balances::Config for Test {
	type Balance = Balance;
	type Event = Event;
	type DustRemoval = ();
	type ExistentialDeposit = ExistentialDeposit;
	type AccountStore = frame_system::Pallet<Test>;
	type MaxLocks = ();
	type WeightInfo = ();
	type MaxReserves = MaxReserves;
	type ReserveIdentifier = ReserveIdentifier;
}

pub const ALICE: AccountId = AccountId::new([1u8; 32]);
pub const BOB: AccountId = AccountId::new([2u8; 32]);
pub const BSX: Balance = 100_000_000_000;
pub const CHARLIE: AccountId = AccountId::new([3u8; 32]);
<<<<<<< HEAD
pub const CLASS_ID: <Test as pallet_uniques::Config>::ClassId = 0;
pub const TOKEN_ID: <Test as pallet_uniques::Config>::InstanceId = 0;
=======
pub const CLASS_ID_0: <Test as pallet_uniques::Config>::ClassId = 1000;
pub const CLASS_ID_1: <Test as pallet_uniques::Config>::ClassId = 1001;
pub const CLASS_ID_2: <Test as pallet_uniques::Config>::ClassId = 1002;
pub const CLASS_ID_RESERVED: <Test as pallet_uniques::Config>::ClassId = 42;
pub const INSTANCE_ID_0: <Test as pallet_uniques::Config>::InstanceId = 0;
pub const INSTANCE_ID_1: <Test as pallet_uniques::Config>::InstanceId = 1;
pub const INSTANCE_ID_2: <Test as pallet_uniques::Config>::InstanceId = 2;
pub const NON_EXISTING_CLASS_ID: <Test as pallet_uniques::Config>::ClassId = 999;
>>>>>>> b4e866d9

pub struct ExtBuilder;
impl Default for ExtBuilder {
	fn default() -> Self {
		ExtBuilder
	}
}

impl ExtBuilder {
	pub fn build(self) -> sp_io::TestExternalities {
		let mut t = frame_system::GenesisConfig::default().build_storage::<Test>().unwrap();

		pallet_balances::GenesisConfig::<Test> {
			balances: vec![(ALICE, 200_000 * BSX), (BOB, 150_000 * BSX), (CHARLIE, 15_000 * BSX)],
		}
		.assimilate_storage(&mut t)
		.unwrap();

		let mut ext = sp_io::TestExternalities::new(t);
		ext.execute_with(|| System::set_block_number(1));
		ext
	}
}<|MERGE_RESOLUTION|>--- conflicted
+++ resolved
@@ -1,15 +1,10 @@
 use super::*;
 use crate as pallet_nft;
 
-<<<<<<< HEAD
-use frame_system::EnsureRoot;
-use frame_support::{parameter_types, weights::Weight, traits::Everything};
-=======
 use frame_support::traits::Everything;
 use frame_support::{parameter_types, weights::Weight};
 use frame_system::EnsureRoot;
 use primitives::nft::{ClassType, NftPermissions};
->>>>>>> b4e866d9
 use sp_core::{crypto::AccountId32, H256};
 use sp_runtime::{
 	testing::Header,
@@ -48,14 +43,6 @@
 impl pallet_nft::Config for Test {
 	type Currency = Balances;
 	type Event = Event;
-<<<<<<< HEAD
-	type WeightInfo = pallet_nft::weights::HydraWeight<Test>;
-}
-
-parameter_types! {
-	pub const ClassDeposit: Balance = 100_000 * BSX; // 1 UNIT deposit to create asset class
-	pub const InstanceDeposit: Balance = 1_000 * BSX; // 1/100 UNIT deposit to create asset instance
-=======
 	type WeightInfo = pallet_nft::weights::BasiliskWeight<Test>;
 	type NftClassId = primitives::ClassId;
 	type NftInstanceId = primitives::InstanceId;
@@ -68,7 +55,6 @@
 parameter_types! {
 	pub const ClassDeposit: Balance = 10_000 * BSX; // 1 UNIT deposit to create asset class
 	pub const InstanceDeposit: Balance = 100 * BSX; // 1/100 UNIT deposit to create asset instance
->>>>>>> b4e866d9
 	pub const KeyLimit: u32 = 32;	// Max 32 bytes per key
 	pub const ValueLimit: u32 = 64;	// Max 64 bytes per value
 	pub const UniquesMetadataDepositBase: Balance = 1000 * BSX;
@@ -79,13 +65,8 @@
 
 impl pallet_uniques::Config for Test {
 	type Event = Event;
-<<<<<<< HEAD
-	type ClassId = u32;
-	type InstanceId = u32;
-=======
 	type ClassId = primitives::ClassId;
 	type InstanceId = primitives::InstanceId;
->>>>>>> b4e866d9
 	type Currency = Balances;
 	type ForceOrigin = EnsureRoot<AccountId>;
 	type ClassDeposit = ClassDeposit;
@@ -153,10 +134,6 @@
 pub const BOB: AccountId = AccountId::new([2u8; 32]);
 pub const BSX: Balance = 100_000_000_000;
 pub const CHARLIE: AccountId = AccountId::new([3u8; 32]);
-<<<<<<< HEAD
-pub const CLASS_ID: <Test as pallet_uniques::Config>::ClassId = 0;
-pub const TOKEN_ID: <Test as pallet_uniques::Config>::InstanceId = 0;
-=======
 pub const CLASS_ID_0: <Test as pallet_uniques::Config>::ClassId = 1000;
 pub const CLASS_ID_1: <Test as pallet_uniques::Config>::ClassId = 1001;
 pub const CLASS_ID_2: <Test as pallet_uniques::Config>::ClassId = 1002;
@@ -165,7 +142,6 @@
 pub const INSTANCE_ID_1: <Test as pallet_uniques::Config>::InstanceId = 1;
 pub const INSTANCE_ID_2: <Test as pallet_uniques::Config>::InstanceId = 2;
 pub const NON_EXISTING_CLASS_ID: <Test as pallet_uniques::Config>::ClassId = 999;
->>>>>>> b4e866d9
 
 pub struct ExtBuilder;
 impl Default for ExtBuilder {
