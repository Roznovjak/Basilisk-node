#![cfg(feature = "runtime-benchmarks")]

use super::*;

use crate as NFT;
use frame_benchmarking::{account, benchmarks};
<<<<<<< HEAD
use frame_support::traits::{Get, OnFinalize};
use frame_system::RawOrigin;
use orml_nft::ClassInfo;
=======
use frame_support::traits::Get;
use frame_system::RawOrigin;
>>>>>>> 6c25c500
use sp_runtime::traits::UniqueSaturatedInto;
use sp_std::vec;

const SEED: u32 = 0;
const ENDOWMENT: u32 = 1_000_000;

fn create_account<T: Config>(name: &'static str, index: u32) -> T::AccountId {
	let caller: T::AccountId = account(name, index, SEED);

	let amount = dollar(ENDOWMENT);
	T::Currency::deposit_creating(&caller, amount.unique_saturated_into());

	caller
}

fn dollar(d: u32) -> u128 {
	let d: u128 = d.into();
	d.saturating_mul(100_000_000_000_000)
}

benchmarks! {
	create_class {
		let caller = create_account::<T>("caller", 0);
<<<<<<< HEAD
		let big_vec = vec![1; T::MaxMetadataLength::get() as usize];
=======
		let big_vec = vec![1; <T as orml_nft::Config>::MaxClassMetadata::get() as usize];
>>>>>>> 6c25c500
		let class_metadata = big_vec.clone();
		let class_data = ClassData { is_pool:false };
		let class_id = orml_nft::Pallet::<T>::next_class_id();
	}: _(RawOrigin::Signed(caller.clone()), class_metadata.clone(), class_data.clone())
	verify {
<<<<<<< HEAD
		let new_class = ClassInfo { metadata: class_metadata, total_issuance: 1u32.into(), owner: caller, data: class_data };
		assert_eq!(orml_nft::Pallet::<T>::classes(class_id), Some(new_class));
=======
		assert_eq!(orml_nft::Pallet::<T>::classes(class_id).iter().count(), 1);
>>>>>>> 6c25c500
	}

	create_pool {
		let caller = create_account::<T>("caller", 0);
<<<<<<< HEAD
		let big_vec = vec![1; T::MaxMetadataLength::get() as usize];
=======
		let big_vec = vec![1; <T as orml_nft::Config>::MaxClassMetadata::get() as usize];
>>>>>>> 6c25c500
		let class_metadata = big_vec.clone();
		let class_data = ClassData { is_pool:true };
		let class_id = orml_nft::Pallet::<T>::next_class_id();
		let price: BalanceOf<T> = u32::MAX.into();
	}: _(RawOrigin::Signed(caller.clone()), class_metadata.clone(), class_data.clone(), price)
	verify {
<<<<<<< HEAD
		let new_class = ClassInfo { metadata: class_metadata, total_issuance: 1u32.into(), owner: caller, data: class_data };
		assert_eq!(orml_nft::Pallet::<T>::classes(class_id), Some(new_class));
=======
		assert_eq!(orml_nft::Pallet::<T>::classes(class_id).iter().count(), 1);
>>>>>>> 6c25c500
	}

	mint {
		let caller = create_account::<T>("caller", 0);
<<<<<<< HEAD
		let big_vec = vec![1; T::MaxMetadataLength::get() as usize];
		let big_emote = vec![1; T::MaxEmoteLength::get() as usize];
		let class_metadata = big_vec.clone();
		let token_data = TokenData { locked:false, emote:big_emote };
		let class_data = ClassData { is_pool:false };
		let class_id = orml_nft::Pallet::<T>::create_class(&caller, class_metadata.clone(), class_data).unwrap_or_default();
		let token_id = orml_nft::Pallet::<T>::next_token_id(class_id);
		let token = (class_id, token_id);
	}: _(RawOrigin::Signed(caller.clone()), class_id, class_metadata, token_data, 1u32.into())
=======
		let big_vec = vec![1; <T as orml_nft::Config>::MaxClassMetadata::get() as usize];
		let class_metadata = big_vec.clone();
		let token_data = TokenData { locked:false };
		let class_data = ClassData { is_pool:false };
		NFT::Pallet::<T>::create_class(RawOrigin::Signed(caller.clone()).into(), class_metadata.clone(), class_data).unwrap_or_default();
		let class_id = 0u32.into();
		let token_id = orml_nft::Pallet::<T>::next_token_id(class_id);
		let token = (class_id, token_id);
	}: _(RawOrigin::Signed(caller.clone()), class_id, class_metadata, token_data)
>>>>>>> 6c25c500
	verify {
		assert_eq!(orml_nft::Pallet::<T>::tokens_by_owner((caller, token.0, token.1)), ());
	}

	transfer {
		let caller = create_account::<T>("caller", 0);
		let caller2 = create_account::<T>("caller2", 1);
<<<<<<< HEAD
		let big_vec = vec![1; T::MaxMetadataLength::get() as usize];
		let big_emote = vec![1; T::MaxEmoteLength::get() as usize];
		let class_metadata = big_vec.clone();
		let class_data = ClassData { is_pool:false };
		let token_data = TokenData { locked:false, emote:big_emote };
		let class_id = orml_nft::Pallet::<T>::create_class(&caller, class_metadata.clone(), class_data).unwrap_or_default();
		let token_id = orml_nft::Pallet::<T>::mint(&caller, class_id, class_metadata, token_data).unwrap_or_default();
=======
		let big_vec = vec![1; <T as orml_nft::Config>::MaxClassMetadata::get() as usize];
		let class_metadata = big_vec.clone();
		let class_data = ClassData { is_pool:false };
		let token_data = TokenData { locked:false };
		NFT::Pallet::<T>::create_class(RawOrigin::Signed(caller.clone()).into(), class_metadata.clone(), class_data).unwrap_or_default();
		let class_id = 0u32.into();
		NFT::Pallet::<T>::mint(RawOrigin::Signed(caller.clone()).into(), class_id, class_metadata.clone(), token_data).unwrap_or_default();
		let token_id = 0u32.into();
>>>>>>> 6c25c500
		let token = (class_id, token_id);
	}: _(RawOrigin::Signed(caller.clone()), T::Lookup::unlookup(caller2.clone()), token)
	verify {
		let transferred_token = orml_nft::Pallet::<T>::tokens(class_id, token_id);
		assert_eq!(transferred_token.unwrap().owner, caller2);
	}

	destroy_class {
		let caller = create_account::<T>("caller", 0);
<<<<<<< HEAD
		let big_vec = vec![1; T::MaxMetadataLength::get() as usize];
		let class_metadata = big_vec.clone();
		let class_data = ClassData { is_pool:true };
		let class_id = orml_nft::Pallet::<T>::create_class(&caller, class_metadata.clone(), class_data).unwrap_or_default();
	}: _(RawOrigin::Signed(caller.clone()), class_id)
	verify {
		assert_eq!(orml_nft::Pallet::<T>::classes(class_id), None);
=======
		let big_vec = vec![1; <T as orml_nft::Config>::MaxClassMetadata::get() as usize];
		let class_metadata = big_vec.clone();
		let class_data = ClassData { is_pool:true };
		NFT::Pallet::<T>::create_class(RawOrigin::Signed(caller.clone()).into(), class_metadata.clone(), class_data).unwrap_or_default();
		let class_id = 0u32.into();
	}: _(RawOrigin::Signed(caller.clone()), class_id)
	verify {
		assert_eq!(orml_nft::Pallet::<T>::classes(class_id).iter().count(), 0);
>>>>>>> 6c25c500
	}

	destroy_pool {
		let caller = create_account::<T>("caller", 0);
<<<<<<< HEAD
		let big_vec = vec![1; T::MaxMetadataLength::get() as usize];
=======
		let big_vec = vec![1; <T as orml_nft::Config>::MaxClassMetadata::get() as usize];
>>>>>>> 6c25c500
		let class_metadata = big_vec.clone();
		let class_data = ClassData { is_pool:true };
		NFT::Pallet::<T>::create_class(RawOrigin::Signed(caller.clone()).into(), class_metadata.clone(), class_data).unwrap_or_default();
		let class_id = 0u32.into();
	}: _(RawOrigin::Signed(caller.clone()), class_id)
	verify {
		assert_eq!(orml_nft::Pallet::<T>::classes(class_id).iter().count(), 0);
	}

	burn {
		let caller = create_account::<T>("caller", 0);
<<<<<<< HEAD
		let big_vec = vec![1; T::MaxMetadataLength::get() as usize];
		let big_emote = vec![1; T::MaxEmoteLength::get() as usize];
		let class_metadata = big_vec.clone();
		let class_data = ClassData { is_pool:true };
		let token_data = TokenData { locked:false, emote:big_emote };
		let class_id = orml_nft::Pallet::<T>::create_class(&caller, class_metadata.clone(), class_data).unwrap_or_default();
		let token_id = orml_nft::Pallet::<T>::mint(&caller, class_id, class_metadata, token_data).unwrap_or_default();
=======
		let big_vec = vec![1; <T as orml_nft::Config>::MaxClassMetadata::get() as usize];
		let class_metadata = big_vec.clone();
		let class_data = ClassData { is_pool:true };
		let token_data = TokenData { locked:false };
		NFT::Pallet::<T>::create_class(RawOrigin::Signed(caller.clone()).into(), class_metadata.clone(), class_data).unwrap_or_default();
		let class_id = 0u32.into();
		NFT::Pallet::<T>::mint(RawOrigin::Signed(caller.clone()).into(), class_id, class_metadata.clone(), token_data).unwrap_or_default();
		let token_id = 0u32.into();
>>>>>>> 6c25c500
		let token = (class_id, token_id);
	}: _(RawOrigin::Signed(caller.clone()), token)
	verify {
		assert_eq!(orml_nft::Pallet::<T>::tokens(class_id, token_id).iter().count(), 0);
	}

	buy_from_pool {
		let caller = create_account::<T>("caller", 0);
		let caller2 = create_account::<T>("caller2", 1);
<<<<<<< HEAD
		let big_vec = vec![1; T::MaxMetadataLength::get() as usize];
		let big_emote = vec![1; T::MaxEmoteLength::get() as usize];
		let class_metadata = big_vec.clone();
		let class_data = ClassData { is_pool:true };
		let token_data = TokenData { locked:false, emote:big_emote };
		let class_id = orml_nft::Pallet::<T>::create_class(&caller, class_metadata.clone(), class_data).unwrap_or_default();
		let token_id = orml_nft::Pallet::<T>::mint(&caller, class_id, class_metadata, token_data).unwrap_or_default();
=======
		let big_vec = vec![1; <T as orml_nft::Config>::MaxClassMetadata::get() as usize];
		let class_metadata = big_vec.clone();
		let class_data = ClassData { is_pool:true };
		let token_data = TokenData { locked:false };
		NFT::Pallet::<T>::create_class(RawOrigin::Signed(caller.clone()).into(), class_metadata.clone(), class_data).unwrap_or_default();
		let class_id = 0u32.into();
		NFT::Pallet::<T>::mint(RawOrigin::Signed(caller.clone()).into(), class_id, class_metadata.clone(), token_data).unwrap_or_default();
		let token_id = 0u32.into();
>>>>>>> 6c25c500
		let token = (class_id, token_id);
	}: _(RawOrigin::Signed(caller2.clone()), token)
	verify {
		let bought_token = orml_nft::Pallet::<T>::tokens(class_id, token_id);
		assert_eq!(bought_token.unwrap().owner, caller2);
	}

	sell_to_pool {
		let caller = create_account::<T>("caller", 0);
		let caller2 = create_account::<T>("caller2", 1);
<<<<<<< HEAD
		let big_vec = vec![1; T::MaxMetadataLength::get() as usize];
		let big_emote = vec![1; T::MaxEmoteLength::get() as usize];
		let class_metadata = big_vec.clone();
		let class_data = ClassData { is_pool:true };
		let token_data = TokenData { locked:false, emote:big_emote };
		let class_id = orml_nft::Pallet::<T>::create_class(&caller, class_metadata.clone(), class_data).unwrap_or_default();
		let token_id = orml_nft::Pallet::<T>::mint(&caller, class_id, class_metadata, token_data).unwrap_or_default();
=======
		let big_vec = vec![1; <T as orml_nft::Config>::MaxClassMetadata::get() as usize];
		let class_metadata = big_vec.clone();
		let class_data = ClassData { is_pool:true };
		let token_data = TokenData { locked:false };
		NFT::Pallet::<T>::create_class(RawOrigin::Signed(caller.clone()).into(), class_metadata.clone(), class_data).unwrap_or_default();
		let class_id = 0u32.into();
		NFT::Pallet::<T>::mint(RawOrigin::Signed(caller.clone()).into(), class_id, class_metadata.clone(), token_data).unwrap_or_default();
		let token_id = 0u32.into();
>>>>>>> 6c25c500
		let token = (class_id, token_id);
		NFT::Pallet::<T>::transfer(RawOrigin::Signed(caller.clone()).into(), T::Lookup::unlookup(caller2.clone()), token).unwrap_or_default();
	}: _(RawOrigin::Signed(caller2.clone()), token)
	verify {
		let sold_token = orml_nft::Pallet::<T>::tokens(class_id, token_id);
		assert_eq!(sold_token.unwrap().owner, caller);
	}

	on_finalize {
		let caller = create_account::<T>("caller", 0);
		let class_metadata = "just some regular metadata about a class".as_bytes().to_vec();
		let class_data = ClassData { is_pool:true };
		for idx in 0..1000 {
			orml_nft::Pallet::<T>::create_class(&caller, class_metadata.clone(), class_data.clone()).unwrap_or_default();
		}
	}: { NFT::Pallet::<T>::on_finalize(1u32.into()); }
	verify {
		assert_eq!(<T as NFT::Config>::Currency::reserved_balance(&caller), 0u32.into());
	}

}

#[cfg(test)]
mod tests {
	use super::mock::Test;
	use super::*;
	use crate::mock::*;
	use frame_support::assert_ok;

	pub fn new_test_ext() -> sp_io::TestExternalities {
		let mut ext = ExtBuilder::default().build();
		ext.execute_with(|| System::set_block_number(1));
		ext
	}

	#[test]
	fn test_benchmarks() {
		new_test_ext().execute_with(|| {
<<<<<<< HEAD
			assert_ok!(test_benchmark_create_class::<Test>());
			assert_ok!(test_benchmark_mint::<Test>());
			assert_ok!(test_benchmark_transfer::<Test>());
			assert_ok!(test_benchmark_burn::<Test>());
			assert_ok!(test_benchmark_destroy_class::<Test>());
			assert_ok!(test_benchmark_buy_from_pool::<Test>());
			assert_ok!(test_benchmark_sell_to_pool::<Test>());
			assert_ok!(test_benchmark_on_finalize::<Test>());
=======
			assert_ok!(Pallet::<Test>::test_benchmark_create_class());
			assert_ok!(Pallet::<Test>::test_benchmark_mint());
			assert_ok!(Pallet::<Test>::test_benchmark_transfer());
			assert_ok!(Pallet::<Test>::test_benchmark_burn());
			assert_ok!(Pallet::<Test>::test_benchmark_destroy_class());
			assert_ok!(Pallet::<Test>::test_benchmark_buy_from_pool());
			assert_ok!(Pallet::<Test>::test_benchmark_sell_to_pool());
>>>>>>> 6c25c500
		});
	}
}<|MERGE_RESOLUTION|>--- conflicted
+++ resolved
@@ -4,14 +4,8 @@
 
 use crate as NFT;
 use frame_benchmarking::{account, benchmarks};
-<<<<<<< HEAD
-use frame_support::traits::{Get, OnFinalize};
-use frame_system::RawOrigin;
-use orml_nft::ClassInfo;
-=======
 use frame_support::traits::Get;
 use frame_system::RawOrigin;
->>>>>>> 6c25c500
 use sp_runtime::traits::UniqueSaturatedInto;
 use sp_std::vec;
 
@@ -35,93 +29,53 @@
 benchmarks! {
 	create_class {
 		let caller = create_account::<T>("caller", 0);
-<<<<<<< HEAD
-		let big_vec = vec![1; T::MaxMetadataLength::get() as usize];
-=======
-		let big_vec = vec![1; <T as orml_nft::Config>::MaxClassMetadata::get() as usize];
->>>>>>> 6c25c500
+		let big_vec = vec![1; <T as orml_nft::Config>::MaxClassMetadata::get() as usize];
 		let class_metadata = big_vec.clone();
 		let class_data = ClassData { is_pool:false };
 		let class_id = orml_nft::Pallet::<T>::next_class_id();
 	}: _(RawOrigin::Signed(caller.clone()), class_metadata.clone(), class_data.clone())
 	verify {
-<<<<<<< HEAD
-		let new_class = ClassInfo { metadata: class_metadata, total_issuance: 1u32.into(), owner: caller, data: class_data };
-		assert_eq!(orml_nft::Pallet::<T>::classes(class_id), Some(new_class));
-=======
 		assert_eq!(orml_nft::Pallet::<T>::classes(class_id).iter().count(), 1);
->>>>>>> 6c25c500
 	}
 
 	create_pool {
 		let caller = create_account::<T>("caller", 0);
-<<<<<<< HEAD
-		let big_vec = vec![1; T::MaxMetadataLength::get() as usize];
-=======
-		let big_vec = vec![1; <T as orml_nft::Config>::MaxClassMetadata::get() as usize];
->>>>>>> 6c25c500
+		let big_vec = vec![1; <T as orml_nft::Config>::MaxClassMetadata::get() as usize];
 		let class_metadata = big_vec.clone();
 		let class_data = ClassData { is_pool:true };
 		let class_id = orml_nft::Pallet::<T>::next_class_id();
 		let price: BalanceOf<T> = u32::MAX.into();
 	}: _(RawOrigin::Signed(caller.clone()), class_metadata.clone(), class_data.clone(), price)
 	verify {
-<<<<<<< HEAD
-		let new_class = ClassInfo { metadata: class_metadata, total_issuance: 1u32.into(), owner: caller, data: class_data };
-		assert_eq!(orml_nft::Pallet::<T>::classes(class_id), Some(new_class));
-=======
 		assert_eq!(orml_nft::Pallet::<T>::classes(class_id).iter().count(), 1);
->>>>>>> 6c25c500
 	}
 
 	mint {
 		let caller = create_account::<T>("caller", 0);
-<<<<<<< HEAD
-		let big_vec = vec![1; T::MaxMetadataLength::get() as usize];
-		let big_emote = vec![1; T::MaxEmoteLength::get() as usize];
-		let class_metadata = big_vec.clone();
-		let token_data = TokenData { locked:false, emote:big_emote };
+		let big_vec = vec![1; <T as orml_nft::Config>::MaxClassMetadata::get() as usize];
+		let class_metadata = big_vec.clone();
+		let token_data = TokenData { locked:false };
 		let class_data = ClassData { is_pool:false };
-		let class_id = orml_nft::Pallet::<T>::create_class(&caller, class_metadata.clone(), class_data).unwrap_or_default();
+		NFT::Pallet::<T>::create_class(RawOrigin::Signed(caller.clone()).into(), class_metadata.clone(), class_data).unwrap_or_default();
+		let class_id = 0u32.into();
 		let token_id = orml_nft::Pallet::<T>::next_token_id(class_id);
 		let token = (class_id, token_id);
-	}: _(RawOrigin::Signed(caller.clone()), class_id, class_metadata, token_data, 1u32.into())
-=======
-		let big_vec = vec![1; <T as orml_nft::Config>::MaxClassMetadata::get() as usize];
-		let class_metadata = big_vec.clone();
-		let token_data = TokenData { locked:false };
+	}: _(RawOrigin::Signed(caller.clone()), class_id, class_metadata, token_data)
+	verify {
+		assert_eq!(orml_nft::Pallet::<T>::tokens_by_owner((caller, token.0, token.1)), ());
+	}
+
+	transfer {
+		let caller = create_account::<T>("caller", 0);
+		let caller2 = create_account::<T>("caller2", 1);
+		let big_vec = vec![1; <T as orml_nft::Config>::MaxClassMetadata::get() as usize];
+		let class_metadata = big_vec.clone();
 		let class_data = ClassData { is_pool:false };
-		NFT::Pallet::<T>::create_class(RawOrigin::Signed(caller.clone()).into(), class_metadata.clone(), class_data).unwrap_or_default();
-		let class_id = 0u32.into();
-		let token_id = orml_nft::Pallet::<T>::next_token_id(class_id);
-		let token = (class_id, token_id);
-	}: _(RawOrigin::Signed(caller.clone()), class_id, class_metadata, token_data)
->>>>>>> 6c25c500
-	verify {
-		assert_eq!(orml_nft::Pallet::<T>::tokens_by_owner((caller, token.0, token.1)), ());
-	}
-
-	transfer {
-		let caller = create_account::<T>("caller", 0);
-		let caller2 = create_account::<T>("caller2", 1);
-<<<<<<< HEAD
-		let big_vec = vec![1; T::MaxMetadataLength::get() as usize];
-		let big_emote = vec![1; T::MaxEmoteLength::get() as usize];
-		let class_metadata = big_vec.clone();
-		let class_data = ClassData { is_pool:false };
-		let token_data = TokenData { locked:false, emote:big_emote };
-		let class_id = orml_nft::Pallet::<T>::create_class(&caller, class_metadata.clone(), class_data).unwrap_or_default();
-		let token_id = orml_nft::Pallet::<T>::mint(&caller, class_id, class_metadata, token_data).unwrap_or_default();
-=======
-		let big_vec = vec![1; <T as orml_nft::Config>::MaxClassMetadata::get() as usize];
-		let class_metadata = big_vec.clone();
-		let class_data = ClassData { is_pool:false };
-		let token_data = TokenData { locked:false };
-		NFT::Pallet::<T>::create_class(RawOrigin::Signed(caller.clone()).into(), class_metadata.clone(), class_data).unwrap_or_default();
-		let class_id = 0u32.into();
-		NFT::Pallet::<T>::mint(RawOrigin::Signed(caller.clone()).into(), class_id, class_metadata.clone(), token_data).unwrap_or_default();
-		let token_id = 0u32.into();
->>>>>>> 6c25c500
+		let token_data = TokenData { locked:false };
+		NFT::Pallet::<T>::create_class(RawOrigin::Signed(caller.clone()).into(), class_metadata.clone(), class_data).unwrap_or_default();
+		let class_id = 0u32.into();
+		NFT::Pallet::<T>::mint(RawOrigin::Signed(caller.clone()).into(), class_id, class_metadata.clone(), token_data).unwrap_or_default();
+		let token_id = 0u32.into();
 		let token = (class_id, token_id);
 	}: _(RawOrigin::Signed(caller.clone()), T::Lookup::unlookup(caller2.clone()), token)
 	verify {
@@ -131,15 +85,18 @@
 
 	destroy_class {
 		let caller = create_account::<T>("caller", 0);
-<<<<<<< HEAD
-		let big_vec = vec![1; T::MaxMetadataLength::get() as usize];
-		let class_metadata = big_vec.clone();
-		let class_data = ClassData { is_pool:true };
-		let class_id = orml_nft::Pallet::<T>::create_class(&caller, class_metadata.clone(), class_data).unwrap_or_default();
+		let big_vec = vec![1; <T as orml_nft::Config>::MaxClassMetadata::get() as usize];
+		let class_metadata = big_vec.clone();
+		let class_data = ClassData { is_pool:true };
+		NFT::Pallet::<T>::create_class(RawOrigin::Signed(caller.clone()).into(), class_metadata.clone(), class_data).unwrap_or_default();
+		let class_id = 0u32.into();
 	}: _(RawOrigin::Signed(caller.clone()), class_id)
 	verify {
-		assert_eq!(orml_nft::Pallet::<T>::classes(class_id), None);
-=======
+		assert_eq!(orml_nft::Pallet::<T>::classes(class_id).iter().count(), 0);
+	}
+
+	destroy_pool {
+		let caller = create_account::<T>("caller", 0);
 		let big_vec = vec![1; <T as orml_nft::Config>::MaxClassMetadata::get() as usize];
 		let class_metadata = big_vec.clone();
 		let class_data = ClassData { is_pool:true };
@@ -148,45 +105,18 @@
 	}: _(RawOrigin::Signed(caller.clone()), class_id)
 	verify {
 		assert_eq!(orml_nft::Pallet::<T>::classes(class_id).iter().count(), 0);
->>>>>>> 6c25c500
-	}
-
-	destroy_pool {
-		let caller = create_account::<T>("caller", 0);
-<<<<<<< HEAD
-		let big_vec = vec![1; T::MaxMetadataLength::get() as usize];
-=======
-		let big_vec = vec![1; <T as orml_nft::Config>::MaxClassMetadata::get() as usize];
->>>>>>> 6c25c500
-		let class_metadata = big_vec.clone();
-		let class_data = ClassData { is_pool:true };
-		NFT::Pallet::<T>::create_class(RawOrigin::Signed(caller.clone()).into(), class_metadata.clone(), class_data).unwrap_or_default();
-		let class_id = 0u32.into();
-	}: _(RawOrigin::Signed(caller.clone()), class_id)
-	verify {
-		assert_eq!(orml_nft::Pallet::<T>::classes(class_id).iter().count(), 0);
 	}
 
 	burn {
 		let caller = create_account::<T>("caller", 0);
-<<<<<<< HEAD
-		let big_vec = vec![1; T::MaxMetadataLength::get() as usize];
-		let big_emote = vec![1; T::MaxEmoteLength::get() as usize];
-		let class_metadata = big_vec.clone();
-		let class_data = ClassData { is_pool:true };
-		let token_data = TokenData { locked:false, emote:big_emote };
-		let class_id = orml_nft::Pallet::<T>::create_class(&caller, class_metadata.clone(), class_data).unwrap_or_default();
-		let token_id = orml_nft::Pallet::<T>::mint(&caller, class_id, class_metadata, token_data).unwrap_or_default();
-=======
-		let big_vec = vec![1; <T as orml_nft::Config>::MaxClassMetadata::get() as usize];
-		let class_metadata = big_vec.clone();
-		let class_data = ClassData { is_pool:true };
-		let token_data = TokenData { locked:false };
-		NFT::Pallet::<T>::create_class(RawOrigin::Signed(caller.clone()).into(), class_metadata.clone(), class_data).unwrap_or_default();
-		let class_id = 0u32.into();
-		NFT::Pallet::<T>::mint(RawOrigin::Signed(caller.clone()).into(), class_id, class_metadata.clone(), token_data).unwrap_or_default();
-		let token_id = 0u32.into();
->>>>>>> 6c25c500
+		let big_vec = vec![1; <T as orml_nft::Config>::MaxClassMetadata::get() as usize];
+		let class_metadata = big_vec.clone();
+		let class_data = ClassData { is_pool:true };
+		let token_data = TokenData { locked:false };
+		NFT::Pallet::<T>::create_class(RawOrigin::Signed(caller.clone()).into(), class_metadata.clone(), class_data).unwrap_or_default();
+		let class_id = 0u32.into();
+		NFT::Pallet::<T>::mint(RawOrigin::Signed(caller.clone()).into(), class_id, class_metadata.clone(), token_data).unwrap_or_default();
+		let token_id = 0u32.into();
 		let token = (class_id, token_id);
 	}: _(RawOrigin::Signed(caller.clone()), token)
 	verify {
@@ -196,24 +126,14 @@
 	buy_from_pool {
 		let caller = create_account::<T>("caller", 0);
 		let caller2 = create_account::<T>("caller2", 1);
-<<<<<<< HEAD
-		let big_vec = vec![1; T::MaxMetadataLength::get() as usize];
-		let big_emote = vec![1; T::MaxEmoteLength::get() as usize];
-		let class_metadata = big_vec.clone();
-		let class_data = ClassData { is_pool:true };
-		let token_data = TokenData { locked:false, emote:big_emote };
-		let class_id = orml_nft::Pallet::<T>::create_class(&caller, class_metadata.clone(), class_data).unwrap_or_default();
-		let token_id = orml_nft::Pallet::<T>::mint(&caller, class_id, class_metadata, token_data).unwrap_or_default();
-=======
-		let big_vec = vec![1; <T as orml_nft::Config>::MaxClassMetadata::get() as usize];
-		let class_metadata = big_vec.clone();
-		let class_data = ClassData { is_pool:true };
-		let token_data = TokenData { locked:false };
-		NFT::Pallet::<T>::create_class(RawOrigin::Signed(caller.clone()).into(), class_metadata.clone(), class_data).unwrap_or_default();
-		let class_id = 0u32.into();
-		NFT::Pallet::<T>::mint(RawOrigin::Signed(caller.clone()).into(), class_id, class_metadata.clone(), token_data).unwrap_or_default();
-		let token_id = 0u32.into();
->>>>>>> 6c25c500
+		let big_vec = vec![1; <T as orml_nft::Config>::MaxClassMetadata::get() as usize];
+		let class_metadata = big_vec.clone();
+		let class_data = ClassData { is_pool:true };
+		let token_data = TokenData { locked:false };
+		NFT::Pallet::<T>::create_class(RawOrigin::Signed(caller.clone()).into(), class_metadata.clone(), class_data).unwrap_or_default();
+		let class_id = 0u32.into();
+		NFT::Pallet::<T>::mint(RawOrigin::Signed(caller.clone()).into(), class_id, class_metadata.clone(), token_data).unwrap_or_default();
+		let token_id = 0u32.into();
 		let token = (class_id, token_id);
 	}: _(RawOrigin::Signed(caller2.clone()), token)
 	verify {
@@ -224,24 +144,14 @@
 	sell_to_pool {
 		let caller = create_account::<T>("caller", 0);
 		let caller2 = create_account::<T>("caller2", 1);
-<<<<<<< HEAD
-		let big_vec = vec![1; T::MaxMetadataLength::get() as usize];
-		let big_emote = vec![1; T::MaxEmoteLength::get() as usize];
-		let class_metadata = big_vec.clone();
-		let class_data = ClassData { is_pool:true };
-		let token_data = TokenData { locked:false, emote:big_emote };
-		let class_id = orml_nft::Pallet::<T>::create_class(&caller, class_metadata.clone(), class_data).unwrap_or_default();
-		let token_id = orml_nft::Pallet::<T>::mint(&caller, class_id, class_metadata, token_data).unwrap_or_default();
-=======
-		let big_vec = vec![1; <T as orml_nft::Config>::MaxClassMetadata::get() as usize];
-		let class_metadata = big_vec.clone();
-		let class_data = ClassData { is_pool:true };
-		let token_data = TokenData { locked:false };
-		NFT::Pallet::<T>::create_class(RawOrigin::Signed(caller.clone()).into(), class_metadata.clone(), class_data).unwrap_or_default();
-		let class_id = 0u32.into();
-		NFT::Pallet::<T>::mint(RawOrigin::Signed(caller.clone()).into(), class_id, class_metadata.clone(), token_data).unwrap_or_default();
-		let token_id = 0u32.into();
->>>>>>> 6c25c500
+		let big_vec = vec![1; <T as orml_nft::Config>::MaxClassMetadata::get() as usize];
+		let class_metadata = big_vec.clone();
+		let class_data = ClassData { is_pool:true };
+		let token_data = TokenData { locked:false };
+		NFT::Pallet::<T>::create_class(RawOrigin::Signed(caller.clone()).into(), class_metadata.clone(), class_data).unwrap_or_default();
+		let class_id = 0u32.into();
+		NFT::Pallet::<T>::mint(RawOrigin::Signed(caller.clone()).into(), class_id, class_metadata.clone(), token_data).unwrap_or_default();
+		let token_id = 0u32.into();
 		let token = (class_id, token_id);
 		NFT::Pallet::<T>::transfer(RawOrigin::Signed(caller.clone()).into(), T::Lookup::unlookup(caller2.clone()), token).unwrap_or_default();
 	}: _(RawOrigin::Signed(caller2.clone()), token)
@@ -280,16 +190,6 @@
 	#[test]
 	fn test_benchmarks() {
 		new_test_ext().execute_with(|| {
-<<<<<<< HEAD
-			assert_ok!(test_benchmark_create_class::<Test>());
-			assert_ok!(test_benchmark_mint::<Test>());
-			assert_ok!(test_benchmark_transfer::<Test>());
-			assert_ok!(test_benchmark_burn::<Test>());
-			assert_ok!(test_benchmark_destroy_class::<Test>());
-			assert_ok!(test_benchmark_buy_from_pool::<Test>());
-			assert_ok!(test_benchmark_sell_to_pool::<Test>());
-			assert_ok!(test_benchmark_on_finalize::<Test>());
-=======
 			assert_ok!(Pallet::<Test>::test_benchmark_create_class());
 			assert_ok!(Pallet::<Test>::test_benchmark_mint());
 			assert_ok!(Pallet::<Test>::test_benchmark_transfer());
@@ -297,7 +197,6 @@
 			assert_ok!(Pallet::<Test>::test_benchmark_destroy_class());
 			assert_ok!(Pallet::<Test>::test_benchmark_buy_from_pool());
 			assert_ok!(Pallet::<Test>::test_benchmark_sell_to_pool());
->>>>>>> 6c25c500
 		});
 	}
 }