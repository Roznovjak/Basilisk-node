// This file is part of Basilisk-node.

// Copyright (C) 2020-2021  Intergalactic, Limited (GIB).
// SPDX-License-Identifier: Apache-2.0

// Licensed under the Apache License, Version 2.0 (the "License");
// you may not use this file except in compliance with the License.
// You may obtain a copy of the License at
//
//     http://www.apache.org/licenses/LICENSE-2.0
//
// Unless required by applicable law or agreed to in writing, software
// distributed under the License is distributed on an "AS IS" BASIS,
// WITHOUT WARRANTIES OR CONDITIONS OF ANY KIND, either express or implied.
// See the License for the specific language governing permissions and
// limitations under the License.

#![cfg_attr(not(feature = "std"), no_std)]
#![allow(clippy::unused_unit)]
#![allow(clippy::upper_case_acronyms)]
#![allow(clippy::type_complexity)]
#![allow(clippy::too_many_arguments)]

use codec::{Decode, Encode};
use frame_support::sp_runtime::{
	traits::{AtLeast32BitUnsigned, BlockNumberProvider, Saturating, Zero},
	DispatchError, RuntimeDebug,
};
use frame_support::{
	dispatch::DispatchResult,
	ensure,
	traits::{EnsureOrigin, Get, LockIdentifier},
	transactional,
};
use frame_system::ensure_signed;
use hydra_dx_math::types::LBPWeight;
use hydradx_traits::{AMMTransfer, AssetPairAccountIdFor, CanCreatePool, LockedBalance, AMM};
use orml_traits::{MultiCurrency, MultiCurrencyExtended, MultiLockableCurrency};
use primitives::{
	asset::AssetPair,
	constants::chain::{MAX_IN_RATIO, MAX_OUT_RATIO},
	fee::{Fee, WithFee},
	Amount, AssetId, Balance,
};

use scale_info::TypeInfo;

#[cfg(feature = "std")]
use serde::{Deserialize, Serialize};
use sp_std::{vec, vec::Vec};

#[cfg(test)]
mod mock;

#[cfg(test)]
mod tests;

mod benchmarking;

#[allow(clippy::all)]
pub mod weights;
use weights::WeightInfo;
// Re-export pallet items so that they can be accessed from the crate namespace.
pub use pallet::*;

type BalanceOf<T> = <<T as Config>::MultiCurrency as MultiCurrency<<T as frame_system::Config>::AccountId>>::Balance;
type PoolId<T> = <T as frame_system::Config>::AccountId;

#[cfg_attr(feature = "std", derive(Serialize, Deserialize))]
#[derive(RuntimeDebug, Encode, Decode, Copy, Clone, PartialEq, Eq, TypeInfo)]
pub enum WeightCurveType {
	Linear,
}

impl Default for WeightCurveType {
	fn default() -> Self {
		WeightCurveType::Linear
	}
}

/// Max weight corresponds to 100%
pub const MAX_WEIGHT: LBPWeight = 100_000_000;

/// Max sale duration is 14 days, assuming 6 sec blocks
pub const MAX_SALE_DURATION: u32 = (60 * 60 * 24 / 6) * 14;

/// Lock Identifier for the collected fees
pub const COLLECTOR_LOCK_ID: LockIdentifier = *b"lbpcllct";

#[cfg_attr(feature = "std", derive(Serialize, Deserialize))]
#[derive(RuntimeDebug, Encode, Decode, Clone, PartialEq, Eq, Default, TypeInfo)]
pub struct Pool<AccountId, BlockNumber: AtLeast32BitUnsigned + Copy> {
	/// owner of the pool after `CreatePoolOrigin` creates it
	pub owner: AccountId,

	/// start block
	pub start: Option<BlockNumber>,

	/// end block
	pub end: Option<BlockNumber>,

	/// Asset ids of the tokens (accumulating asset, sold asset) // TODO maybe name them accordingly in struct instead of tuple
	pub assets: (AssetId, AssetId),

	/// initial weight of the asset_a where the minimum value is 0 (equivalent to 0% weight), and the maximum value is 100_000_000 (equivalent to 100% weight)
	pub initial_weight: LBPWeight,

	/// final weights of the asset_a where the minimum value is 0 (equivalent to 0% weight), and the maximum value is 100_000_000 (equivalent to 100% weight)
	pub final_weight: LBPWeight,

	/// weight curve
	pub weight_curve: WeightCurveType,

	/// standard fee amount
	pub fee: Fee,

	/// person that receives the fee
	pub fee_collector: AccountId,

	/// repayment target of the accumulated asset in fee collectors account, when this target is reached fee drops from 20% to fee
	pub repay_target: Balance,
}

impl<AccountId, BlockNumber: AtLeast32BitUnsigned + Copy> Pool<AccountId, BlockNumber> {
	fn new(
		pool_owner: AccountId,
		asset_a: AssetId,
		asset_b: AssetId,
		initial_weight: LBPWeight,
		final_weight: LBPWeight,
		weight_curve: WeightCurveType,
		fee: Fee,
		fee_collector: AccountId,
		repay_target: Balance,
	) -> Self {
		Pool {
			owner: pool_owner,
			start: None,
			end: None,
			assets: (asset_a, asset_b),
			initial_weight,
			final_weight,
			weight_curve,
			fee,
			fee_collector,
			repay_target,
		}
	}
}

pub trait LBPWeightCalculation<BlockNumber: AtLeast32BitUnsigned> {
	fn calculate_weight(
		weight_curve: WeightCurveType,
		start: BlockNumber,
		end: BlockNumber,
		initial_weight: LBPWeight,
		final_weight: LBPWeight,
		at: BlockNumber,
	) -> Option<LBPWeight>;
}

pub struct LBPWeightFunction;
impl<BlockNumber: AtLeast32BitUnsigned> LBPWeightCalculation<BlockNumber> for LBPWeightFunction {
	fn calculate_weight(
		_weight_curve: WeightCurveType,
		start: BlockNumber,
		end: BlockNumber,
		initial_weight: LBPWeight,
		final_weight: LBPWeight,
		at: BlockNumber,
	) -> Option<LBPWeight> {
		hydra_dx_math::lbp::calculate_linear_weights(start, end, initial_weight, final_weight, at).ok()
	}
}

#[frame_support::pallet]
pub mod pallet {
	use super::*;
	use frame_support::pallet_prelude::*;
	use frame_system::pallet_prelude::OriginFor;

	#[pallet::pallet]
	pub struct Pallet<T>(_);

	#[pallet::config]
	pub trait Config: frame_system::Config {
		type Event: From<Event<Self>> + IsType<<Self as frame_system::Config>::Event>;

		/// Multi currency for transfer of currencies
		type MultiCurrency: MultiCurrencyExtended<Self::AccountId, CurrencyId = AssetId, Amount = Amount, Balance = Balance>
			+ MultiLockableCurrency<Self::AccountId>;

		/// Universal locked balance getter for tracking of fee collector balance
		type LockedBalance: LockedBalance<AssetId, Self::AccountId, Balance>;

		/// The origin which can create a new pool
		type CreatePoolOrigin: EnsureOrigin<Self::Origin>;

		/// Function for calculation of LBP weights
		type LBPWeightFunction: LBPWeightCalculation<Self::BlockNumber>;

		/// Mapping of asset pairs to unique pool identities
		type AssetPairAccountId: AssetPairAccountIdFor<AssetId, PoolId<Self>>;

		/// Weight information for the extrinsics
		type WeightInfo: WeightInfo;

		/// Minimum trading limit, sole purpose of this is to keep the math working
		#[pallet::constant]
		type MinTradingLimit: Get<Balance>;

		/// Minimum pool liquidity, sole purpose of this is to keep the math working
		#[pallet::constant]
		type MinPoolLiquidity: Get<Balance>;

		/// Max fraction of pool to sell in single transaction
		#[pallet::constant]
		type MaxInRatio: Get<u128>;

		/// Max fraction of pool to buy in single transaction
		#[pallet::constant]
		type MaxOutRatio: Get<u128>;

		/// The block number provider
		type BlockNumberProvider: BlockNumberProvider<BlockNumber = Self::BlockNumber>;
	}

	#[pallet::hooks]
	impl<T: Config> Hooks<T::BlockNumber> for Pallet<T> {}

	#[pallet::error]
	pub enum Error<T> {
		/// Pool assets can not be the same
		CannotCreatePoolWithSameAssets,

		/// Account is not a pool owner
		NotOwner,

		/// Sale already started
		SaleStarted,

		/// Sale is still in progress
		SaleNotEnded,

		/// Sale is not running
		SaleIsNotRunning,

		/// Sale duration is too long
		MaxSaleDurationExceeded,

		/// Liquidity being added should not be zero
		CannotAddZeroLiquidity,

		/// Asset balance too low
		InsufficientAssetBalance,

		/// Pool does not exist
		PoolNotFound,

		/// Pool has been already created
		PoolAlreadyExists,

		/// Invalid block range
		InvalidBlockRange,

		/// Calculation error
		WeightCalculationError,

		/// Weight set is out of range
		InvalidWeight,

		/// Can not perform a trade with zero amount
		ZeroAmount,

		/// Trade amount is too high
		MaxInRatioExceeded,

		/// Trade amount is too high
		MaxOutRatioExceeded,

		/// Invalid fee amount
		FeeAmountInvalid,

		/// Trading limit reached
		AssetBalanceLimitExceeded,

		/// An unexpected integer overflow occurred
		Overflow,

		/// Nothing to update
		NothingToUpdate,

		/// Liquidity has not reached the required minimum.
		InsufficientLiquidity,

		/// Amount is less than minimum trading limit.
		InsufficientTradingAmount,

		/// Trade operation is not supported
		OperationNotSupported,
	}

	#[pallet::event]
	#[pallet::generate_deposit(pub(crate) fn deposit_event)]
	pub enum Event<T: Config> {
		/// Pool was created by the `CreatePool` origin. [pool_id, pool_data]
		PoolCreated(PoolId<T>, Pool<T::AccountId, T::BlockNumber>),

		/// Pool data were updated. [pool_id, pool_data]
		PoolUpdated(PoolId<T>, Pool<T::AccountId, T::BlockNumber>),

		/// New liquidity was provided to the pool. [who, asset_a, asset_b, amount_a, amount_b]
		LiquidityAdded(T::AccountId, AssetId, AssetId, BalanceOf<T>, BalanceOf<T>),

		/// Liquidity was removed from the pool and the pool was destroyed. [who, asset_a, asset_b, amount_a, amount_b]
		LiquidityRemoved(T::AccountId, AssetId, AssetId, BalanceOf<T>, BalanceOf<T>),

		/// Sale executed. [who, asset_in, asset_out, amount, sale_price, fee_asset, fee_amount]
		SellExecuted(
			T::AccountId,
			AssetId,
			AssetId,
			BalanceOf<T>,
			BalanceOf<T>,
			AssetId,
			BalanceOf<T>,
		),

		/// Purchase executed. [who, asset_out, asset_in, amount, buy_price, fee_asset, fee_amount]
		BuyExecuted(
			T::AccountId,
			AssetId,
			AssetId,
			BalanceOf<T>,
			BalanceOf<T>,
			AssetId,
			BalanceOf<T>,
		),
	}

	/// Details of a pool.
	#[pallet::storage]
	#[pallet::getter(fn pool_data)]
	pub type PoolData<T: Config> =
		StorageMap<_, Blake2_128Concat, PoolId<T>, Pool<T::AccountId, T::BlockNumber>, OptionQuery>;

	#[pallet::call]
	impl<T: Config> Pallet<T> {
		/// Create a new liquidity bootstrapping pool for given asset pair.
		///
		/// For any asset pair, only one pool can exist at a time.
		///
		/// The dispatch origin for this call must be `T::CreatePoolOrigin`.
		/// The pool is created with initial liquidity provided by the `pool_owner` who must have
		/// sufficient funds free.
		///
		/// The pool starts uninitialized and update_pool call should be called once created to set the start block.
		///
		/// This function should be dispatched from governing entity `T::CreatePoolOrigin`
		///
		/// Parameters:
		/// - `pool_owner`: the future owner of the new pool.
		/// - `asset_a`: { asset_id, amount } Asset ID and initial liquidity amount.
		/// - `asset_b`: { asset_id, amount } Asset ID and initial liquidity amount.
		/// - `initial_weight`: Initial weight of the asset_a. 1_000_000 corresponding to 1% and 100_000_000 to 100%
		/// - `final_weight`: Final weight of the asset_a. 1_000_000 corresponding to 1% and 100_000_000 to 100%
		/// - `weight_curve`: The weight function used to update the LBP weights. Currently,
		/// there is only one weight function implemented, the linear function.
		/// - `fee`: The trading fee charged on every trade distributed to `fee_collector`.
		/// - `fee_collector`: The account to which trading fees will be transferred.
		/// - `repay_target`: The amount of tokens to repay to separate fee_collector account. Until this amount is
		/// reached, fee will be increased to 20% and taken from the pool
		///
		/// Emits `PoolCreated` event when successful.
		///
		/// BEWARE: We are taking the fee from the accumulated asset. If the accumulated asset is sold to the pool,
		/// the fee cost is transferred to the pool. If its bought from the pool the buyer bears the cost.
		/// This increases the price of the sold asset on every trade. Make sure to only run this with
		/// previously illiquid assets.
		#[pallet::weight(<T as Config>::WeightInfo::create_pool())]
		#[transactional]
		pub fn create_pool(
			origin: OriginFor<T>,
			pool_owner: T::AccountId,
			asset_a: AssetId,
			asset_a_amount: Balance,
			asset_b: AssetId,
			asset_b_amount: Balance,
			initial_weight: LBPWeight,
			final_weight: LBPWeight,
			weight_curve: WeightCurveType,
			fee: Fee,
			fee_collector: T::AccountId,
			repay_target: Balance,
		) -> DispatchResult {
			T::CreatePoolOrigin::ensure_origin(origin)?;

			ensure!(
				asset_a_amount >= T::MinPoolLiquidity::get() && asset_b_amount >= T::MinPoolLiquidity::get(),
				Error::<T>::InsufficientLiquidity
			);

			ensure!(asset_a != asset_b, Error::<T>::CannotCreatePoolWithSameAssets);

			let asset_pair = AssetPair {
				asset_in: asset_a,
				asset_out: asset_b,
			};

			ensure!(!Self::exists(asset_pair), Error::<T>::PoolAlreadyExists);

			ensure!(
				T::MultiCurrency::free_balance(asset_a, &pool_owner) >= asset_a_amount,
				Error::<T>::InsufficientAssetBalance
			);

			ensure!(
				T::MultiCurrency::free_balance(asset_b, &pool_owner) >= asset_b_amount,
				Error::<T>::InsufficientAssetBalance
			);

			let pool_data = Pool::new(
				pool_owner.clone(),
				asset_a,
				asset_b,
				initial_weight,
				final_weight,
				weight_curve,
				fee,
				fee_collector,
				repay_target,
			);

			Self::validate_pool_data(&pool_data)?;

			let pool_id = Self::get_pair_id(asset_pair);

			<PoolData<T>>::insert(&pool_id, &pool_data);

			Self::deposit_event(Event::PoolCreated(pool_id.clone(), pool_data));

			T::MultiCurrency::transfer(asset_a, &pool_owner, &pool_id, asset_a_amount)?;
			T::MultiCurrency::transfer(asset_b, &pool_owner, &pool_id, asset_b_amount)?;

			Self::deposit_event(Event::LiquidityAdded(
				pool_id,
				asset_a,
				asset_b,
				asset_a_amount,
				asset_b_amount,
			));

			Ok(())
		}

		/// Update pool data of a pool.
		///
		/// The dispatch origin for this call must be signed by the pool owner.
		///
		/// The pool can be updated only if the sale has not already started.
		///
		/// At least one of the following optional parameters has to be specified.
		///
		/// Parameters:
		/// - `pool_id`: The identifier of the pool to be updated.
		/// - `start`: The new starting time of the sale. This parameter is optional.
		/// - `end`: The new ending time of the sale. This parameter is optional.
		/// - `initial_weight`: The new initial weight. This parameter is optional.
		/// - `final_weight`: The new final weight. This parameter is optional.
		/// - `fee`: The new trading fee charged on every trade. This parameter is optional.
		/// - `fee_collector`: The new receiver of trading fees. This parameter is optional.
		///
		/// Emits `PoolUpdated` event when successful.
		#[pallet::weight(<T as Config>::WeightInfo::update_pool_data())]
		#[transactional]
		pub fn update_pool_data(
			origin: OriginFor<T>,
			pool_id: PoolId<T>,
			pool_owner: Option<T::AccountId>,
			start: Option<T::BlockNumber>,
			end: Option<T::BlockNumber>,
			initial_weight: Option<LBPWeight>,
			final_weight: Option<LBPWeight>,
			fee: Option<Fee>,
			fee_collector: Option<T::AccountId>,
			repay_target: Option<Balance>,
		) -> DispatchResult {
			let who = ensure_signed(origin)?;

			<PoolData<T>>::try_mutate_exists(pool_id.clone(), |maybe_pool| -> DispatchResult {
				// check existence of the pool
				let mut pool = maybe_pool.as_mut().ok_or(Error::<T>::PoolNotFound)?;

				ensure!(
					start.is_some()
						|| end.is_some() || initial_weight.is_some()
						|| final_weight.is_some()
						|| fee.is_some() || fee_collector.is_some()
						|| repay_target.is_some(),
					Error::<T>::NothingToUpdate
				);

				ensure!(who == pool.owner, Error::<T>::NotOwner);

				ensure!(!Self::has_pool_started(pool), Error::<T>::SaleStarted);

				pool.owner = pool_owner.unwrap_or_else(|| pool.owner.clone());

				pool.start = start.or(pool.start);
				pool.end = end.or(pool.end);

				pool.initial_weight = initial_weight.unwrap_or(pool.initial_weight);

				pool.final_weight = final_weight.unwrap_or(pool.final_weight);

				pool.fee = fee.unwrap_or(pool.fee);
				pool.fee_collector = fee_collector.unwrap_or_else(|| pool.fee_collector.clone());
				pool.repay_target = repay_target.unwrap_or(pool.repay_target);

				Self::validate_pool_data(pool)?;

				Self::deposit_event(Event::PoolUpdated(pool_id, (*pool).clone()));
				Ok(())
			})
		}

		/// Add liquidity to a pool.
		///
		/// Assets to add has to match the pool assets. At least one amount has to be non-zero.
		///
		/// The dispatch origin for this call must be signed by the pool owner.
		///
		/// Parameters:
		/// - `pool_id`: The identifier of the pool
		/// - `amount_a`: The identifier of the asset and the amount to add.
		/// - `amount_b`: The identifier of the second asset and the amount to add.
		///
		/// Emits `LiquidityAdded` event when successful.
		#[pallet::weight(<T as Config>::WeightInfo::add_liquidity())]
		#[transactional]
		pub fn add_liquidity(
			origin: OriginFor<T>,
			amount_a: (AssetId, BalanceOf<T>),
			amount_b: (AssetId, BalanceOf<T>),
		) -> DispatchResult {
			let who = ensure_signed(origin)?;

			let (asset_a, asset_b) = (amount_a.0, amount_b.0);
			let (amount_a, amount_b) = (amount_a.1, amount_b.1);

			let pool_id = Self::pair_account_from_assets(asset_a, asset_b);
			let pool_data = <PoolData<T>>::try_get(&pool_id).map_err(|_| Error::<T>::PoolNotFound)?;

			ensure!(who == pool_data.owner, Error::<T>::NotOwner);

			ensure!(
				!amount_a.is_zero() || !amount_b.is_zero(),
				Error::<T>::CannotAddZeroLiquidity
			);

			if !amount_a.is_zero() {
				ensure!(
					T::MultiCurrency::free_balance(asset_a, &who) >= amount_a,
					Error::<T>::InsufficientAssetBalance
				);
			}

			if !amount_b.is_zero() {
				ensure!(
					T::MultiCurrency::free_balance(asset_b, &who) >= amount_b,
					Error::<T>::InsufficientAssetBalance
				);
			}

			T::MultiCurrency::transfer(asset_a, &who, &pool_id, amount_a)?;
			T::MultiCurrency::transfer(asset_b, &who, &pool_id, amount_b)?;

			Self::deposit_event(Event::LiquidityAdded(pool_id, asset_a, asset_b, amount_a, amount_b));

			Ok(())
		}

		/// Transfer all the liquidity from a pool back to the pool owner and destroy the pool.
		/// The pool data are also removed from the storage.
		///
		/// The pool can't be destroyed during the sale.
		///
		/// The dispatch origin for this call must be signed by the pool owner.
		///
		/// Parameters:
		/// - `amount_a`: The identifier of the asset and the amount to add.
		///
		/// Emits 'LiquidityRemoved' when successful.
		#[pallet::weight(<T as Config>::WeightInfo::remove_liquidity())]
		#[transactional]
		pub fn remove_liquidity(origin: OriginFor<T>, pool_id: PoolId<T>) -> DispatchResult {
			let who = ensure_signed(origin)?;

			let pool_data = <PoolData<T>>::try_get(&pool_id).map_err(|_| Error::<T>::PoolNotFound)?;

			ensure!(who == pool_data.owner, Error::<T>::NotOwner);

			ensure!(!Self::is_pool_running(&pool_data), Error::<T>::SaleNotEnded);

			let (asset_a, asset_b) = pool_data.assets;

			let amount_a = T::MultiCurrency::free_balance(asset_a, &pool_id);
			let amount_b = T::MultiCurrency::free_balance(asset_b, &pool_id);

			T::MultiCurrency::transfer(asset_a, &pool_id, &who, amount_a)?;
			T::MultiCurrency::transfer(asset_b, &pool_id, &who, amount_b)?;

			T::MultiCurrency::remove_lock(COLLECTOR_LOCK_ID, asset_a, &pool_data.fee_collector)?;

			<PoolData<T>>::remove(&pool_id);

			Self::deposit_event(Event::LiquidityRemoved(pool_id, asset_a, asset_b, amount_a, amount_b));

			Ok(())
		}

		/// Trade `asset_in` for `asset_out`.
		///
		/// Executes a swap of `asset_in` for `asset_out`. Price is determined by the pool and is
		/// affected by the amount and proportion of the pool assets and the weights.
		///
		/// Trading `fee` is distributed to the `fee_collector`.
		///
		/// Parameters:
		/// - `asset_in`: The identifier of the asset being transferred from the account to the pool.
		/// - `asset_out`: The identifier of the asset being transferred from the pool to the account.
		/// - `amount`: The amount of `asset_in`
		/// - `max_limit`: minimum amount of `asset_out` / amount of asset_out to be obtained from the pool in exchange for `asset_in`.
		///
		/// Emits `SellExecuted` when successful.
		#[pallet::weight(<T as Config>::WeightInfo::sell())]
		#[transactional]
		pub fn sell(
			origin: OriginFor<T>,
			asset_in: AssetId,
			asset_out: AssetId,
			amount: BalanceOf<T>,
			max_limit: BalanceOf<T>,
		) -> DispatchResult {
			let who = ensure_signed(origin)?;

			<Self as AMM<_, _, _, _>>::sell(&who, AssetPair { asset_in, asset_out }, amount, max_limit, false)?;

			Ok(())
		}

		/// Trade `asset_in` for `asset_out`.
		///
		/// Executes a swap of `asset_in` for `asset_out`. Price is determined by the pool and is
		/// affected by the amount and the proportion of the pool assets and the weights.
		///
		/// Trading `fee` is distributed to the `fee_collector`.
		///
		/// Parameters:
		/// - `asset_in`: The identifier of the asset being transferred from the account to the pool.
		/// - `asset_out`: The identifier of the asset being transferred from the pool to the account.
		/// - `amount`: The amount of `asset_out`.
		/// - `max_limit`: maximum amount of `asset_in` to be sold in exchange for `asset_out`.
		///
		/// Emits `BuyExecuted` when successful.
		#[pallet::weight(<T as Config>::WeightInfo::buy())]
		#[transactional]
		pub fn buy(
			origin: OriginFor<T>,
			asset_out: AssetId,
			asset_in: AssetId,
			amount: BalanceOf<T>,
			max_limit: BalanceOf<T>,
		) -> DispatchResult {
			let who = ensure_signed(origin)?;

			<Self as AMM<_, _, _, _>>::buy(&who, AssetPair { asset_in, asset_out }, amount, max_limit, false)?;

			Ok(())
		}
	}
}

/// Trade type used in validation to determine how to perform certain checks
#[derive(RuntimeDebug, Clone, PartialEq, Eq)]
enum TradeType {
	Sell,
	Buy,
}

impl<T: Config> Pallet<T> {
	fn calculate_weights(
		pool_data: &Pool<T::AccountId, T::BlockNumber>,
		at: T::BlockNumber,
	) -> Result<(LBPWeight, LBPWeight), DispatchError> {
		let weight_a = T::LBPWeightFunction::calculate_weight(
			pool_data.weight_curve,
			pool_data.start.unwrap_or_else(Zero::zero),
			pool_data.end.unwrap_or_else(Zero::zero),
			pool_data.initial_weight,
			pool_data.final_weight,
			at,
		)
		.ok_or(Error::<T>::WeightCalculationError)?;

		let weight_b = MAX_WEIGHT.saturating_sub(weight_a);

		Ok((weight_a, weight_b))
	}

	fn validate_pool_data(pool_data: &Pool<T::AccountId, T::BlockNumber>) -> DispatchResult {
		let now = T::BlockNumberProvider::current_block_number();

		ensure!(
			match (pool_data.start, pool_data.end) {
				(Some(start), Some(end)) => now < start && start < end,
				(None, None) => true,
				_ => false,
			},
			Error::<T>::InvalidBlockRange
		);

		// duration of the LBP sale should not exceed 2 weeks (assuming 6 sec blocks)
		ensure!(
			pool_data
				.end
				.unwrap_or_default()
				.saturating_sub(pool_data.start.unwrap_or_default())
				< MAX_SALE_DURATION.into(),
			Error::<T>::MaxSaleDurationExceeded
		);

		// zero weight at the beginning or at the end of a sale may cause a problem in the price calculation
		ensure!(
			!pool_data.initial_weight.is_zero()
				&& pool_data.initial_weight < MAX_WEIGHT
				&& !pool_data.final_weight.is_zero()
				&& pool_data.final_weight < MAX_WEIGHT,
			Error::<T>::InvalidWeight
		);

		ensure!(!pool_data.fee.denominator.is_zero(), Error::<T>::FeeAmountInvalid);

		Ok(())
	}

	fn get_sorted_weight(
		asset_in: AssetId,
		now: T::BlockNumber,
		pool_data: &Pool<T::AccountId, T::BlockNumber>,
	) -> Result<(LBPWeight, LBPWeight), Error<T>> {
		match Self::calculate_weights(pool_data, now) {
			Ok(weights) => {
				if asset_in == pool_data.assets.0 {
					Ok((weights.0, weights.1))
				} else {
					// swap weights if assets are in different order
					Ok((weights.1, weights.0))
				}
			}
			Err(_) => Err(Error::<T>::InvalidWeight),
		}
	}

	/// return true if now is in interval <pool.start, pool.end>
	fn is_pool_running(pool_data: &Pool<T::AccountId, T::BlockNumber>) -> bool {
		let now = T::BlockNumberProvider::current_block_number();
		match (pool_data.start, pool_data.end) {
			(Some(start), Some(end)) => start <= now && now <= end,
			_ => false,
		}
	}

	/// return true if now is > pool.start and pool has been initialized
	fn has_pool_started(pool_data: &Pool<T::AccountId, T::BlockNumber>) -> bool {
		let now = T::BlockNumberProvider::current_block_number();
		match pool_data.start {
			Some(start) => start <= now,
			_ => false,
		}
	}

	/// returns fees collected and locked in the fee collector account
	/// not that after LBP finishes and liquidity is removed this will be 0
	fn collected_fees(pool: &Pool<T::AccountId, T::BlockNumber>) -> BalanceOf<T> {
		T::LockedBalance::get_by_lock(pool.assets.0, pool.fee_collector.clone(), COLLECTOR_LOCK_ID)
	}

	/// repay fee is applied until repay target amount is reached
	fn is_repay_fee_applied(pool: &Pool<T::AccountId, T::BlockNumber>) -> bool {
		Self::collected_fees(pool) < pool.repay_target
	}

	fn validate_trade(
		who: &T::AccountId,
		assets: AssetPair,
		amount: BalanceOf<T>,
		limit: BalanceOf<T>,
		trade_type: TradeType,
	) -> Result<AMMTransfer<T::AccountId, AssetId, AssetPair, Balance>, DispatchError> {
		// Quick sanity checks about amount parameters
		ensure!(!amount.is_zero(), Error::<T>::ZeroAmount);
		match trade_type {
			TradeType::Sell => ensure!(
				T::MultiCurrency::free_balance(assets.asset_in, who) >= amount,
				Error::<T>::InsufficientAssetBalance
			),
			TradeType::Buy => ensure!(
				T::MultiCurrency::free_balance(assets.asset_in, who) >= limit,
				Error::<T>::InsufficientAssetBalance
			),
		}

		let pool_id = Self::get_pair_id(assets);
		let pool_data = <PoolData<T>>::try_get(&pool_id).map_err(|_| Error::<T>::PoolNotFound)?;
		let fee_asset = pool_data.assets.0;

		// Buying exact amount of the accumulated asset is not supported
		ensure!(
			!(trade_type == TradeType::Buy && assets.asset_out == fee_asset),
			Error::<T>::OperationNotSupported
		);

		// LBP has to be running
		ensure!(Self::is_pool_running(&pool_data), Error::<T>::SaleIsNotRunning);

		let now = T::BlockNumberProvider::current_block_number();
		let (weight_in, weight_out) = Self::get_sorted_weight(assets.asset_in, now, &pool_data)?;
		let asset_in_reserve = T::MultiCurrency::free_balance(assets.asset_in, &pool_id);
		let asset_out_reserve = T::MultiCurrency::free_balance(assets.asset_out, &pool_id);

		// Calculate final in & out amounts based on trade type
		let (amount_in, amount_out) = match trade_type {
			TradeType::Sell => {
				ensure!(
					amount <= asset_in_reserve.checked_div(MAX_IN_RATIO).ok_or(Error::<T>::Overflow)?,
					Error::<T>::MaxInRatioExceeded
				);
				let calculated_out = hydra_dx_math::lbp::calculate_out_given_in(
					asset_in_reserve,
					asset_out_reserve,
					weight_in,
					weight_out,
					amount,
				)
				.map_err(|_| Error::<T>::Overflow)?;

				(amount, calculated_out)
			}
			TradeType::Buy => {
				ensure!(
					amount
						<= asset_out_reserve
							.checked_div(MAX_OUT_RATIO)
							.ok_or(Error::<T>::Overflow)?,
					Error::<T>::MaxOutRatioExceeded
				);
				let calculated_in = hydra_dx_math::lbp::calculate_in_given_out(
					asset_in_reserve,
					asset_out_reserve,
					weight_in,
					weight_out,
					amount,
				)
				.map_err(|_| Error::<T>::Overflow)?;

				(calculated_in, amount)
			}
		};

		// Is there enough assets in the pool?
		ensure!(
			T::MultiCurrency::free_balance(assets.asset_out, &pool_id) >= amount_out,
			Error::<T>::InsufficientAssetBalance
		);

		// Calculate fee for the accumulated asset
		let fee_amount = if assets.asset_in == fee_asset {
			Self::calculate_fees(&pool_data, amount_in)?
		} else {
			Self::calculate_fees(&pool_data, amount_out)?
		};

		// Check if trade fits into requested limits
		match trade_type {
			TradeType::Sell => {
				if assets.asset_in == fee_asset {
					ensure!(limit <= amount_out, Error::<T>::AssetBalanceLimitExceeded)
				} else {
					ensure!(limit <= amount_out - fee_amount, Error::<T>::AssetBalanceLimitExceeded)
				}
			}
			TradeType::Buy => ensure!(limit >= amount_in, Error::<T>::AssetBalanceLimitExceeded),
		};

		Ok(AMMTransfer {
			origin: who.clone(),
			assets,
			amount: amount_in,
			amount_out,
			discount: false,
			discount_amount: 0_u128,
			fee: (fee_asset, fee_amount),
		})
	}

	#[transactional]
	fn execute_trade(transfer: &AMMTransfer<T::AccountId, AssetId, AssetPair, Balance>) -> DispatchResult {
		let pool_account = Self::get_pair_id(transfer.assets);
		let pool = <PoolData<T>>::try_get(&pool_account).map_err(|_| Error::<T>::PoolNotFound)?;

		// Transfer assets between pool and user
		T::MultiCurrency::transfer(
			transfer.assets.asset_in,
			&transfer.origin,
			&pool_account,
			transfer.amount,
		)?;
		T::MultiCurrency::transfer(
			transfer.assets.asset_out,
			&pool_account,
			&transfer.origin,
			transfer.amount_out,
		)?;

		// Fee is deducted from received amount of accumulated asset and transferred to the fee collector
		let (fee_asset, fee_amount) = transfer.fee;
		let fee_payer = if transfer.assets.asset_in == fee_asset {
			&pool_account
		} else {
			&transfer.origin
		};
		T::MultiCurrency::transfer(fee_asset, fee_payer, &pool.fee_collector, fee_amount)?;

		// Resets lock for total of collected fees
		let collected_fee_total = Self::collected_fees(&pool) + fee_amount;
		T::MultiCurrency::set_lock(COLLECTOR_LOCK_ID, fee_asset, &pool.fee_collector, collected_fee_total)?;

		Ok(())
	}

	/// determines fee rate and applies it to the amount
	fn calculate_fees(
		pool: &Pool<T::AccountId, T::BlockNumber>,
		amount: BalanceOf<T>,
	) -> Result<BalanceOf<T>, DispatchError> {
		let fee = if Self::is_repay_fee_applied(pool) {
			Fee {
				numerator: 2,
				denominator: 10,
			}
		} else {
			pool.fee
		};
		Ok(amount.just_fee(fee).ok_or::<Error<T>>(Error::<T>::FeeAmountInvalid)?)
	}

	pub fn pair_account_from_assets(asset_a: AssetId, asset_b: AssetId) -> PoolId<T> {
		T::AssetPairAccountId::from_assets(asset_a, asset_b, "lbp")
	}
}

impl<T: Config> AMM<T::AccountId, AssetId, AssetPair, BalanceOf<T>> for Pallet<T> {
	fn exists(assets: AssetPair) -> bool {
		let pair_account = Self::pair_account_from_assets(assets.asset_in, assets.asset_out);
		<PoolData<T>>::contains_key(&pair_account)
	}

	fn get_pair_id(assets: AssetPair) -> T::AccountId {
		Self::pair_account_from_assets(assets.asset_in, assets.asset_out)
	}

	fn get_share_token(_assets: AssetPair) -> AssetId {
		// No share token in lbp
		AssetId::MAX
	}

	fn get_pool_assets(pool_account_id: &T::AccountId) -> Option<Vec<AssetId>> {
		let maybe_pool = <PoolData<T>>::try_get(pool_account_id);
		if let Ok(pool_data) = maybe_pool {
			Some(vec![pool_data.assets.0, pool_data.assets.1])
		} else {
			None
		}
	}

	/// Calculate spot price for given assets and amount. This method does not modify the storage.
	///
	/// Provided assets must exist in the pool. Panic if an asset does not exist in the pool.
	///
	/// Return 0 if calculation overflows or weights calculation overflows.
	fn get_spot_price_unchecked(asset_a: AssetId, asset_b: AssetId, amount: BalanceOf<T>) -> BalanceOf<T> {
		let pool_id = Self::get_pair_id(AssetPair {
			asset_in: asset_a,
			asset_out: asset_b,
		});

		let asset_a_reserve = T::MultiCurrency::free_balance(asset_a, &pool_id);
		let asset_b_reserve = T::MultiCurrency::free_balance(asset_b, &pool_id);

		let pool_data = match <PoolData<T>>::try_get(&pool_id) {
			Ok(pool) => pool,
			Err(_) => return BalanceOf::<T>::zero(),
		};

		let now = T::BlockNumberProvider::current_block_number();

		// We need to sort weights here if asset_in is not the first asset
		let (weight_in, weight_out) = match Self::get_sorted_weight(asset_a, now, &pool_data) {
			Ok(weights) => weights,
			Err(_) => return BalanceOf::<T>::zero(),
		};

		hydra_dx_math::lbp::calculate_spot_price(asset_a_reserve, asset_b_reserve, weight_in, weight_out, amount)
			.unwrap_or_else(|_| BalanceOf::<T>::zero())
	}

	/// Validate a sell trade and update pool weights if necessary
	fn validate_sell(
		who: &T::AccountId,
		assets: AssetPair,
		amount: BalanceOf<T>,
		min_bought: BalanceOf<T>,
		_discount: bool,
	) -> Result<AMMTransfer<T::AccountId, AssetId, AssetPair, BalanceOf<T>>, DispatchError> {
		Self::validate_trade(who, assets, amount, min_bought, TradeType::Sell)
	}

	fn execute_sell(transfer: &AMMTransfer<T::AccountId, AssetId, AssetPair, Balance>) -> DispatchResult {
		Self::execute_trade(transfer)?;

		Self::deposit_event(Event::<T>::SellExecuted(
			transfer.origin.clone(),
			transfer.assets.asset_in,
			transfer.assets.asset_out,
			transfer.amount,
			transfer.amount_out,
			transfer.fee.0,
			transfer.fee.1,
		));

		Ok(())
	}

	/// Validate buy trade and update pool weights
	fn validate_buy(
		who: &T::AccountId,
		assets: AssetPair,
		amount: BalanceOf<T>,
		max_limit: BalanceOf<T>,
		_discount: bool,
	) -> Result<AMMTransfer<T::AccountId, AssetId, AssetPair, BalanceOf<T>>, DispatchError> {
		Self::validate_trade(who, assets, amount, max_limit, TradeType::Buy)
	}

	fn execute_buy(transfer: &AMMTransfer<T::AccountId, AssetId, AssetPair, BalanceOf<T>>) -> DispatchResult {
		Self::execute_trade(transfer)?;

		Self::deposit_event(Event::<T>::BuyExecuted(
			transfer.origin.clone(),
			transfer.assets.asset_out,
			transfer.assets.asset_in,
			transfer.amount,
			transfer.amount_out,
			transfer.fee.0,
			transfer.fee.1,
		));
		Ok(())
	}

	fn get_min_trading_limit() -> Balance {
		T::MinTradingLimit::get()
	}

	fn get_min_pool_liquidity() -> Balance {
		T::MinPoolLiquidity::get()
	}

	fn get_max_in_ratio() -> u128 {
		T::MaxInRatio::get()
	}

	fn get_max_out_ratio() -> u128 {
		T::MaxOutRatio::get()
	}
}

pub struct DisallowWhenLBPPoolRunning<T>(sp_std::marker::PhantomData<T>);

impl<T: Config> CanCreatePool<AssetId> for DisallowWhenLBPPoolRunning<T> {
	fn can_create(asset_a: AssetId, asset_b: AssetId) -> bool {
		let pool_id = Pallet::<T>::pair_account_from_assets(asset_a, asset_b);
		let now = T::BlockNumberProvider::current_block_number();
		match <PoolData<T>>::try_get(&pool_id) {
			// returns true if the pool exists and the sale ended
<<<<<<< HEAD
			Ok(data) => match data.end {
				Some(end) => end < now,
				None => false,
			},
			_ => true,
=======
			Ok(pool_data) => pool_data.end != Zero::zero() && pool_data.end < now,
			Err(_) => true,
>>>>>>> 70c55d1a
		}
	}
}<|MERGE_RESOLUTION|>--- conflicted
+++ resolved
@@ -1093,16 +1093,11 @@
 		let now = T::BlockNumberProvider::current_block_number();
 		match <PoolData<T>>::try_get(&pool_id) {
 			// returns true if the pool exists and the sale ended
-<<<<<<< HEAD
 			Ok(data) => match data.end {
 				Some(end) => end < now,
 				None => false,
 			},
 			_ => true,
-=======
-			Ok(pool_data) => pool_data.end != Zero::zero() && pool_data.end < now,
-			Err(_) => true,
->>>>>>> 70c55d1a
 		}
 	}
 }