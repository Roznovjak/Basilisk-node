--- conflicted
+++ resolved
@@ -349,8 +349,6 @@
 	#[pallet::storage]
 	pub type FeeCollectorWithAsset<T: Config> =
 		StorageDoubleMap<_, Blake2_128Concat, T::AccountId, Blake2_128Concat, AssetId, bool, ValueQuery>;
-<<<<<<< HEAD
-=======
 
 	#[pallet::extra_constants]
 	impl<T: Config> Pallet<T> {
@@ -358,7 +356,6 @@
 			(2, 10)
 		}
 	}
->>>>>>> 923745fd
 
 	#[pallet::call]
 	impl<T: Config> Pallet<T> {
