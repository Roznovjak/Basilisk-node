#![cfg_attr(not(feature = "std"), no_std)]
#![allow(clippy::unused_unit)]
#![allow(clippy::upper_case_acronyms)]
#![allow(clippy::type_complexity)]
#![allow(clippy::too_many_arguments)]

use codec::{Decode, Encode};
use frame_support::sp_runtime::{
	app_crypto::sp_core::crypto::UncheckedFrom,
	traits::{AtLeast32BitUnsigned, BlockNumberProvider, Hash, Saturating, Zero},
	DispatchError, RuntimeDebug,
};
use frame_support::{
	dispatch::DispatchResult,
	ensure,
	traits::{EnsureOrigin, Get},
	transactional,
};
use frame_system::ensure_signed;
use hydra_dx_math::types::LBPWeight;
use orml_traits::{MultiCurrency, MultiCurrencyExtended, MultiReservableCurrency};
use primitives::traits::{AMMTransfer, AMM};
use primitives::{
	asset::AssetPair,
	constants::chain::{MAX_IN_RATIO, MAX_OUT_RATIO},
	fee::{Fee, WithFee},
	Amount, AssetId, Balance,
};

use scale_info::TypeInfo;

#[cfg(feature = "std")]
use serde::{Deserialize, Serialize};
use sp_std::{marker::PhantomData, vec, vec::Vec};

#[cfg(test)]
mod mock;

#[cfg(test)]
mod tests;

mod benchmarking;

#[allow(clippy::all)]
pub mod weights;
use weights::WeightInfo;
// Re-export pallet items so that they can be accessed from the crate namespace.
pub use pallet::*;

type BalanceOf<T> = <<T as Config>::MultiCurrency as MultiCurrency<<T as frame_system::Config>::AccountId>>::Balance;
type PoolId<T> = <T as frame_system::Config>::AccountId;

#[cfg_attr(feature = "std", derive(Serialize, Deserialize))]
#[derive(RuntimeDebug, Encode, Decode, Copy, Clone, PartialEq, Eq, TypeInfo)]
pub enum WeightCurveType {
	Linear,
}

impl Default for WeightCurveType {
	fn default() -> Self {
		WeightCurveType::Linear
	}
}

/// Max weight corresponds to 100%
pub const MAX_WEIGHT: LBPWeight = 100_000_000;

#[cfg_attr(feature = "std", derive(Serialize, Deserialize))]
#[derive(RuntimeDebug, Encode, Decode, Clone, PartialEq, Eq, Default, TypeInfo)]
pub struct Pool<AccountId, BlockNumber: AtLeast32BitUnsigned + Copy> {
	/// owner of the pool after `CreatePoolOrigin` creates it
	pub owner: AccountId,

	/// start block
	pub start: BlockNumber,

	/// end block
	pub end: BlockNumber,

	/// Asset ids of the tokens (sold asset, accumulating asset)
	pub assets: (AssetId, AssetId),

	/// initial weight of the asset_a where the minimum value is 0 (equivalent to 0% weight), and the maximum value is 100_000_000 (equivalent to 100% weight)
	pub initial_weight: LBPWeight,

	/// final weights of the asset_a where the minimum value is 0 (equivalent to 0% weight), and the maximum value is 100_000_000 (equivalent to 100% weight)
	pub final_weight: LBPWeight,

	/// weight curve
	pub weight_curve: WeightCurveType,

	/// current fee
	pub fee: Fee,

	/// person that receives the fee
	pub fee_collector: AccountId,
}

impl<AccountId, BlockNumber: AtLeast32BitUnsigned + Copy> Pool<AccountId, BlockNumber> {
	fn new(
		pool_owner: AccountId,
		asset_a: AssetId,
		asset_b: AssetId,
		initial_weight: LBPWeight,
		final_weight: LBPWeight,
		weight_curve: WeightCurveType,
		fee: Fee,
		fee_collector: AccountId,
	) -> Self {
		Pool {
			owner: pool_owner,
			start: Zero::zero(),
			end: Zero::zero(),
			assets: (asset_a, asset_b),
			initial_weight,
			final_weight,
			weight_curve,
			fee,
			fee_collector,
		}
	}
}

<<<<<<< HEAD
// TODO: From reading the code, this seems like it makes the code harder to read than help.
#[cfg_attr(feature = "std", derive(Serialize, Deserialize))]
#[derive(RuntimeDebug, Encode, Decode, Copy, Clone, PartialEq, Eq, Default, TypeInfo)]
pub struct LBPAssetInfo<Balance: Encode + Decode + Copy + Clone + Debug + Eq + PartialEq> {
	pub id: AssetId,
	pub amount: Balance,
	pub initial_weight: LBPWeight,
	pub final_weight: LBPWeight,
}

=======
>>>>>>> 366f5e2e
pub trait LBPWeightCalculation<BlockNumber: AtLeast32BitUnsigned> {
	fn calculate_weight(
		weight_curve: WeightCurveType,
		start: BlockNumber,
		end: BlockNumber,
		initial_weight: LBPWeight,
		final_weight: LBPWeight,
		at: BlockNumber,
	) -> Option<LBPWeight>;
}

pub struct LBPWeightFunction;
impl<BlockNumber: AtLeast32BitUnsigned> LBPWeightCalculation<BlockNumber> for LBPWeightFunction {
	fn calculate_weight(
		_weight_curve: WeightCurveType,
		start: BlockNumber,
		end: BlockNumber,
		initial_weight: LBPWeight,
		final_weight: LBPWeight,
		at: BlockNumber,
	) -> Option<LBPWeight> {
		hydra_dx_math::lbp::calculate_linear_weights(start, end, initial_weight, final_weight, at).ok()
	}
}

#[frame_support::pallet]
pub mod pallet {
	use super::*;
	use frame_support::pallet_prelude::*;
	use frame_system::pallet_prelude::OriginFor;

	#[pallet::pallet]
	pub struct Pallet<T>(_);

	#[pallet::config]
	pub trait Config: frame_system::Config {
		type Event: From<Event<Self>> + IsType<<Self as frame_system::Config>::Event>;

		/// Multi currency for transfer of currencies
		type MultiCurrency: MultiCurrencyExtended<Self::AccountId, CurrencyId = AssetId, Amount = Amount, Balance = Balance>
			+ MultiReservableCurrency<Self::AccountId>;

		#[pallet::constant]
		/// Native Asset Id
		type NativeAssetId: Get<AssetId>;

		/// The origin which can create a new pool
		type CreatePoolOrigin: EnsureOrigin<Self::Origin>;

		/// Function for calculation of LBP weights
		type LBPWeightFunction: LBPWeightCalculation<Self::BlockNumber>;

		/// Mapping of asset pairs to unique pool identities
		type AssetPairPoolId: AssetPairPoolIdFor<AssetId, PoolId<Self>>;

		/// Weight information for the extrinsics
		type WeightInfo: WeightInfo;

		/// Minimum trading limit, sole purpose of this is to keep the math working
		#[pallet::constant]
		type MinTradingLimit: Get<Balance>;

		/// Minimum pool liquidity, sole purpose of this is to keep the math working
		#[pallet::constant]
		type MinPoolLiquidity: Get<Balance>;

		/// Max fraction of pool to sell in single transaction
		#[pallet::constant]
		type MaxInRatio: Get<u128>;

		/// Max fraction of pool to buy in single transaction
		#[pallet::constant]
		type MaxOutRatio: Get<u128>;

		/// The block number provider
		type BlockNumberProvider: BlockNumberProvider<BlockNumber = Self::BlockNumber>;
	}

	#[pallet::hooks]
	impl<T: Config> Hooks<T::BlockNumber> for Pallet<T> {}

	#[pallet::error]
	pub enum Error<T> {
		/// Pool assets can not be the same
		CannotCreatePoolWithSameAssets,

		/// Account is not a pool owner
		NotOwner,

		/// Sale already started
		SaleStarted,

		/// Sale is still in progress
		SaleNotEnded,

		/// Sale is not running
		SaleIsNotRunning,

		/// Sale duration is too long
		MaxSaleDurationExceeded,

		/// Liquidity being added should not be zero
		CannotAddZeroLiquidity,
		/// Asset balance too low
		InsufficientAssetBalance,

		/// Pool does not exist
		PoolNotFound,

		/// Pool has been already created
		PoolAlreadyExists,

		/// Invalid block range
		InvalidBlockRange,

		/// Calculation error
		WeightCalculationError,

		/// Weight set is out of range
		InvalidWeight,

		/// Can not perform a trade with zero amount
		ZeroAmount,

		/// Trade amount is too high
		MaxInRatioExceeded,

		/// Trade amount is too high
		MaxOutRatioExceeded,

		/// Invalid fee amount
		FeeAmountInvalid,

		/// Trading limit reached
		AssetBalanceLimitExceeded,

		/// An unexpected integer overflow occurred
		Overflow, // no tests

		/// Nothing to update
		NothingToUpdate,

		/// Liquidity has not reached the required minimum.
		InsufficientLiquidity,

		/// Amount is less than minimum trading limit.
		InsufficientTradingAmount,
	}

	#[pallet::event]
	#[pallet::generate_deposit(pub(crate) fn deposit_event)]
	pub enum Event<T: Config> {
		/// Pool was created by the `CreatePool` origin. [pool_id, pool_data]
		PoolCreated(PoolId<T>, Pool<T::AccountId, T::BlockNumber>),

		/// Pool data were updated. [pool_id, pool_data]
		PoolUpdated(PoolId<T>, Pool<T::AccountId, T::BlockNumber>),

		/// New liquidity was provided to the pool. [who, asset_a, asset_b, amount_a, amount_b]
		LiquidityAdded(T::AccountId, AssetId, AssetId, BalanceOf<T>, BalanceOf<T>),

		/// Liquidity was removed from the pool and the pool was destroyed. [who, asset_a, asset_b, amount_a, amount_b]
		LiquidityRemoved(T::AccountId, AssetId, AssetId, BalanceOf<T>, BalanceOf<T>),

		/// Sale executed. [who, asset_in, asset_out, amount, sale_price, fee_asset, fee_amount]
		SellExecuted(
			T::AccountId,
			AssetId,
			AssetId,
			BalanceOf<T>,
			BalanceOf<T>,
			AssetId,
			BalanceOf<T>,
		),

		/// Purchase executed. [who, asset_out, asset_in, amount, buy_price, fee_asset, fee_amount]
		BuyExecuted(
			T::AccountId,
			AssetId,
			AssetId,
			BalanceOf<T>,
			BalanceOf<T>,
			AssetId,
			BalanceOf<T>,
		),
	}

	/// Details of a pool.
	#[pallet::storage]
	#[pallet::getter(fn pool_data)]
	pub type PoolData<T: Config> =
		StorageMap<_, Blake2_128Concat, PoolId<T>, Pool<T::AccountId, T::BlockNumber>, ValueQuery>;

	#[pallet::call]
	impl<T: Config> Pallet<T> {
		/// Create a new liquidity bootstrapping pool for given asset pair.
		///
		/// For any asset pair, only one pool can exist at a time.
		///
		/// The dispatch origin for this call must be `T::CreatePoolOrigin`.
		/// The pool is created with initial liquidity provided by the `pool_owner` who must have
		/// sufficient funds free.
		///
		/// The pool starts uninitialized and update_pool call should be called once created to set the start block.
		///
		/// This function should be dispatched from governing entity `T::CreatePoolOrigin`
		///
		/// Parameters:
		/// - `pool_owner`: the future owner of the new pool.
		/// - `asset_a`: { asset_id, amount } Asset ID and initial liquidity amount.
		/// - `asset_b`: { asset_id, amount } Asset ID and initial liquidity amount.
		/// - `initial_weight`: Initial weight of the asset_a. 1_000_000 corresponding to 1% and 100_000_000 to 100%
		/// - `final_weight`: Final weight of the asset_a. 1_000_000 corresponding to 1% and 100_000_000 to 100%
		/// - `weight_curve`: The weight function used to update the LBP weights. Currently,
		/// there is only one weight function implemented, the linear function.
		/// - `fee`: The trading fee charged on every trade distributed to `fee_collector`.
		/// - `fee_collector`: The account to which trading fees will be transferred.
		///
		/// Emits `PoolCreated` event when successful.
		#[pallet::weight(<T as Config>::WeightInfo::create_pool())]
		#[transactional]
		pub fn create_pool(
			origin: OriginFor<T>,
			pool_owner: T::AccountId,
			asset_a: AssetId,
			asset_a_amount: Balance,
			asset_b: AssetId,
			asset_b_amount: Balance,
			initial_weight: LBPWeight,
			final_weight: LBPWeight,
			weight_curve: WeightCurveType,
			fee: Fee,
			fee_collector: T::AccountId,
		) -> DispatchResultWithPostInfo {
			T::CreatePoolOrigin::ensure_origin(origin)?;

			ensure!(
				asset_a_amount >= T::MinPoolLiquidity::get() && asset_b_amount >= T::MinPoolLiquidity::get(),
				Error::<T>::InsufficientLiquidity
			);

			ensure!(asset_a != asset_b, Error::<T>::CannotCreatePoolWithSameAssets);

			let asset_pair = AssetPair {
				asset_in: asset_a,
				asset_out: asset_b,
			};

			ensure!(!Self::exists(asset_pair), Error::<T>::PoolAlreadyExists);

			ensure!(
				T::MultiCurrency::free_balance(asset_a, &pool_owner) >= asset_a_amount,
				Error::<T>::InsufficientAssetBalance
			);

			ensure!(
				T::MultiCurrency::free_balance(asset_b, &pool_owner) >= asset_b_amount,
				Error::<T>::InsufficientAssetBalance
			);

			let pool_data = Pool::new(
				pool_owner.clone(),
				asset_a,
				asset_b,
				initial_weight,
				final_weight,
				weight_curve,
				fee,
				fee_collector,
			);

			Self::validate_pool_data(&pool_data)?;

			let pool_id = Self::get_pair_id(asset_pair);

			<PoolData<T>>::insert(&pool_id, &pool_data);

			T::MultiCurrency::transfer(asset_a, &pool_owner, &pool_id, asset_a_amount)?;
			T::MultiCurrency::transfer(asset_b, &pool_owner, &pool_id, asset_b_amount)?;

			Self::deposit_event(Event::PoolCreated(pool_id.clone(), pool_data));
			Self::deposit_event(Event::LiquidityAdded(pool_id, asset_a, asset_b, asset_a_amount, asset_b_amount));

			Ok(().into())
		}

		/// Update pool data of a pool.
		///
		/// The dispatch origin for this call must be signed by the pool owner.
		///
		/// The pool can be updated only if the sale has not already started.
		///
		/// At least one of the following optional parameters has to be specified.
		///
		/// Parameters:
		/// - `pool_id`: The identifier of the pool to be updated.
		/// - `start`: The new starting time of the sale. This parameter is optional.
		/// - `end`: The new ending time of the sale. This parameter is optional.
		/// - `initial_weight`: The new initial weight. This parameter is optional.
		/// - `final_weight`: The new final weight. This parameter is optional.
		/// - `fee`: The new trading fee charged on every trade. This parameter is optional.
		/// - `fee_collector`: The new receiver of trading fees. This parameter is optional.
		///
		/// Emits `PoolUpdated` event when successful.
		#[pallet::weight(<T as Config>::WeightInfo::update_pool_data())]
		#[transactional]
		pub fn update_pool_data(
			origin: OriginFor<T>,
			pool_id: PoolId<T>,
			pool_owner: Option<T::AccountId>,
			start: Option<T::BlockNumber>,
			end: Option<T::BlockNumber>,
			initial_weight: Option<LBPWeight>,
			final_weight: Option<LBPWeight>,
			fee: Option<Fee>,
			fee_collector: Option<T::AccountId>,
		) -> DispatchResultWithPostInfo {
			let who = ensure_signed(origin)?;

			<PoolData<T>>::try_mutate_exists(pool_id.clone(), |maybe_pool| -> DispatchResultWithPostInfo {
				// check existence of the pool
				let mut pool = maybe_pool.as_mut().ok_or(Error::<T>::PoolNotFound)?;

				ensure!(
					start.is_some()
						|| end.is_some() || initial_weight.is_some()
						|| final_weight.is_some()
						|| fee.is_some() || fee_collector.is_some(),
					Error::<T>::NothingToUpdate
				);

				ensure!(who == pool.owner, Error::<T>::NotOwner);

				ensure!(!Self::has_pool_started(pool), Error::<T>::SaleStarted);

				pool.owner = pool_owner.unwrap_or_else(|| pool.owner.clone());

				pool.start = start.unwrap_or(pool.start);
				pool.end = end.unwrap_or(pool.end);

				pool.initial_weight = initial_weight.unwrap_or(pool.initial_weight);

				pool.final_weight = final_weight.unwrap_or(pool.final_weight);

				pool.fee = fee.unwrap_or(pool.fee);
				pool.fee_collector = fee_collector.unwrap_or_else(|| pool.fee_collector.clone());

				Self::validate_pool_data(pool)?;

				Self::deposit_event(Event::PoolUpdated(pool_id, (*pool).clone()));
				Ok(().into())
			})
		}

		/// Add liquidity to a pool.
		///
		/// Assets to add has to match the pool assets. At least one amount has to be non-zero.
		///
		/// The dispatch origin for this call must be signed by the pool owner.
		///
		/// Parameters:
		/// - `pool_id`: The identifier of the pool
		/// - `amount_a`: The identifier of the asset and the amount to add.
		/// - `amount_b`: The identifier of the second asset and the amount to add.
		///
		/// Emits `LiquidityAdded` event when successful.
		#[pallet::weight(<T as Config>::WeightInfo::add_liquidity())]
		#[transactional]
		pub fn add_liquidity(
			origin: OriginFor<T>,
			amount_a: (AssetId, BalanceOf<T>),
			amount_b: (AssetId, BalanceOf<T>),
		) -> DispatchResultWithPostInfo {
			let who = ensure_signed(origin)?;

			let (asset_a, asset_b) = (amount_a.0, amount_b.0);
			let (amount_a, amount_b) = (amount_a.1, amount_b.1);

			let pool_id = T::AssetPairPoolId::from_assets(asset_a, asset_b);
			let pool_data = <PoolData<T>>::try_get(&pool_id).map_err(|_| Error::<T>::PoolNotFound)?;

			ensure!(who == pool_data.owner, Error::<T>::NotOwner);

			ensure!(
				!amount_a.is_zero() || !amount_b.is_zero(),
				Error::<T>::CannotAddZeroLiquidity
			);

			if !amount_a.is_zero() {
				ensure!(
					T::MultiCurrency::free_balance(asset_a, &who) >= amount_a,
					Error::<T>::InsufficientAssetBalance
				);
			}

			if !amount_b.is_zero() {
				ensure!(
					T::MultiCurrency::free_balance(asset_b, &who) >= amount_b,
					Error::<T>::InsufficientAssetBalance
				);
			}

			T::MultiCurrency::transfer(asset_a, &who, &pool_id, amount_a)?;
			T::MultiCurrency::transfer(asset_b, &who, &pool_id, amount_b)?;

			Self::deposit_event(Event::LiquidityAdded(pool_id, asset_a, asset_b, amount_a, amount_b));

			Ok(().into())
		}

		/// Transfer all the liquidity from a pool back to the pool owner and destroy the pool.
		/// The pool data are also removed from the storage.
		///
		/// The pool can't be destroyed during the sale.
		///
		/// The dispatch origin for this call must be signed by the pool owner.
		///
		/// Parameters:
		/// - `amount_a`: The identifier of the asset and the amount to add.
		///
		/// Emits 'LiquidityRemoved' when successful.
		#[pallet::weight(<T as Config>::WeightInfo::remove_liquidity())]
		#[transactional]
		pub fn remove_liquidity(origin: OriginFor<T>, pool_id: PoolId<T>) -> DispatchResultWithPostInfo {
			let who = ensure_signed(origin)?;

			let pool_data = <PoolData<T>>::try_get(&pool_id).map_err(|_| Error::<T>::PoolNotFound)?;

			ensure!(who == pool_data.owner, Error::<T>::NotOwner);

			ensure!(!Self::is_pool_running(&pool_data), Error::<T>::SaleNotEnded);

			let (asset_a, asset_b) = pool_data.assets;

			let amount_a = T::MultiCurrency::free_balance(asset_a, &pool_id);
			let amount_b = T::MultiCurrency::free_balance(asset_b, &pool_id);

			T::MultiCurrency::transfer(asset_a, &pool_id, &who, amount_a)?;
			T::MultiCurrency::transfer(asset_b, &pool_id, &who, amount_b)?;

			<PoolData<T>>::remove(&pool_id);

			Self::deposit_event(Event::LiquidityRemoved(pool_id, asset_a, asset_b, amount_a, amount_b));

			Ok(().into())
		}

		/// Trade `asset_in` for `asset_out`.
		///
		/// Executes a swap of `asset_in` for `asset_out`. Price is determined by the pool and is
		/// affected by the amount and proportion of the pool assets and the weights.
		///
		/// Trading `fee` is distributed to the `fee_collector`.
		///
		/// Parameters:
		/// - `asset_in`: The identifier of the asset being transferred from the account to the pool.
		/// - `asset_out`: The identifier of the asset being transferred from the pool to the account.
		/// - `amount`: The amount of `asset_in`
		/// - `max_limit`: minimum amount of `asset_out` / amount of asset_out to be obtained from the pool in exchange for `asset_in`.
		///
		/// Emits `SellExecuted` when successful.
		#[pallet::weight(<T as Config>::WeightInfo::sell())]
		#[transactional]
		pub fn sell(
			origin: OriginFor<T>,
			asset_in: AssetId,
			asset_out: AssetId,
			amount: BalanceOf<T>,
			max_limit: BalanceOf<T>,
		) -> DispatchResultWithPostInfo {
			let who = ensure_signed(origin)?;

			<Self as AMM<_, _, _, _>>::sell(&who, AssetPair { asset_in, asset_out }, amount, max_limit, false)?;

			Ok(().into())
		}

		/// Trade `asset_in` for `asset_out`.
		///
		/// Executes a swap of `asset_in` for `asset_out`. Price is determined by the pool and is
		/// affected by the amount and the proportion of the pool assets and the weights.
		///
		/// Trading `fee` is distributed to the `fee_collector`.
		///
		/// Parameters:
		/// - `asset_in`: The identifier of the asset being transferred from the account to the pool.
		/// - `asset_out`: The identifier of the asset being transferred from the pool to the account.
		/// - `amount`: The amount of `asset_out`.
		/// - `max_limit`: maximum amount of `asset_in` to be sold in exchange for `asset_out`.
		///
		/// Emits `BuyExecuted` when successful.
		#[pallet::weight(<T as Config>::WeightInfo::buy())]
		#[transactional]
		pub fn buy(
			origin: OriginFor<T>,
			asset_out: AssetId,
			asset_in: AssetId,
			amount: BalanceOf<T>,
			max_limit: BalanceOf<T>,
		) -> DispatchResultWithPostInfo {
			let who = ensure_signed(origin)?;

			<Self as AMM<_, _, _, _>>::buy(&who, AssetPair { asset_in, asset_out }, amount, max_limit, false)?;

			Ok(().into())
		}
	}
}

/// Trade type used in validation to determine how to perform certain checks
#[derive(RuntimeDebug, Clone, PartialEq, Eq)]
enum TradeType {
	Sell,
	Buy,
}

impl<T: Config> Pallet<T> {
	fn calculate_weights(
		pool_data: &Pool<T::AccountId, T::BlockNumber>,
		at: T::BlockNumber,
	) -> Result<(LBPWeight, LBPWeight), DispatchError> {
		let weight_a = T::LBPWeightFunction::calculate_weight(
			pool_data.weight_curve,
			pool_data.start,
			pool_data.end,
			pool_data.initial_weight,
			pool_data.final_weight,
			at,
		)
		.ok_or(Error::<T>::WeightCalculationError)?;

		let weight_b = MAX_WEIGHT.saturating_sub(weight_a);

		Ok((weight_a, weight_b))
	}

	fn validate_pool_data(pool_data: &Pool<T::AccountId, T::BlockNumber>) -> DispatchResult {
		let now = T::BlockNumberProvider::current_block_number();

		ensure!(
			(pool_data.start.is_zero() && pool_data.end.is_zero())
				|| (now <= pool_data.start && pool_data.start < pool_data.end),
			Error::<T>::InvalidBlockRange
		);

		// this restriction is based on the AtLeast32Bit trait of the frame_system::Balance type
		// and is expected by the calculate_linear_weights function
		ensure!(
			pool_data.end.saturating_sub(pool_data.start) <= u32::MAX.into(),
			Error::<T>::MaxSaleDurationExceeded
		);

		// zero weight at the beginning or at the end of a sale may cause a problem in the price calculation
		ensure!(
			!pool_data.initial_weight.is_zero()
				&& pool_data.initial_weight < MAX_WEIGHT
				&& !pool_data.final_weight.is_zero()
				&& pool_data.final_weight < MAX_WEIGHT,
			Error::<T>::InvalidWeight
		);

		ensure!(!pool_data.fee.denominator.is_zero(), Error::<T>::FeeAmountInvalid);

		Ok(())
	}

	fn get_sorted_weight(
		asset_in: AssetId,
		now: T::BlockNumber,
		pool_data: &Pool<T::AccountId, T::BlockNumber>,
	) -> Result<(LBPWeight, LBPWeight), Error<T>> {
		match Self::calculate_weights(pool_data, now) {
			Ok(weights) => {
				if asset_in == pool_data.assets.0 {
					Ok((weights.0, weights.1))
				} else {
					// swap weights if assets are in different order
					Ok((weights.1, weights.0))
				}
			}
			Err(_) => Err(Error::<T>::InvalidWeight),
		}
	}

	/// return true if now is in interval <pool.start, pool.end>
	fn is_pool_running(pool_data: &Pool<T::AccountId, T::BlockNumber>) -> bool {
		let now = T::BlockNumberProvider::current_block_number();
		pool_data.start <= now && now <= pool_data.end
	}

	/// return true if now is > pool.start and pool has been initialized
	fn has_pool_started(pool_data: &Pool<T::AccountId, T::BlockNumber>) -> bool {
		let now = T::BlockNumberProvider::current_block_number();
		!pool_data.start.is_zero() && pool_data.start <= now 
	}

	fn validate_trade(
		who: &T::AccountId,
		assets: AssetPair,
		amount: BalanceOf<T>,
		limit: BalanceOf<T>,
		trade_type: TradeType,
	) -> Result<AMMTransfer<T::AccountId, AssetId, AssetPair, Balance>, DispatchError> {
		ensure!(!amount.is_zero(), Error::<T>::ZeroAmount);

		if trade_type == TradeType::Sell {
			ensure!(
				T::MultiCurrency::free_balance(assets.asset_in, who) >= amount,
				Error::<T>::InsufficientAssetBalance
			);
		}

		let pool_id = Self::get_pair_id(assets);
		let pool_data = <PoolData<T>>::try_get(&pool_id).map_err(|_| Error::<T>::PoolNotFound)?;

		ensure!(Self::is_pool_running(&pool_data), Error::<T>::SaleIsNotRunning);

		let now = T::BlockNumberProvider::current_block_number();

		let (weight_in, weight_out) = Self::get_sorted_weight(assets.asset_in, now, &pool_data)?;

		let asset_in_reserve = T::MultiCurrency::free_balance(assets.asset_in, &pool_id);
		let asset_out_reserve = T::MultiCurrency::free_balance(assets.asset_out, &pool_id);

		let (amount_in, amount_out, fee_asset, fee_amount) = if trade_type == TradeType::Sell {
			ensure!(
				amount <= asset_in_reserve.checked_div(MAX_IN_RATIO).ok_or(Error::<T>::Overflow)?,
				Error::<T>::MaxInRatioExceeded
			);

			let token_amount_out = hydra_dx_math::lbp::calculate_out_given_in(
				asset_in_reserve,
				asset_out_reserve,
				weight_in,
				weight_out,
				amount,
			)
			.map_err(|_| Error::<T>::Overflow)?;

			let transfer_fee = Self::calculate_fees(&pool_data, token_amount_out)?;
			let amount_out_without_fee = token_amount_out.checked_sub(transfer_fee).ok_or(Error::<T>::Overflow)?;

			ensure!(limit <= amount_out_without_fee, Error::<T>::AssetBalanceLimitExceeded);
			(amount, amount_out_without_fee, assets.asset_out, transfer_fee)
		} else {
			ensure!(
				amount
					<= asset_out_reserve
						.checked_div(MAX_OUT_RATIO)
						.ok_or(Error::<T>::Overflow)?,
				Error::<T>::MaxOutRatioExceeded
			);

			let token_amount_in = hydra_dx_math::lbp::calculate_in_given_out(
				asset_in_reserve,
				asset_out_reserve,
				weight_in,
				weight_out,
				amount,
			)
			.map_err(|_| Error::<T>::Overflow)?;

			let transfer_fee = Self::calculate_fees(&pool_data, token_amount_in)?;
			let amount_in_with_fee = token_amount_in.checked_add(transfer_fee).ok_or(Error::<T>::Overflow)?;

			ensure!(limit >= amount_in_with_fee, Error::<T>::AssetBalanceLimitExceeded);
			(token_amount_in, amount, assets.asset_in, transfer_fee)
		};

		if trade_type == TradeType::Buy {
			ensure!(
				T::MultiCurrency::free_balance(assets.asset_in, who) >= amount_in,
				Error::<T>::InsufficientAssetBalance
			);
		}

		ensure!(
			T::MultiCurrency::free_balance(assets.asset_out, &pool_id) >= amount_out,
			Error::<T>::InsufficientAssetBalance
		);

		Ok(AMMTransfer {
			origin: who.clone(),
			assets,
			amount: amount_in,
			amount_out,
			discount: false,
			discount_amount: 0_u128,
			fee: (fee_asset, fee_amount),
		})
	}

	#[transactional]
	fn execute_trade(transfer: &AMMTransfer<T::AccountId, AssetId, AssetPair, Balance>) -> DispatchResult {
		let pool_id = Self::get_pair_id(transfer.assets);
		let pool_data = Self::pool_data(&pool_id);

		T::MultiCurrency::transfer(transfer.assets.asset_in, &transfer.origin, &pool_id, transfer.amount)?;
		T::MultiCurrency::transfer(
			transfer.assets.asset_out,
			&pool_id,
			&transfer.origin,
			transfer.amount_out,
		)?;

		if transfer.fee.0 == transfer.assets.asset_in {
			T::MultiCurrency::transfer(
				transfer.fee.0,
				&transfer.origin,
				&pool_data.fee_collector,
				transfer.fee.1,
			)?;
		} else {
			T::MultiCurrency::transfer(transfer.fee.0, &pool_id, &pool_data.fee_collector, transfer.fee.1)?;
		}

		Ok(())
	}

	fn calculate_fees(
		pool_data: &Pool<T::AccountId, T::BlockNumber>,
		amount: BalanceOf<T>,
	) -> Result<BalanceOf<T>, DispatchError> {
		Ok(amount
			.just_fee(pool_data.fee)
			.ok_or::<Error<T>>(Error::<T>::FeeAmountInvalid)?)
	}
}

pub trait AssetPairPoolIdFor<AssetId: Sized, PoolId: Sized> {
	fn from_assets(asset_a: AssetId, asset_b: AssetId) -> PoolId;
}

pub struct AssetPairPoolId<T: Config>(PhantomData<T>);

impl<T: Config> AssetPairPoolIdFor<AssetId, PoolId<T>> for AssetPairPoolId<T>
where
	PoolId<T>: UncheckedFrom<T::Hash> + AsRef<[u8]>,
{
	fn from_assets(asset_a: AssetId, asset_b: AssetId) -> PoolId<T> {
		let mut buf: Vec<u8> = b"lbp".to_vec();

		if asset_a < asset_b {
			buf.extend_from_slice(&asset_a.to_le_bytes());
			buf.extend_from_slice(&asset_b.to_le_bytes());
		} else {
			buf.extend_from_slice(&asset_b.to_le_bytes());
			buf.extend_from_slice(&asset_a.to_le_bytes());
		}
		PoolId::<T>::unchecked_from(T::Hashing::hash(&buf[..]))
	}
}

impl<T: Config> AMM<T::AccountId, AssetId, AssetPair, BalanceOf<T>> for Pallet<T> {
	fn exists(assets: AssetPair) -> bool {
		let pair_account = T::AssetPairPoolId::from_assets(assets.asset_in, assets.asset_out);
		<PoolData<T>>::contains_key(&pair_account)
	}

	fn get_pair_id(assets: AssetPair) -> T::AccountId {
		T::AssetPairPoolId::from_assets(assets.asset_in, assets.asset_out)
	}

	fn get_pool_assets(pool_account_id: &T::AccountId) -> Option<Vec<AssetId>> {
		let maybe_pool = <PoolData<T>>::try_get(pool_account_id);
		if let Ok(pool_data) = maybe_pool {
			Some(vec![pool_data.assets.0, pool_data.assets.1])
		} else {
			None
		}
	}

	/// Calculate spot price for given assets and amount. This method does not modify the storage.
	///
	/// Provided assets must exist in the pool. Panic if an asset does not exist in the pool.
	///
	/// Return 0 if calculation overflows or weights calculation overflows.
	fn get_spot_price_unchecked(asset_a: AssetId, asset_b: AssetId, amount: BalanceOf<T>) -> BalanceOf<T> {
		let pool_id = Self::get_pair_id(AssetPair {
			asset_in: asset_a,
			asset_out: asset_b,
		});

		let asset_a_reserve = T::MultiCurrency::free_balance(asset_a, &pool_id);
		let asset_b_reserve = T::MultiCurrency::free_balance(asset_b, &pool_id);

		let pool_data = match <PoolData<T>>::try_get(&pool_id) {
			Ok(pool) => pool,
			Err(_) => return BalanceOf::<T>::zero(),
		};

		let now = T::BlockNumberProvider::current_block_number();

		// We need to sort weights here if asset_in is not the first asset
		let (weight_in, weight_out) = match Self::get_sorted_weight(asset_a, now, &pool_data) {
			Ok(weights) => weights,
			Err(_) => return BalanceOf::<T>::zero(),
		};

		hydra_dx_math::lbp::calculate_spot_price(asset_a_reserve, asset_b_reserve, weight_in, weight_out, amount)
			.unwrap_or_else(|_| BalanceOf::<T>::zero())
	}

	/// Validate a sell trade and update pool weights if necessary
	fn validate_sell(
		who: &T::AccountId,
		assets: AssetPair,
		amount: BalanceOf<T>,
		min_bought: BalanceOf<T>,
		_discount: bool,
	) -> Result<AMMTransfer<T::AccountId, AssetId, AssetPair, BalanceOf<T>>, DispatchError> {
		Self::validate_trade(who, assets, amount, min_bought, TradeType::Sell)
	}

	fn execute_sell(transfer: &AMMTransfer<T::AccountId, AssetId, AssetPair, Balance>) -> DispatchResult {
		Self::execute_trade(transfer)?;

		Self::deposit_event(Event::<T>::SellExecuted(
			transfer.origin.clone(),
			transfer.assets.asset_in,
			transfer.assets.asset_out,
			transfer.amount,
			transfer.amount_out,
			transfer.fee.0,
			transfer.fee.1,
		));

		Ok(())
	}

	/// Validate buy trade and update pool weights
	fn validate_buy(
		who: &T::AccountId,
		assets: AssetPair,
		amount: BalanceOf<T>,
		max_limit: BalanceOf<T>,
		_discount: bool,
	) -> Result<AMMTransfer<T::AccountId, AssetId, AssetPair, BalanceOf<T>>, DispatchError> {
		Self::validate_trade(who, assets, amount, max_limit, TradeType::Buy)
	}

	fn execute_buy(transfer: &AMMTransfer<T::AccountId, AssetId, AssetPair, BalanceOf<T>>) -> DispatchResult {
		Self::execute_trade(transfer)?;

		Self::deposit_event(Event::<T>::BuyExecuted(
			transfer.origin.clone(),
			transfer.assets.asset_out,
			transfer.assets.asset_in,
			transfer.amount,
			transfer.amount_out,
			transfer.fee.0,
			transfer.fee.1,
		));
		Ok(())
	}

	fn get_min_trading_limit() -> Balance {
		T::MinTradingLimit::get()
	}

	fn get_min_pool_liquidity() -> Balance {
		T::MinPoolLiquidity::get()
	}

	fn get_max_in_ratio() -> u128 {
		T::MaxInRatio::get()
	}

	fn get_max_out_ratio() -> u128 {
		T::MaxOutRatio::get()
	}
}<|MERGE_RESOLUTION|>--- conflicted
+++ resolved
@@ -121,19 +121,6 @@
 	}
 }
 
-<<<<<<< HEAD
-// TODO: From reading the code, this seems like it makes the code harder to read than help.
-#[cfg_attr(feature = "std", derive(Serialize, Deserialize))]
-#[derive(RuntimeDebug, Encode, Decode, Copy, Clone, PartialEq, Eq, Default, TypeInfo)]
-pub struct LBPAssetInfo<Balance: Encode + Decode + Copy + Clone + Debug + Eq + PartialEq> {
-	pub id: AssetId,
-	pub amount: Balance,
-	pub initial_weight: LBPWeight,
-	pub final_weight: LBPWeight,
-}
-
-=======
->>>>>>> 366f5e2e
 pub trait LBPWeightCalculation<BlockNumber: AtLeast32BitUnsigned> {
 	fn calculate_weight(
 		weight_curve: WeightCurveType,
