// This file is part of Basilisk-node.

// Copyright (C) 2020-2021  Intergalactic, Limited (GIB).
// SPDX-License-Identifier: Apache-2.0

// Licensed under the Apache License, Version 2.0 (the "License");
// you may not use this file except in compliance with the License.
// You may obtain a copy of the License at
//
//     http://www.apache.org/licenses/LICENSE-2.0
//
// Unless required by applicable law or agreed to in writing, software
// distributed under the License is distributed on an "AS IS" BASIS,
// WITHOUT WARRANTIES OR CONDITIONS OF ANY KIND, either express or implied.
// See the License for the specific language governing permissions and
// limitations under the License.

#![cfg_attr(not(feature = "std"), no_std)]
#![allow(clippy::unused_unit)]
#![allow(clippy::upper_case_acronyms)]
#![allow(clippy::type_complexity)]
#![allow(clippy::too_many_arguments)]

use codec::{Decode, Encode};
use frame_support::sp_runtime::{
	traits::{AtLeast32BitUnsigned, BlockNumberProvider, Saturating, Zero},
	DispatchError, RuntimeDebug,
};
use frame_support::{
	dispatch::DispatchResult,
	ensure,
	traits::{EnsureOrigin, Get, LockIdentifier},
	transactional,
};
use frame_system::ensure_signed;
use hydra_dx_math::types::LBPWeight;
use hydradx_traits::{AMMTransfer, AssetPairAccountIdFor, CanCreatePool, LockedBalance, AMM};
use orml_traits::{MultiCurrency, MultiCurrencyExtended, MultiLockableCurrency};
use primitives::{
	asset::AssetPair,
	constants::chain::{MAX_IN_RATIO, MAX_OUT_RATIO},
	Amount, AssetId, Balance,
};

use scale_info::TypeInfo;

#[cfg(feature = "std")]
use serde::{Deserialize, Serialize};
use sp_std::{vec, vec::Vec};

#[cfg(test)]
mod mock;

#[cfg(test)]
mod tests;

mod benchmarking;

#[allow(clippy::all)]
pub mod weights;
use weights::WeightInfo;
// Re-export pallet items so that they can be accessed from the crate namespace.
pub use pallet::*;

type BalanceOf<T> = <<T as Config>::MultiCurrency as MultiCurrency<<T as frame_system::Config>::AccountId>>::Balance;
type PoolId<T> = <T as frame_system::Config>::AccountId;

#[cfg_attr(feature = "std", derive(Serialize, Deserialize))]
#[derive(RuntimeDebug, Encode, Decode, Copy, Clone, PartialEq, Eq, TypeInfo)]
pub enum WeightCurveType {
	Linear,
}

impl Default for WeightCurveType {
	fn default() -> Self {
		WeightCurveType::Linear
	}
}

/// Max weight corresponds to 100%
pub const MAX_WEIGHT: LBPWeight = 100_000_000;

/// Max sale duration is 14 days, assuming 6 sec blocks
pub const MAX_SALE_DURATION: u32 = (60 * 60 * 24 / 6) * 14;

/// Lock Identifier for the collected fees
pub const COLLECTOR_LOCK_ID: LockIdentifier = *b"lbpcllct";

#[cfg_attr(feature = "std", derive(Serialize, Deserialize))]
#[derive(RuntimeDebug, Encode, Decode, Clone, PartialEq, Eq, TypeInfo)]
pub struct Pool<AccountId, BlockNumber: AtLeast32BitUnsigned + Copy> {
	/// owner of the pool after `CreatePoolOrigin` creates it
	pub owner: AccountId,

	/// start block
	pub start: Option<BlockNumber>,

	/// end block
	pub end: Option<BlockNumber>,

	/// Asset ids of the tokens (accumulating asset, sold asset) // TODO maybe name them accordingly in struct instead of tuple
	pub assets: (AssetId, AssetId),

	/// initial weight of the asset_a where the minimum value is 0 (equivalent to 0% weight), and the maximum value is 100_000_000 (equivalent to 100% weight)
	pub initial_weight: LBPWeight,

	/// final weights of the asset_a where the minimum value is 0 (equivalent to 0% weight), and the maximum value is 100_000_000 (equivalent to 100% weight)
	pub final_weight: LBPWeight,

	/// weight curve
	pub weight_curve: WeightCurveType,

	/// standard fee amount
	pub fee: (u32, u32),

	/// person that receives the fee
	pub fee_collector: AccountId,

	/// repayment target of the accumulated asset in fee collectors account, when this target is reached fee drops from 20% to fee
	pub repay_target: Balance,
}

impl<AccountId, BlockNumber: AtLeast32BitUnsigned + Copy> Pool<AccountId, BlockNumber> {
	fn new(
		pool_owner: AccountId,
		asset_a: AssetId,
		asset_b: AssetId,
		initial_weight: LBPWeight,
		final_weight: LBPWeight,
		weight_curve: WeightCurveType,
		fee: (u32, u32),
		fee_collector: AccountId,
		repay_target: Balance,
	) -> Self {
		Pool {
			owner: pool_owner,
			start: None,
			end: None,
			assets: (asset_a, asset_b),
			initial_weight,
			final_weight,
			weight_curve,
			fee,
			fee_collector,
			repay_target,
		}
	}
}

pub trait LBPWeightCalculation<BlockNumber: AtLeast32BitUnsigned> {
	fn calculate_weight(
		weight_curve: WeightCurveType,
		start: BlockNumber,
		end: BlockNumber,
		initial_weight: LBPWeight,
		final_weight: LBPWeight,
		at: BlockNumber,
	) -> Option<LBPWeight>;
}

pub struct LBPWeightFunction;
impl<BlockNumber: AtLeast32BitUnsigned> LBPWeightCalculation<BlockNumber> for LBPWeightFunction {
	fn calculate_weight(
		_weight_curve: WeightCurveType,
		start: BlockNumber,
		end: BlockNumber,
		initial_weight: LBPWeight,
		final_weight: LBPWeight,
		at: BlockNumber,
	) -> Option<LBPWeight> {
		hydra_dx_math::lbp::calculate_linear_weights(start, end, initial_weight, final_weight, at).ok()
	}
}

#[frame_support::pallet]
pub mod pallet {
	use super::*;
	use frame_support::pallet_prelude::*;
	use frame_system::pallet_prelude::OriginFor;

	#[pallet::pallet]
	pub struct Pallet<T>(_);

	#[pallet::config]
	pub trait Config: frame_system::Config {
		type Event: From<Event<Self>> + IsType<<Self as frame_system::Config>::Event>;

		/// Multi currency for transfer of currencies
		type MultiCurrency: MultiCurrencyExtended<Self::AccountId, CurrencyId = AssetId, Amount = Amount, Balance = Balance>
			+ MultiLockableCurrency<Self::AccountId>;

		/// Universal locked balance getter for tracking of fee collector balance
		type LockedBalance: LockedBalance<AssetId, Self::AccountId, Balance>;

		/// The origin which can create a new pool
		type CreatePoolOrigin: EnsureOrigin<Self::Origin>;

		/// Function for calculation of LBP weights
		type LBPWeightFunction: LBPWeightCalculation<Self::BlockNumber>;

		/// Mapping of asset pairs to unique pool identities
		type AssetPairAccountId: AssetPairAccountIdFor<AssetId, PoolId<Self>>;

		/// Weight information for the extrinsics
		type WeightInfo: WeightInfo;

		/// Minimum trading limit, sole purpose of this is to keep the math working
		#[pallet::constant]
		type MinTradingLimit: Get<Balance>;

		/// Minimum pool liquidity, sole purpose of this is to keep the math working
		#[pallet::constant]
		type MinPoolLiquidity: Get<Balance>;

		/// Max fraction of pool to sell in single transaction
		#[pallet::constant]
		type MaxInRatio: Get<u128>;

		/// Max fraction of pool to buy in single transaction
		#[pallet::constant]
		type MaxOutRatio: Get<u128>;

		/// The block number provider
		type BlockNumberProvider: BlockNumberProvider<BlockNumber = Self::BlockNumber>;
	}

	#[pallet::hooks]
	impl<T: Config> Hooks<T::BlockNumber> for Pallet<T> {}

	#[pallet::error]
	pub enum Error<T> {
		/// Pool assets can not be the same
		CannotCreatePoolWithSameAssets,

		/// Account is not a pool owner
		NotOwner,

		/// Sale already started
		SaleStarted,

		/// Sale is still in progress
		SaleNotEnded,

		/// Sale is not running
		SaleIsNotRunning,

		/// Sale duration is too long
		MaxSaleDurationExceeded,

		/// Liquidity being added should not be zero
		CannotAddZeroLiquidity,

		/// Asset balance too low
		InsufficientAssetBalance,

		/// Pool does not exist
		PoolNotFound,

		/// Pool has been already created
		PoolAlreadyExists,

		/// Invalid block range
		InvalidBlockRange,

		/// Calculation error
		WeightCalculationError,

		/// Weight set is out of range
		InvalidWeight,

		/// Can not perform a trade with zero amount
		ZeroAmount,

		/// Trade amount is too high
		MaxInRatioExceeded,

		/// Trade amount is too high
		MaxOutRatioExceeded,

		/// Invalid fee amount
		FeeAmountInvalid,

		/// Trading limit reached
		TradingLimitReached,

		/// An unexpected integer overflow occurred
		Overflow,

		/// Nothing to update
		NothingToUpdate,

		/// Liquidity has not reached the required minimum.
		InsufficientLiquidity,

		/// Amount is less than minimum trading limit.
		InsufficientTradingAmount,

		/// Not more than one fee collector per asset id
		FeeCollectorWithAssetAlreadyUsed,
	}

	#[pallet::event]
	#[pallet::generate_deposit(pub(crate) fn deposit_event)]
	pub enum Event<T: Config> {
		/// Pool was created by the `CreatePool` origin. [pool_id, pool_data]
		PoolCreated(PoolId<T>, Pool<T::AccountId, T::BlockNumber>),

		/// Pool data were updated. [pool_id, pool_data]
		PoolUpdated(PoolId<T>, Pool<T::AccountId, T::BlockNumber>),

		/// New liquidity was provided to the pool. [who, asset_a, asset_b, amount_a, amount_b]
		LiquidityAdded(T::AccountId, AssetId, AssetId, BalanceOf<T>, BalanceOf<T>),

		/// Liquidity was removed from the pool and the pool was destroyed. [who, asset_a, asset_b, amount_a, amount_b]
		LiquidityRemoved(T::AccountId, AssetId, AssetId, BalanceOf<T>, BalanceOf<T>),

		/// Sale executed. [who, asset_in, asset_out, amount, sale_price, fee_asset, fee_amount]
		SellExecuted(
			T::AccountId,
			AssetId,
			AssetId,
			BalanceOf<T>,
			BalanceOf<T>,
			AssetId,
			BalanceOf<T>,
		),

		/// Purchase executed. [who, asset_out, asset_in, amount, buy_price, fee_asset, fee_amount]
		BuyExecuted(
			T::AccountId,
			AssetId,
			AssetId,
			BalanceOf<T>,
			BalanceOf<T>,
			AssetId,
			BalanceOf<T>,
		),
	}

	/// Details of a pool.
	#[pallet::storage]
	#[pallet::getter(fn pool_data)]
	pub type PoolData<T: Config> =
		StorageMap<_, Blake2_128Concat, PoolId<T>, Pool<T::AccountId, T::BlockNumber>, OptionQuery>;

	/// Storage used for tracking existing fee collectors
	/// Not more than one fee collector per asset possible
	#[pallet::storage]
	pub type FeeCollectorWithAsset<T: Config> =
		StorageDoubleMap<_, Blake2_128Concat, T::AccountId, Blake2_128Concat, AssetId, bool, ValueQuery>;

	#[pallet::call]
	impl<T: Config> Pallet<T> {
		/// Create a new liquidity bootstrapping pool for given asset pair.
		///
		/// For any asset pair, only one pool can exist at a time.
		///
		/// The dispatch origin for this call must be `T::CreatePoolOrigin`.
		/// The pool is created with initial liquidity provided by the `pool_owner` who must have
		/// sufficient funds free.
		///
		/// The pool starts uninitialized and update_pool call should be called once created to set the start block.
		///
		/// This function should be dispatched from governing entity `T::CreatePoolOrigin`
		///
		/// Parameters:
		/// - `pool_owner`: the future owner of the new pool.
		/// - `asset_a`: { asset_id, amount } Asset ID and initial liquidity amount.
		/// - `asset_b`: { asset_id, amount } Asset ID and initial liquidity amount.
		/// - `initial_weight`: Initial weight of the asset_a. 1_000_000 corresponding to 1% and 100_000_000 to 100%
		/// this should be higher than final weight
		/// - `final_weight`: Final weight of the asset_a. 1_000_000 corresponding to 1% and 100_000_000 to 100%
		/// this should be lower than initial weight
		/// - `weight_curve`: The weight function used to update the LBP weights. Currently,
		/// there is only one weight function implemented, the linear function.
		/// - `fee`: The trading fee charged on every trade distributed to `fee_collector`.
		/// - `fee_collector`: The account to which trading fees will be transferred.
		/// - `repay_target`: The amount of tokens to repay to separate fee_collector account. Until this amount is
		/// reached, fee will be increased to 20% and taken from the pool
		///
		/// Emits `PoolCreated` event when successful.
		///
		/// BEWARE: We are taking the fee from the accumulated asset. If the accumulated asset is sold to the pool,
		/// the fee cost is transferred to the pool. If its bought from the pool the buyer bears the cost.
		/// This increases the price of the sold asset on every trade. Make sure to only run this with
		/// previously illiquid assets.
		#[pallet::weight(<T as Config>::WeightInfo::create_pool())]
		#[transactional]
		pub fn create_pool(
			origin: OriginFor<T>,
			pool_owner: T::AccountId,
			asset_a: AssetId,
			asset_a_amount: Balance,
			asset_b: AssetId,
			asset_b_amount: Balance,
			initial_weight: LBPWeight,
			final_weight: LBPWeight,
			weight_curve: WeightCurveType,
			fee: (u32, u32),
			fee_collector: T::AccountId,
			repay_target: Balance,
		) -> DispatchResult {
			T::CreatePoolOrigin::ensure_origin(origin)?;

			ensure!(
				asset_a_amount >= T::MinPoolLiquidity::get() && asset_b_amount >= T::MinPoolLiquidity::get(),
				Error::<T>::InsufficientLiquidity
			);

			ensure!(asset_a != asset_b, Error::<T>::CannotCreatePoolWithSameAssets);

			let asset_pair = AssetPair {
				asset_in: asset_a,
				asset_out: asset_b,
			};

			ensure!(!Self::exists(asset_pair), Error::<T>::PoolAlreadyExists);

			ensure!(
				!<FeeCollectorWithAsset<T>>::contains_key(fee_collector.clone(), asset_a),
				Error::<T>::FeeCollectorWithAssetAlreadyUsed
			);

			ensure!(
				T::MultiCurrency::free_balance(asset_a, &pool_owner) >= asset_a_amount,
				Error::<T>::InsufficientAssetBalance
			);

			ensure!(
				T::MultiCurrency::free_balance(asset_b, &pool_owner) >= asset_b_amount,
				Error::<T>::InsufficientAssetBalance
			);

			let pool_data = Pool::new(
				pool_owner.clone(),
				asset_a,
				asset_b,
				initial_weight,
				final_weight,
				weight_curve,
				fee,
				fee_collector.clone(),
				repay_target,
			);

			Self::validate_pool_data(&pool_data)?;

			let pool_id = Self::get_pair_id(asset_pair);

			<PoolData<T>>::insert(&pool_id, &pool_data);
			<FeeCollectorWithAsset<T>>::insert(fee_collector, asset_a, true);

			Self::deposit_event(Event::PoolCreated(pool_id.clone(), pool_data));

			T::MultiCurrency::transfer(asset_a, &pool_owner, &pool_id, asset_a_amount)?;
			T::MultiCurrency::transfer(asset_b, &pool_owner, &pool_id, asset_b_amount)?;

			Self::deposit_event(Event::LiquidityAdded(
				pool_id,
				asset_a,
				asset_b,
				asset_a_amount,
				asset_b_amount,
			));

			Ok(())
		}

		/// Update pool data of a pool.
		///
		/// The dispatch origin for this call must be signed by the pool owner.
		///
		/// The pool can be updated only if the sale has not already started.
		///
		/// At least one of the following optional parameters has to be specified.
		///
		/// Parameters:
		/// - `pool_id`: The identifier of the pool to be updated.
		/// - `start`: The new starting time of the sale. This parameter is optional.
		/// - `end`: The new ending time of the sale. This parameter is optional.
		/// - `initial_weight`: The new initial weight. This parameter is optional.
		/// - `final_weight`: The new final weight. This parameter is optional.
		/// - `fee`: The new trading fee charged on every trade. This parameter is optional.
		/// - `fee_collector`: The new receiver of trading fees. This parameter is optional.
		///
		/// Emits `PoolUpdated` event when successful.
		#[pallet::weight(<T as Config>::WeightInfo::update_pool_data())]
		#[transactional]
		pub fn update_pool_data(
			origin: OriginFor<T>,
			pool_id: PoolId<T>,
			pool_owner: Option<T::AccountId>,
			start: Option<T::BlockNumber>,
			end: Option<T::BlockNumber>,
			initial_weight: Option<LBPWeight>,
			final_weight: Option<LBPWeight>,
			fee: Option<(u32, u32)>,
			fee_collector: Option<T::AccountId>,
			repay_target: Option<Balance>,
		) -> DispatchResult {
			let who = ensure_signed(origin)?;

			<PoolData<T>>::try_mutate_exists(pool_id.clone(), |maybe_pool| -> DispatchResult {
				// check existence of the pool
				let mut pool = maybe_pool.as_mut().ok_or(Error::<T>::PoolNotFound)?;

				ensure!(
					start.is_some()
						|| end.is_some() || initial_weight.is_some()
						|| final_weight.is_some()
						|| fee.is_some() || fee_collector.is_some()
						|| repay_target.is_some(),
					Error::<T>::NothingToUpdate
				);

				ensure!(who == pool.owner, Error::<T>::NotOwner);

				ensure!(!Self::has_pool_started(pool), Error::<T>::SaleStarted);

				pool.owner = pool_owner.unwrap_or_else(|| pool.owner.clone());

				pool.start = start.or(pool.start);
				pool.end = end.or(pool.end);

				pool.initial_weight = initial_weight.unwrap_or(pool.initial_weight);

				pool.final_weight = final_weight.unwrap_or(pool.final_weight);

				pool.fee = fee.unwrap_or(pool.fee);

				// Handle update of fee collector - validate and replace old fee collector
				if let Some(updated_fee_collector) = fee_collector {
					FeeCollectorWithAsset::<T>::try_mutate(
						&updated_fee_collector,
						pool.assets.0,
						|collector| -> DispatchResult {
							ensure!(!*collector, Error::<T>::FeeCollectorWithAssetAlreadyUsed);

							<FeeCollectorWithAsset<T>>::remove(&pool.fee_collector, pool.assets.0);
							*collector = true;

							Ok(())
						},
					)?;

					pool.fee_collector = updated_fee_collector;
				}

				pool.repay_target = repay_target.unwrap_or(pool.repay_target);

				Self::validate_pool_data(pool)?;

				Self::deposit_event(Event::PoolUpdated(pool_id, (*pool).clone()));
				Ok(())
			})
		}

		/// Add liquidity to a pool.
		///
		/// Assets to add has to match the pool assets. At least one amount has to be non-zero.
		///
		/// The dispatch origin for this call must be signed by the pool owner.
		///
		/// Parameters:
		/// - `pool_id`: The identifier of the pool
		/// - `amount_a`: The identifier of the asset and the amount to add.
		/// - `amount_b`: The identifier of the second asset and the amount to add.
		///
		/// Emits `LiquidityAdded` event when successful.
		#[pallet::weight(<T as Config>::WeightInfo::add_liquidity())]
		#[transactional]
		pub fn add_liquidity(
			origin: OriginFor<T>,
			amount_a: (AssetId, BalanceOf<T>),
			amount_b: (AssetId, BalanceOf<T>),
		) -> DispatchResult {
			let who = ensure_signed(origin)?;

			let (asset_a, asset_b) = (amount_a.0, amount_b.0);
			let (amount_a, amount_b) = (amount_a.1, amount_b.1);

			let pool_id = Self::pair_account_from_assets(asset_a, asset_b);
			let pool_data = <PoolData<T>>::try_get(&pool_id).map_err(|_| Error::<T>::PoolNotFound)?;

			ensure!(who == pool_data.owner, Error::<T>::NotOwner);

			ensure!(
				!amount_a.is_zero() || !amount_b.is_zero(),
				Error::<T>::CannotAddZeroLiquidity
			);

			if !amount_a.is_zero() {
				ensure!(
					T::MultiCurrency::free_balance(asset_a, &who) >= amount_a,
					Error::<T>::InsufficientAssetBalance
				);
			}

			if !amount_b.is_zero() {
				ensure!(
					T::MultiCurrency::free_balance(asset_b, &who) >= amount_b,
					Error::<T>::InsufficientAssetBalance
				);
			}

			T::MultiCurrency::transfer(asset_a, &who, &pool_id, amount_a)?;
			T::MultiCurrency::transfer(asset_b, &who, &pool_id, amount_b)?;

			Self::deposit_event(Event::LiquidityAdded(pool_id, asset_a, asset_b, amount_a, amount_b));

			Ok(())
		}

		/// Transfer all the liquidity from a pool back to the pool owner and destroy the pool.
		/// The pool data are also removed from the storage.
		///
		/// The pool can't be destroyed during the sale.
		///
		/// The dispatch origin for this call must be signed by the pool owner.
		///
		/// Parameters:
		/// - `amount_a`: The identifier of the asset and the amount to add.
		///
		/// Emits 'LiquidityRemoved' when successful.
		#[pallet::weight(<T as Config>::WeightInfo::remove_liquidity())]
		#[transactional]
		pub fn remove_liquidity(origin: OriginFor<T>, pool_id: PoolId<T>) -> DispatchResult {
			let who = ensure_signed(origin)?;

			let pool_data = <PoolData<T>>::try_get(&pool_id).map_err(|_| Error::<T>::PoolNotFound)?;

			ensure!(who == pool_data.owner, Error::<T>::NotOwner);

			ensure!(!Self::is_pool_running(&pool_data), Error::<T>::SaleNotEnded);

			let (asset_a, asset_b) = pool_data.assets;

			let amount_a = T::MultiCurrency::free_balance(asset_a, &pool_id);
			let amount_b = T::MultiCurrency::free_balance(asset_b, &pool_id);

			T::MultiCurrency::transfer(asset_a, &pool_id, &who, amount_a)?;
			T::MultiCurrency::transfer(asset_b, &pool_id, &who, amount_b)?;

			if Self::collected_fees(&pool_data) > 0 {
				T::MultiCurrency::remove_lock(COLLECTOR_LOCK_ID, asset_a, &pool_data.fee_collector)?;
			}

			<FeeCollectorWithAsset<T>>::remove(pool_data.fee_collector, pool_data.assets.0);
			<PoolData<T>>::remove(&pool_id);

			Self::deposit_event(Event::LiquidityRemoved(pool_id, asset_a, asset_b, amount_a, amount_b));

			Ok(())
		}

		/// Trade `asset_in` for `asset_out`.
		///
		/// Executes a swap of `asset_in` for `asset_out`. Price is determined by the pool and is
		/// affected by the amount and proportion of the pool assets and the weights.
		///
		/// Trading `fee` is distributed to the `fee_collector`.
		///
		/// Parameters:
		/// - `asset_in`: The identifier of the asset being transferred from the account to the pool.
		/// - `asset_out`: The identifier of the asset being transferred from the pool to the account.
		/// - `amount`: The amount of `asset_in`
		/// - `max_limit`: minimum amount of `asset_out` / amount of asset_out to be obtained from the pool in exchange for `asset_in`.
		///
		/// Emits `SellExecuted` when successful.
		#[pallet::weight(<T as Config>::WeightInfo::sell())]
		#[transactional]
		pub fn sell(
			origin: OriginFor<T>,
			asset_in: AssetId,
			asset_out: AssetId,
			amount: BalanceOf<T>,
			max_limit: BalanceOf<T>,
		) -> DispatchResult {
			let who = ensure_signed(origin)?;

			<Self as AMM<_, _, _, _>>::sell(&who, AssetPair { asset_in, asset_out }, amount, max_limit, false)?;

			Ok(())
		}

		/// Trade `asset_in` for `asset_out`.
		///
		/// Executes a swap of `asset_in` for `asset_out`. Price is determined by the pool and is
		/// affected by the amount and the proportion of the pool assets and the weights.
		///
		/// Trading `fee` is distributed to the `fee_collector`.
		///
		/// Parameters:
		/// - `asset_in`: The identifier of the asset being transferred from the account to the pool.
		/// - `asset_out`: The identifier of the asset being transferred from the pool to the account.
		/// - `amount`: The amount of `asset_out`.
		/// - `max_limit`: maximum amount of `asset_in` to be sold in exchange for `asset_out`.
		///
		/// Emits `BuyExecuted` when successful.
		#[pallet::weight(<T as Config>::WeightInfo::buy())]
		#[transactional]
		pub fn buy(
			origin: OriginFor<T>,
			asset_out: AssetId,
			asset_in: AssetId,
			amount: BalanceOf<T>,
			max_limit: BalanceOf<T>,
		) -> DispatchResult {
			let who = ensure_signed(origin)?;

			<Self as AMM<_, _, _, _>>::buy(&who, AssetPair { asset_in, asset_out }, amount, max_limit, false)?;

			Ok(())
		}
	}
}

impl<T: Config> Pallet<T> {
	fn calculate_weights(
		pool_data: &Pool<T::AccountId, T::BlockNumber>,
		at: T::BlockNumber,
	) -> Result<(LBPWeight, LBPWeight), DispatchError> {
		let weight_a = T::LBPWeightFunction::calculate_weight(
			pool_data.weight_curve,
			pool_data.start.unwrap_or_else(Zero::zero),
			pool_data.end.unwrap_or_else(Zero::zero),
			pool_data.initial_weight,
			pool_data.final_weight,
			at,
		)
		.ok_or(Error::<T>::WeightCalculationError)?;

		let weight_b = MAX_WEIGHT.saturating_sub(weight_a);

		Ok((weight_a, weight_b))
	}

	fn validate_pool_data(pool_data: &Pool<T::AccountId, T::BlockNumber>) -> DispatchResult {
		let now = T::BlockNumberProvider::current_block_number();

		ensure!(
			match (pool_data.start, pool_data.end) {
				(Some(start), Some(end)) => now < start && start < end,
				(None, None) => true,
				_ => false,
			},
			Error::<T>::InvalidBlockRange
		);

		// duration of the LBP sale should not exceed 2 weeks (assuming 6 sec blocks)
		ensure!(
			pool_data
				.end
				.unwrap_or_default()
				.saturating_sub(pool_data.start.unwrap_or_default())
				< MAX_SALE_DURATION.into(),
			Error::<T>::MaxSaleDurationExceeded
		);

		// zero weight at the beginning or at the end of a sale may cause a problem in the price calculation
		ensure!(
			!pool_data.initial_weight.is_zero()
				&& pool_data.initial_weight < MAX_WEIGHT
				&& !pool_data.final_weight.is_zero()
				&& pool_data.final_weight < MAX_WEIGHT,
			// TODO people could leak value out the pool if initial weight is < final weight due to fee structure
			// && pool_data.initial_weight > pool_data.final_weight,
			Error::<T>::InvalidWeight
		);

		ensure!(!pool_data.fee.1.is_zero(), Error::<T>::FeeAmountInvalid);

		Ok(())
	}

	fn get_sorted_weight(
		asset_in: AssetId,
		now: T::BlockNumber,
		pool_data: &Pool<T::AccountId, T::BlockNumber>,
	) -> Result<(LBPWeight, LBPWeight), Error<T>> {
		match Self::calculate_weights(pool_data, now) {
			Ok(weights) => {
				if asset_in == pool_data.assets.0 {
					Ok((weights.0, weights.1))
				} else {
					// swap weights if assets are in different order
					Ok((weights.1, weights.0))
				}
			}
			Err(_) => Err(Error::<T>::InvalidWeight),
		}
	}

	/// return true if now is in interval <pool.start, pool.end>
	fn is_pool_running(pool_data: &Pool<T::AccountId, T::BlockNumber>) -> bool {
		let now = T::BlockNumberProvider::current_block_number();
		match (pool_data.start, pool_data.end) {
			(Some(start), Some(end)) => start <= now && now <= end,
			_ => false,
		}
	}

	/// return true if now is > pool.start and pool has been initialized
	fn has_pool_started(pool_data: &Pool<T::AccountId, T::BlockNumber>) -> bool {
		let now = T::BlockNumberProvider::current_block_number();
		match pool_data.start {
			Some(start) => start <= now,
			_ => false,
		}
	}

	/// returns fees collected and locked in the fee collector account
	/// note: after LBP finishes and liquidity is removed this will be 0
	fn collected_fees(pool: &Pool<T::AccountId, T::BlockNumber>) -> BalanceOf<T> {
		T::LockedBalance::get_by_lock(COLLECTOR_LOCK_ID, pool.assets.0, pool.fee_collector.clone())
	}

	/// repay fee is applied until repay target amount is reached
	fn is_repay_fee_applied(pool: &Pool<T::AccountId, T::BlockNumber>) -> bool {
		Self::collected_fees(pool) < pool.repay_target
	}

	#[transactional]
	fn execute_trade(transfer: &AMMTransfer<T::AccountId, AssetId, AssetPair, Balance>) -> DispatchResult {
		let pool_account = Self::get_pair_id(transfer.assets);
		let pool = <PoolData<T>>::try_get(&pool_account).map_err(|_| Error::<T>::PoolNotFound)?;

		// Transfer assets between pool and user
		T::MultiCurrency::transfer(
			transfer.assets.asset_in,
			&transfer.origin,
			&pool_account,
			transfer.amount,
		)?;
		T::MultiCurrency::transfer(
			transfer.assets.asset_out,
			&pool_account,
			&transfer.origin,
			transfer.amount_out,
		)?;

		// Fee is deducted from the sent out amount of accumulated asset and transferred to the fee collector
		let (fee_asset, fee_amount) = transfer.fee;
		let fee_payer = if transfer.assets.asset_in == fee_asset {
			&transfer.origin
		} else {
			&pool_account
		};

		T::MultiCurrency::transfer(fee_asset, fee_payer, &pool.fee_collector, fee_amount)?;

		// Resets lock for total of collected fees
		let collected_fee_total = Self::collected_fees(&pool) + fee_amount;
		T::MultiCurrency::set_lock(COLLECTOR_LOCK_ID, fee_asset, &pool.fee_collector, collected_fee_total)?;

		Ok(())
	}

	/// determines fee rate and applies it to the amount
	fn calculate_fees(
		pool: &Pool<T::AccountId, T::BlockNumber>,
		amount: BalanceOf<T>,
	) -> Result<BalanceOf<T>, DispatchError> {
		let fee = if Self::is_repay_fee_applied(pool) {
			(2, 10) // 20%
		} else {
			pool.fee
		};
		Ok(hydra_dx_math::fee::calculate_pool_trade_fee(amount, (fee.0, fee.1))
		.ok_or::<Error<T>>(Error::<T>::FeeAmountInvalid)?)
	}

	pub fn pair_account_from_assets(asset_a: AssetId, asset_b: AssetId) -> PoolId<T> {
		T::AssetPairAccountId::from_assets(asset_a, asset_b, "lbp")
	}
}

impl<T: Config> AMM<T::AccountId, AssetId, AssetPair, BalanceOf<T>> for Pallet<T> {
	fn exists(assets: AssetPair) -> bool {
		let pair_account = Self::pair_account_from_assets(assets.asset_in, assets.asset_out);
		<PoolData<T>>::contains_key(&pair_account)
	}

	fn get_pair_id(assets: AssetPair) -> T::AccountId {
		Self::pair_account_from_assets(assets.asset_in, assets.asset_out)
	}

	fn get_share_token(_assets: AssetPair) -> AssetId {
		// No share token in lbp
		AssetId::MAX
	}

	fn get_pool_assets(pool_account_id: &T::AccountId) -> Option<Vec<AssetId>> {
		let maybe_pool = <PoolData<T>>::try_get(pool_account_id);
		if let Ok(pool_data) = maybe_pool {
			Some(vec![pool_data.assets.0, pool_data.assets.1])
		} else {
			None
		}
	}

	/// Calculate spot price for given assets and amount. This method does not modify the storage.
	///
	/// Provided assets must exist in the pool. Panic if an asset does not exist in the pool.
	///
	/// Return 0 if calculation overflows or weights calculation overflows.
	fn get_spot_price_unchecked(asset_a: AssetId, asset_b: AssetId, amount: BalanceOf<T>) -> BalanceOf<T> {
		let pool_id = Self::get_pair_id(AssetPair {
			asset_in: asset_a,
			asset_out: asset_b,
		});

		let asset_a_reserve = T::MultiCurrency::free_balance(asset_a, &pool_id);
		let asset_b_reserve = T::MultiCurrency::free_balance(asset_b, &pool_id);

		let pool_data = match <PoolData<T>>::try_get(&pool_id) {
			Ok(pool) => pool,
			Err(_) => return BalanceOf::<T>::zero(),
		};

		let now = T::BlockNumberProvider::current_block_number();

		// We need to sort weights here if asset_in is not the first asset
		let (weight_in, weight_out) = match Self::get_sorted_weight(asset_a, now, &pool_data) {
			Ok(weights) => weights,
			Err(_) => return BalanceOf::<T>::zero(),
		};

		hydra_dx_math::lbp::calculate_spot_price(asset_a_reserve, asset_b_reserve, weight_in, weight_out, amount)
			.unwrap_or_else(|_| BalanceOf::<T>::zero())
	}

	fn validate_sell(
		who: &T::AccountId,
		assets: AssetPair,
		amount: BalanceOf<T>,
		min_bought: BalanceOf<T>,
		_discount: bool,
	) -> Result<AMMTransfer<T::AccountId, AssetId, AssetPair, Balance>, DispatchError> {
		ensure!(!amount.is_zero(), Error::<T>::ZeroAmount);
		ensure!(
			T::MultiCurrency::free_balance(assets.asset_in, who) >= amount,
			Error::<T>::InsufficientAssetBalance
		);

		let pool_id = Self::get_pair_id(assets);
		let pool_data = <PoolData<T>>::try_get(&pool_id).map_err(|_| Error::<T>::PoolNotFound)?;

		ensure!(Self::is_pool_running(&pool_data), Error::<T>::SaleIsNotRunning);

		let now = T::BlockNumberProvider::current_block_number();
		let (weight_in, weight_out) = Self::get_sorted_weight(assets.asset_in, now, &pool_data)?;
		let asset_in_reserve = T::MultiCurrency::free_balance(assets.asset_in, &pool_id);
		let asset_out_reserve = T::MultiCurrency::free_balance(assets.asset_out, &pool_id);

		ensure!(
			amount <= asset_in_reserve.checked_div(MAX_IN_RATIO).ok_or(Error::<T>::Overflow)?,
			Error::<T>::MaxInRatioExceeded
		);

		// LBP fee asset is always accumulated asset
		let fee_asset = pool_data.assets.0;

		// Accumulated asset is sold (in) to the pool for distributed asset (out)
		// Take accumulated asset (in) sans fee from the seller and add to pool
		// Take distributed asset (out) and send to seller
		// Take fee from the seller and send to fee collector
		// Pool bears repay fee
		if fee_asset == assets.asset_in {
			let fee = Self::calculate_fees(&pool_data, amount)?;

			let amount_out = hydra_dx_math::lbp::calculate_out_given_in(
				asset_in_reserve,
				asset_out_reserve,
				weight_in,
				weight_out,
				amount,
			)
			.map_err(|_| Error::<T>::Overflow)?;

			ensure!(
				amount_out
					<= asset_out_reserve
						.checked_div(MAX_OUT_RATIO)
						.ok_or(Error::<T>::Overflow)?,
				Error::<T>::MaxOutRatioExceeded
			);

			ensure!(min_bought <= amount_out, Error::<T>::TradingLimitReached);

			let amount_without_fee = amount.checked_sub(fee).ok_or(Error::<T>::Overflow)?;

			Ok(AMMTransfer {
				origin: who.clone(),
				assets,
				amount: amount_without_fee,
				amount_out,
				discount: false,
				discount_amount: 0_u128,
				fee: (fee_asset, fee),
			})

		// Distributed asset is sold (in) to the pool for accumulated asset (out)
		// Take accumulated asset (out) from the pool sans fee and send to the seller
		// Take distributed asset (in) from the seller and send to pool
		// Take fee from the pool and send to fee collector
		// Seller bears repay fee
		} else {
			let calculated_out = hydra_dx_math::lbp::calculate_out_given_in(
				asset_in_reserve,
				asset_out_reserve,
				weight_in,
				weight_out,
				amount,
			)
			.map_err(|_| Error::<T>::Overflow)?;

			let fee = Self::calculate_fees(&pool_data, calculated_out)?;
			let amount_out_without_fee = calculated_out.checked_sub(fee).ok_or(Error::<T>::Overflow)?;

			ensure!(
				calculated_out
					<= asset_out_reserve
						.checked_div(MAX_OUT_RATIO)
						.ok_or(Error::<T>::Overflow)?,
				Error::<T>::MaxOutRatioExceeded
			);

			ensure!(min_bought <= amount_out_without_fee, Error::<T>::TradingLimitReached);

			Ok(AMMTransfer {
				origin: who.clone(),
				assets,
				amount,
				amount_out: amount_out_without_fee,
				discount: false,
				discount_amount: 0_u128,
				fee: (fee_asset, fee),
			})
		}
	}

	fn execute_sell(transfer: &AMMTransfer<T::AccountId, AssetId, AssetPair, Balance>) -> DispatchResult {
		Self::execute_trade(transfer)?;

		Self::deposit_event(Event::<T>::SellExecuted(
			transfer.origin.clone(),
			transfer.assets.asset_in,
			transfer.assets.asset_out,
			transfer.amount,
			transfer.amount_out,
			transfer.fee.0,
			transfer.fee.1,
		));

		Ok(())
	}

	fn validate_buy(
		who: &T::AccountId,
		assets: AssetPair,
		amount: BalanceOf<T>,
		max_sold: BalanceOf<T>,
		_discount: bool,
	) -> Result<AMMTransfer<T::AccountId, AssetId, AssetPair, Balance>, DispatchError> {
		ensure!(!amount.is_zero(), Error::<T>::ZeroAmount);
		ensure!(
			T::MultiCurrency::free_balance(assets.asset_in, who) >= max_sold,
			Error::<T>::InsufficientAssetBalance
		);

		let pool_id = Self::get_pair_id(assets);
		let pool_data = <PoolData<T>>::try_get(&pool_id).map_err(|_| Error::<T>::PoolNotFound)?;

		ensure!(Self::is_pool_running(&pool_data), Error::<T>::SaleIsNotRunning);

		let now = T::BlockNumberProvider::current_block_number();
		let (weight_in, weight_out) = Self::get_sorted_weight(assets.asset_in, now, &pool_data)?;
		let asset_in_reserve = T::MultiCurrency::free_balance(assets.asset_in, &pool_id);
		let asset_out_reserve = T::MultiCurrency::free_balance(assets.asset_out, &pool_id);

		ensure!(
			amount
				<= asset_out_reserve
					.checked_div(MAX_OUT_RATIO)
					.ok_or(Error::<T>::Overflow)?,
			Error::<T>::MaxOutRatioExceeded
		);

		// LBP fee asset is always accumulated asset
		let fee_asset = pool_data.assets.0;

		// Accumulated asset is bought (out) of the pool for distributed asset (in)
		// Take accumulated asset (out) sans fee from the pool and send to seller
		// Take distributed asset (in) from the seller and add to pool
		// Take fee from the pool and send to fee collector
		// Buyer bears repay fee
		if fee_asset == assets.asset_out {
			let fee = Self::calculate_fees(&pool_data, amount)?;
			let amount_out_plus_fee = amount.checked_add(fee).ok_or(Error::<T>::Overflow)?;

			let calculated_in = hydra_dx_math::lbp::calculate_in_given_out(
				asset_in_reserve,
				asset_out_reserve,
				weight_in,
				weight_out,
				amount_out_plus_fee,
			)
			.map_err(|_| Error::<T>::Overflow)?;

			ensure!(
				calculated_in <= asset_in_reserve.checked_div(MAX_IN_RATIO).ok_or(Error::<T>::Overflow)?,
				Error::<T>::MaxInRatioExceeded
			);

			ensure!(max_sold >= calculated_in, Error::<T>::TradingLimitReached);

			Ok(AMMTransfer {
				origin: who.clone(),
				assets,
				amount: calculated_in,
				amount_out: amount,
				discount: false,
				discount_amount: 0_u128,
				fee: (fee_asset, fee),
			})

		// Distributed asset is bought (out) of the pool for accumulated asset (in)
		// Take accumulated asset (in) sans fee from the buyer and send to pool
		// Take distributed asset (out) from the pool and send to buyer
		// Take fee from the buyer and send to fee collector
		// Pool bears repay fee
		} else {
			let calculated_in = hydra_dx_math::lbp::calculate_in_given_out(
				asset_in_reserve,
				asset_out_reserve,
				weight_in,
				weight_out,
				amount,
			)
			.map_err(|_| Error::<T>::Overflow)?;

			let fee = Self::calculate_fees(&pool_data, calculated_in)?;
			let calculated_in_without_fee = calculated_in.checked_sub(fee).ok_or(Error::<T>::Overflow)?;

			ensure!(
				calculated_in <= asset_in_reserve.checked_div(MAX_IN_RATIO).ok_or(Error::<T>::Overflow)?,
				Error::<T>::MaxInRatioExceeded
			);

			ensure!(max_sold >= calculated_in, Error::<T>::TradingLimitReached);

			Ok(AMMTransfer {
				origin: who.clone(),
				assets,
				amount: calculated_in_without_fee,
				amount_out: amount,
				discount: false,
				discount_amount: 0_u128,
				fee: (fee_asset, fee),
			})
		}
	}

	fn execute_buy(transfer: &AMMTransfer<T::AccountId, AssetId, AssetPair, BalanceOf<T>>) -> DispatchResult {
		Self::execute_trade(transfer)?;

		Self::deposit_event(Event::<T>::BuyExecuted(
			transfer.origin.clone(),
			transfer.assets.asset_out,
			transfer.assets.asset_in,
			transfer.amount,
			transfer.amount_out,
			transfer.fee.0,
			transfer.fee.1,
		));
		Ok(())
	}

	fn get_min_trading_limit() -> Balance {
		T::MinTradingLimit::get()
	}

	fn get_min_pool_liquidity() -> Balance {
		T::MinPoolLiquidity::get()
	}

	fn get_max_in_ratio() -> u128 {
		T::MaxInRatio::get()
	}

	fn get_max_out_ratio() -> u128 {
		T::MaxOutRatio::get()
	}

<<<<<<< HEAD
	fn get_fee(_: &T::AccountId) -> (u32, u32) {
		todo!()
=======
	fn get_fee(pool_account_id: &T::AccountId) -> (u32, u32) {
		 let maybe_pool_data = <PoolData<T>>::get(pool_account_id);
		 match maybe_pool_data {
		   Some(pool_data) => pool_data.fee,
		   None => (0, 0)
		 }
>>>>>>> 3741a9e6
	}
}

pub struct DisallowWhenLBPPoolRunning<T>(sp_std::marker::PhantomData<T>);

impl<T: Config> CanCreatePool<AssetId> for DisallowWhenLBPPoolRunning<T> {
	fn can_create(asset_a: AssetId, asset_b: AssetId) -> bool {
		let pool_id = Pallet::<T>::pair_account_from_assets(asset_a, asset_b);
		let now = T::BlockNumberProvider::current_block_number();
		match <PoolData<T>>::try_get(&pool_id) {
			// returns true if the pool exists and the sale ended
			Ok(data) => match data.end {
				Some(end) => end < now,
				None => false,
			},
			_ => true,
		}
	}
}<|MERGE_RESOLUTION|>--- conflicted
+++ resolved
@@ -1193,17 +1193,12 @@
 		T::MaxOutRatio::get()
 	}
 
-<<<<<<< HEAD
-	fn get_fee(_: &T::AccountId) -> (u32, u32) {
-		todo!()
-=======
 	fn get_fee(pool_account_id: &T::AccountId) -> (u32, u32) {
 		 let maybe_pool_data = <PoolData<T>>::get(pool_account_id);
 		 match maybe_pool_data {
 		   Some(pool_data) => pool_data.fee,
 		   None => (0, 0)
 		 }
->>>>>>> 3741a9e6
 	}
 }
 
