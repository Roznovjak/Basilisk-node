#![allow(clippy::bool_assert_comparison)]
use super::*;
pub use crate::mock::{
	run_to_block, Currency, Event as TestEvent, ExtBuilder, LBPPallet, Origin, System, Test, KUSD, ALICE, BOB, CHARLIE,
	BSX, ETH, HDX,
};
use crate::mock::{KUSD_BSX_POOL_ID, HDX_DOT_POOL_ID, INITIAL_BALANCE, SAMPLE_POOL_DATA, EXISTENTIAL_DEPOSIT, generate_trades, SALE_START, SALE_END, run_to_sale_start};
use frame_support::{assert_err, assert_noop, assert_ok};
use sp_runtime::traits::BadOrigin;
use sp_std::convert::TryInto;

pub fn new_test_ext() -> sp_io::TestExternalities {
	let mut ext = ExtBuilder::default().build();
	ext.execute_with(|| run_to_block::<Test>(1));
	ext
}

use primitives::{
	asset::AssetPair,
	constants::chain::{MAX_IN_RATIO, MAX_OUT_RATIO},
	fee::Fee,
	traits::AMMTransfer,
};

pub fn predefined_test_ext() -> sp_io::TestExternalities {
	let mut ext = new_test_ext();
	ext.execute_with(|| {
		assert_ok!(LBPPallet::create_pool(
			Origin::root(),
			ALICE,
			KUSD,
			1_000_000_000,
			BSX,
			2_000_000_000,
			20_000_000,
			80_000_000,
			WeightCurveType::Linear,
			Fee::default(),
			CHARLIE,
			0,
		));

		assert_ok!(LBPPallet::update_pool_data(
			Origin::signed(ALICE),
			KUSD_BSX_POOL_ID,
			None,
			SALE_START,
			SALE_END,
			None,
			None,
			None,
			None,
			None,
		));

<<<<<<< HEAD
		let pool_data1 = Pool {
			owner: ALICE,
			start: None,
			end: None,
			assets: (KUSD, BSX),
			initial_weight: 20_000_000,
			final_weight: 80_000_000,
			weight_curve: WeightCurveType::Linear,
			fee: Fee::default(),
			fee_collector: CHARLIE,
			repay_target: 0,
		};

=======
>>>>>>> 27be8c59
		let pool_data2 = Pool {
			owner: ALICE,
			start: SALE_START,
			end: SALE_END,
			assets: (KUSD, BSX),
			initial_weight: 20_000_000,
			final_weight: 80_000_000,
			weight_curve: WeightCurveType::Linear,
			fee: Fee::default(),
			fee_collector: CHARLIE,
			repay_target: 0,
		};

		assert_eq!(<PoolData<Test>>::get(KUSD_BSX_POOL_ID), pool_data2);

		expect_events(vec![
<<<<<<< HEAD
			Event::PoolCreated(KUSD_BSX_POOL_ID, pool_data1).into(),
			Event::LiquidityAdded(KUSD_BSX_POOL_ID, KUSD, BSX, 1_000_000_000, 2_000_000_000).into(),
			Event::PoolUpdated(KUSD_BSX_POOL_ID, pool_data2).into(),
=======
			Event::LiquidityAdded(ACA_DOT_POOL_ID, ACA, DOT, 1_000_000_000, 2_000_000_000).into(),
			Event::PoolUpdated(ACA_DOT_POOL_ID, pool_data2).into(),
>>>>>>> 27be8c59
		]);
	});
	ext
}

pub fn predefined_test_ext_with_repay_target() -> sp_io::TestExternalities {
	let mut ext = new_test_ext();
	ext.execute_with(|| {
		let initial_liquidity = 1_000_000_000;

		assert_ok!(LBPPallet::create_pool(
			Origin::root(),
			ALICE,
			KUSD,
			1_000_000_000,
			BSX,
			2_000_000_000,
			80_000_000,
			20_000_000,
			WeightCurveType::Linear,
			Fee::default(),
			CHARLIE,
			initial_liquidity,
		));

		assert_ok!(LBPPallet::update_pool_data(
			Origin::signed(ALICE),
			KUSD_BSX_POOL_ID,
			None,
			SALE_START,
			Some(20),
			None,
			None,
			None,
			None,
			None,
		));

		assert_ok!(LBPPallet::add_liquidity(
			Origin::signed(ALICE),
			(KUSD, 10_000_000_000),
			(BSX, initial_liquidity),
		));
	});
	ext
}

fn last_events(n: usize) -> Vec<TestEvent> {
	frame_system::Pallet::<Test>::events()
		.into_iter()
		.rev()
		.take(n)
		.rev()
		.map(|e| e.event)
		.collect()
}

fn expect_events(e: Vec<TestEvent>) {
	assert_eq!(last_events(e.len()), e);
}

#[test]
fn validate_pool_data_should_work() {
	new_test_ext().execute_with(|| {
		let pool_data = Pool {
			owner: ALICE,
			start: SALE_START,
			end: SALE_END,
			assets: (KUSD, BSX),
			initial_weight: 20_000_000,
			final_weight: 90_000_000,
			weight_curve: WeightCurveType::Linear,
			fee: Fee::default(),
			fee_collector: CHARLIE,
			repay_target: 0,
		};
		assert_ok!(LBPPallet::validate_pool_data(&pool_data));

		// null interval
		let pool_data = Pool {
			owner: ALICE,
			start: None,
			end: None,
			assets: (KUSD, BSX),
			initial_weight: 20_000_000,
			final_weight: 90_000_000,
			weight_curve: WeightCurveType::Linear,
			fee: Fee::default(),
			fee_collector: CHARLIE,
			repay_target: 0,
		};
		assert_ok!(LBPPallet::validate_pool_data(&pool_data));

		let pool_data = Pool {
			owner: ALICE,
			start: SALE_START,
			end: Some(2u64),
			assets: (KUSD, BSX),
			initial_weight: 20_000_000,
			final_weight: 90_000_000,
			weight_curve: WeightCurveType::Linear,
			fee: Fee::default(),
			fee_collector: CHARLIE,
			repay_target: 0,
		};
		assert_noop!(
			LBPPallet::validate_pool_data(&pool_data),
			Error::<Test>::InvalidBlockRange
		);

		let pool_data = Pool {
			owner: ALICE,
			start: SALE_START,
			end: Some(11u64 + u32::MAX as u64),
			assets: (KUSD, BSX),
			initial_weight: 20_000_000,
			final_weight: 90_000_000,
			weight_curve: WeightCurveType::Linear,
			fee: Fee::default(),
			fee_collector: CHARLIE,
			repay_target: 0,
		};
		assert_noop!(
			LBPPallet::validate_pool_data(&pool_data),
			Error::<Test>::MaxSaleDurationExceeded
		);
	});
}

#[test]
fn calculate_weights_should_work() {
	new_test_ext().execute_with(|| {
		let mut pool_data = Pool {
			owner: ALICE,
			start: Some(100),
			end: Some(200),
			assets: (KUSD, BSX),
			initial_weight: 50_000_000,
			final_weight: 33_333_333,
			weight_curve: WeightCurveType::Linear,
			fee: Fee::default(),
			fee_collector: CHARLIE,
			repay_target: 0,
		};
		assert_eq!(LBPPallet::calculate_weights(&pool_data, 170), Ok((38333333, 61666667)));

		pool_data.initial_weight = 33_333_333;
		pool_data.final_weight = 66_666_666;
		assert_eq!(LBPPallet::calculate_weights(&pool_data, 100), Ok((33333333, 66666667)));

		pool_data.initial_weight = 33_333_333;
		pool_data.final_weight = 33_333_333;
		assert_eq!(LBPPallet::calculate_weights(&pool_data, 100), Ok((33333333, 66666667)));

		pool_data.initial_weight = 50_000_000;
		pool_data.final_weight = 33_333_333;
		assert_eq!(LBPPallet::calculate_weights(&pool_data, 200), Ok((33333333, 66666667)));

		// invalid interval
		pool_data.start = Some(200);
		pool_data.end = Some(100);
		assert_eq!(
			LBPPallet::calculate_weights(&pool_data, 200),
			Err(Error::<Test>::WeightCalculationError.into())
		);

		// invalid interval
		pool_data.start = Some(100);
		pool_data.end = Some(200);
		assert_eq!(
			LBPPallet::calculate_weights(&pool_data, 200),
			Err(Error::<Test>::WeightCalculationError.into())
		);

		// out of bound
		pool_data.start = Some(100);
		pool_data.end = Some(200);
		assert_eq!(
			LBPPallet::calculate_weights(&pool_data, 10),
			Err(Error::<Test>::WeightCalculationError.into())
		);
		assert_eq!(
			LBPPallet::calculate_weights(&pool_data, 210),
			Err(Error::<Test>::WeightCalculationError.into())
		);
	});
}

#[test]
fn create_pool_should_work() {
	new_test_ext().execute_with(|| {
		assert_ok!(LBPPallet::create_pool(
			Origin::root(),
			ALICE,
			KUSD,
			1_000_000_000,
			BSX,
			2_000_000_000,
			20_000_000u32,
			90_000_000u32,
			WeightCurveType::Linear,
			Fee::default(),
			CHARLIE,
			0,
		));

		assert_eq!(Currency::free_balance(KUSD, &KUSD_BSX_POOL_ID), 1_000_000_000);
		assert_eq!(Currency::free_balance(BSX, &KUSD_BSX_POOL_ID), 2_000_000_000);
		assert_eq!(
			Currency::free_balance(KUSD, &ALICE),
			INITIAL_BALANCE.saturating_sub(1_000_000_000)
		);
		assert_eq!(
			Currency::free_balance(BSX, &ALICE),
			INITIAL_BALANCE.saturating_sub(2_000_000_000)
		);

		let pool_data = LBPPallet::pool_data(KUSD_BSX_POOL_ID);
		assert_eq!(pool_data.owner, ALICE);
		assert_eq!(pool_data.start, None);
		assert_eq!(pool_data.end, None);
		assert_eq!(pool_data.assets, (KUSD, BSX));
		assert_eq!(pool_data.initial_weight, 20_000_000);
		assert_eq!(pool_data.final_weight, 90_000_000);
		assert_eq!(pool_data.weight_curve, WeightCurveType::Linear);
		assert_eq!(pool_data.fee, Fee::default());
		assert_eq!(pool_data.fee_collector, CHARLIE);

		expect_events(vec![
<<<<<<< HEAD
			Event::PoolCreated(KUSD_BSX_POOL_ID, pool_data).into(),
			Event::LiquidityAdded(KUSD_BSX_POOL_ID, KUSD, BSX, 1_000_000_000, 2_000_000_000).into(),
=======
			Event::LiquidityAdded(ACA_DOT_POOL_ID, ACA, DOT, 1_000_000_000, 2_000_000_000).into(),
>>>>>>> 27be8c59
		]);
	});
}

#[test]
fn create_pool_from_basic_origin_should_not_work() {
	new_test_ext().execute_with(|| {
		// only CreatePoolOrigin is allowed to create new pools
		assert_noop!(
			LBPPallet::create_pool(
				Origin::signed(ALICE),
				ALICE,
				HDX,
				1_000_000_000,
				BSX,
				2_000_000_000,
				80_000_000u32,
				10_000_000u32,
				WeightCurveType::Linear,
				Fee::default(),
				CHARLIE,
				0,
			),
			BadOrigin
		);
	});
}

#[test]
fn create_same_pool_should_not_work() {
	new_test_ext().execute_with(|| {
		assert_ok!(LBPPallet::create_pool(
			Origin::root(),
			ALICE,
			KUSD,
			1_000_000_000,
			BSX,
			2_000_000_000,
			80_000_000u32,
			10_000_000u32,
			WeightCurveType::Linear,
			Fee::default(),
			CHARLIE,
			0,
		));

		assert_noop!(
			LBPPallet::create_pool(
				Origin::root(),
				ALICE,
				KUSD,
				10_000_000_000,
				BSX,
				20_000_000_000,
				80_000_000u32,
				10_000_000u32,
				WeightCurveType::Linear,
				Fee::default(),
				CHARLIE,
				0,
			),
			Error::<Test>::PoolAlreadyExists
		);

<<<<<<< HEAD
		let pool_data = LBPPallet::pool_data(KUSD_BSX_POOL_ID);

		expect_events(vec![
			Event::PoolCreated(KUSD_BSX_POOL_ID, pool_data).into(),
			Event::LiquidityAdded(KUSD_BSX_POOL_ID, KUSD, BSX, 1_000_000_000, 2_000_000_000).into(),
=======
		expect_events(vec![
			Event::LiquidityAdded(ACA_DOT_POOL_ID, ACA, DOT, 1_000_000_000, 2_000_000_000).into(),
>>>>>>> 27be8c59
		]);
	});
}

#[test]
fn create_pool_with_same_assets_should_not_work() {
	new_test_ext().execute_with(|| {
		assert_noop!(
			LBPPallet::create_pool(
				Origin::root(),
				ALICE,
				KUSD,
				1_000_000_000,
				KUSD,
				2_000_000_000,
				80_000_000u32,
				10_000_000u32,
				WeightCurveType::Linear,
				Fee::default(),
				CHARLIE,
				0,
			),
			Error::<Test>::CannotCreatePoolWithSameAssets
		);
	});
}

#[test]
fn create_pool_with_insufficient_liquidity_should_not_work() {
	new_test_ext().execute_with(|| {
		assert_noop!(
			LBPPallet::create_pool(
				Origin::root(),
				ALICE,
				HDX,
				0,
				BSX,
				0,
				80_000_000u32,
				10_000_000u32,
				WeightCurveType::Linear,
				Fee::default(),
				CHARLIE,
				0,
			),
			Error::<Test>::InsufficientLiquidity
		);

		assert_noop!(
			LBPPallet::create_pool(
				Origin::root(),
				ALICE,
				HDX,
				0,
				BSX,
				2_000_000_000,
				80_000_000u32,
				10_000_000u32,
				WeightCurveType::Linear,
				Fee::default(),
				CHARLIE,
				0,
			),
			Error::<Test>::InsufficientLiquidity
		);

		assert_noop!(
			LBPPallet::create_pool(
				Origin::root(),
				ALICE,
				HDX,
				100,
				BSX,
				100,
				80_000_000u32,
				10_000_000u32,
				WeightCurveType::Linear,
				Fee::default(),
				CHARLIE,
				0,
			),
			Error::<Test>::InsufficientLiquidity
		);
	});
}

#[test]
fn create_pool_with_insufficient_balance_should_not_work() {
	new_test_ext().execute_with(|| {
		assert_noop!(
			LBPPallet::create_pool(
				Origin::root(),
				ALICE,
				KUSD,
				2_000_000_000_000_000,
				BSX,
				2_000_000_000_000_000,
				80_000_000u32,
				10_000_000u32,
				WeightCurveType::Linear,
				Fee::default(),
				CHARLIE,
				0,
			),
			Error::<Test>::InsufficientAssetBalance
		);
	});
}

#[test]
fn update_pool_data_should_work() {
	predefined_test_ext().execute_with(|| {
		// update all parameters
		assert_ok!(LBPPallet::update_pool_data(
			Origin::signed(ALICE),
			KUSD_BSX_POOL_ID,
			None,
			Some(15),
			Some(18),
			Some(10_000_000),
			Some(80_000_000),
			Some(Fee {
				numerator: 5,
				denominator: 100,
			}),
			Some(BOB),
			None,
		));

		// verify changes
		let updated_pool_data_1 = LBPPallet::pool_data(KUSD_BSX_POOL_ID);
		assert_eq!(updated_pool_data_1.start, Some(15));
		assert_eq!(updated_pool_data_1.end, Some(18));
		assert_eq!(updated_pool_data_1.initial_weight, 10_000_000);
		assert_eq!(updated_pool_data_1.final_weight, 80_000_000);
		assert_eq!(
			updated_pool_data_1.fee,
			Fee {
				numerator: 5,
				denominator: 100
			}
		);
		assert_eq!(updated_pool_data_1.fee_collector, BOB);

		// update only one parameter
		assert_ok!(LBPPallet::update_pool_data(
			Origin::signed(ALICE),
			KUSD_BSX_POOL_ID,
			None,
			None,
			Some(30),
			None,
			None,
			None,
			None,
			None,
		));

		// verify changes
		let updated_pool_data_2 = LBPPallet::pool_data(KUSD_BSX_POOL_ID);
		assert_eq!(updated_pool_data_2.start, Some(15));
		assert_eq!(updated_pool_data_2.end, Some(30));
		assert_eq!(updated_pool_data_2.initial_weight, 10_000_000);
		assert_eq!(updated_pool_data_2.final_weight, 80_000_000);
		assert_eq!(
			updated_pool_data_2.fee,
			Fee {
				numerator: 5,
				denominator: 100
			}
		);
		assert_eq!(updated_pool_data_2.fee_collector, BOB);

		// update only one parameter
		assert_ok!(LBPPallet::update_pool_data(
			Origin::signed(ALICE),
			KUSD_BSX_POOL_ID,
			None,
			None,
			None,
			Some(12_500_000),
			None,
			None,
			None,
			None,
		));

		// verify changes
		let updated_pool_data_3 = LBPPallet::pool_data(KUSD_BSX_POOL_ID);
		assert_eq!(updated_pool_data_3.start, Some(15));
		assert_eq!(updated_pool_data_3.end, Some(30));
		assert_eq!(updated_pool_data_3.initial_weight, 12_500_000);
		assert_eq!(updated_pool_data_3.final_weight, 80_000_000);
		assert_eq!(
			updated_pool_data_3.fee,
			Fee {
				numerator: 5,
				denominator: 100
			}
		);
		assert_eq!(updated_pool_data_3.fee_collector, BOB);

		// update only one parameter
		assert_ok!(LBPPallet::update_pool_data(
			Origin::signed(ALICE),
			KUSD_BSX_POOL_ID,
			None,
			None,
			None,
			None,
			None,
			None,
			Some(ALICE),
			None,
		));

		// verify changes
		let updated_pool_data_4 = LBPPallet::pool_data(KUSD_BSX_POOL_ID);
		assert_eq!(updated_pool_data_4.start, Some(15));
		assert_eq!(updated_pool_data_4.end, Some(30));
		assert_eq!(updated_pool_data_4.initial_weight, 12_500_000);
		assert_eq!(updated_pool_data_4.final_weight, 80_000_000);
		assert_eq!(
			updated_pool_data_4.fee,
			Fee {
				numerator: 5,
				denominator: 100
			}
		);
		assert_eq!(updated_pool_data_4.fee_collector, ALICE);

		// mix
		assert_ok!(LBPPallet::update_pool_data(
			Origin::signed(ALICE),
			KUSD_BSX_POOL_ID,
			None,
			None,
			Some(18),
			Some(10_000_000),
			Some(80_000_000),
			Some(Fee {
				numerator: 6,
				denominator: 1_000
			}),
			None,
			None,
		));

		// verify changes
		let updated_pool_data_5 = LBPPallet::pool_data(KUSD_BSX_POOL_ID);
		assert_eq!(updated_pool_data_5.start, Some(15));
		assert_eq!(updated_pool_data_5.end, Some(18));
		assert_eq!(updated_pool_data_5.initial_weight, 10_000_000);
		assert_eq!(updated_pool_data_5.final_weight, 80_000_000);
		assert_eq!(
			updated_pool_data_5.fee,
			Fee {
				numerator: 6,
				denominator: 1_000
			}
		);
		assert_eq!(updated_pool_data_5.fee_collector, ALICE);

		// set repay target
		let repayment = 1_000_000;
		assert_eq!(updated_pool_data_5.repay_target, 0);
		assert_ok!(LBPPallet::update_pool_data(
			Origin::signed(ALICE),
			KUSD_BSX_POOL_ID,
			None,
			None,
			None,
			None,
			None,
			None,
			None,
			Some(repayment),
		));
		let updated_pool_data_6 = LBPPallet::pool_data(KUSD_BSX_POOL_ID);
		assert_eq!(updated_pool_data_6.repay_target, repayment);

		expect_events(vec![
			Event::PoolUpdated(KUSD_BSX_POOL_ID, updated_pool_data_1).into(),
			Event::PoolUpdated(KUSD_BSX_POOL_ID, updated_pool_data_2).into(),
			Event::PoolUpdated(KUSD_BSX_POOL_ID, updated_pool_data_3).into(),
			Event::PoolUpdated(KUSD_BSX_POOL_ID, updated_pool_data_4).into(),
			Event::PoolUpdated(KUSD_BSX_POOL_ID, updated_pool_data_5).into(),
			Event::PoolUpdated(KUSD_BSX_POOL_ID, updated_pool_data_6).into(),
		]);
	});
}

#[test]
fn update_non_existing_pool_data_should_not_work() {
	new_test_ext().execute_with(|| {
		assert_noop!(
			LBPPallet::update_pool_data(
				Origin::signed(ALICE),
				KUSD_BSX_POOL_ID,
				None,
				Some(15),
				Some(18),
				Some(10_000_000),
				Some(80_000_000),
				Some(Fee {
					numerator: 5,
					denominator: 100,
				}),
				None,
				None,
			),
			Error::<Test>::PoolNotFound
		);
	});
}

#[test]
fn update_pool_with_invalid_data_should_not_work() {
	predefined_test_ext().execute_with(|| {
		assert_noop!(
			LBPPallet::update_pool_data(
				Origin::signed(ALICE),
				KUSD_BSX_POOL_ID,
				None,
				// reversed interval, the end precedes the beginning
				Some(20),
				Some(10),
				Some(10_000_000),
				Some(80_000_000),
				Some(Fee {
					numerator: 5,
					denominator: 100,
				}),
				None,
				None,
			),
			Error::<Test>::InvalidBlockRange
		);

		run_to_block::<Test>(6);

		assert_noop!(
			LBPPallet::update_pool_data(
				Origin::signed(ALICE),
				KUSD_BSX_POOL_ID,
				None,
				Some(5),
				Some(20),
				Some(10_000_000),
				Some(80_000_000),
				Some(Fee {
					numerator: 5,
					denominator: 100,
				}),
				None,
				None,
			),
			Error::<Test>::InvalidBlockRange
		);

		assert_noop!(
			LBPPallet::update_pool_data(
				Origin::signed(ALICE),
				KUSD_BSX_POOL_ID,
				None,
				Some(0),
				Some(20),
				Some(10_000_000),
				Some(80_000_000),
				Some(Fee {
					numerator: 5,
					denominator: 100,
				}),
				None,
				None,
			),
			Error::<Test>::InvalidBlockRange
		);

		assert_noop!(
			LBPPallet::update_pool_data(
				Origin::signed(ALICE),
				KUSD_BSX_POOL_ID,
				None,
				Some(5),
				Some(0),
				Some(10_000_000),
				Some(80_000_000),
				Some(Fee {
					numerator: 5,
					denominator: 100,
				}),
				None,
				None,
			),
			Error::<Test>::InvalidBlockRange
		);
	});
}

#[test]
fn update_pool_data_without_changes_should_not_work() {
	predefined_test_ext().execute_with(|| {
		assert_noop!(
			LBPPallet::update_pool_data(
				Origin::signed(ALICE),
				KUSD_BSX_POOL_ID,
				None,
				None,
				None,
				None,
				None,
				None,
				None,
				None,
			),
			Error::<Test>::NothingToUpdate
		);
	});
}

#[test]
fn update_pool_data_by_non_owner_should_not_work() {
	predefined_test_ext().execute_with(|| {
		assert_noop!(
			LBPPallet::update_pool_data(
				Origin::signed(BOB),
				KUSD_BSX_POOL_ID,
				None,
				Some(15),
				Some(20),
				Some(10_000_000),
				Some(80_000_000),
				None,
				None,
				None,
			),
			Error::<Test>::NotOwner
		);
	});
}

#[test]
fn update_pool_owner_by_new_owner_should_work() {
	predefined_test_ext().execute_with(|| {
		assert_ok!(LBPPallet::update_pool_data(
			Origin::signed(ALICE),
			KUSD_BSX_POOL_ID,
			Some(BOB),
			Some(15),
			Some(20),
			Some(10_000_000),
			Some(80_000_000),
			None,
			None,
			None,
		));

		let pool_data1 = LBPPallet::pool_data(KUSD_BSX_POOL_ID);

		assert_ok!(LBPPallet::update_pool_data(
			Origin::signed(BOB),
			KUSD_BSX_POOL_ID,
			Some(ALICE),
			Some(15),
			Some(20),
			Some(10_000_000),
			Some(80_000_000),
			None,
			None,
			None,
		));

		let pool_data2 = LBPPallet::pool_data(KUSD_BSX_POOL_ID);

		expect_events(vec![
			Event::PoolUpdated(KUSD_BSX_POOL_ID, pool_data1).into(),
			Event::PoolUpdated(KUSD_BSX_POOL_ID, pool_data2).into(),
		]);
	});
}

#[test]
fn update_pool_data_for_running_lbp_should_not_work() {
	predefined_test_ext().execute_with(|| {
		assert_ok!(LBPPallet::update_pool_data(
			Origin::signed(ALICE),
			KUSD_BSX_POOL_ID,
			None,
			Some(15),
			Some(20),
			None,
			None,
			None,
			None,
			None,
		));

		run_to_block::<Test>(16);

		// update starting block and final weights
		assert_noop!(
			LBPPallet::update_pool_data(
				Origin::signed(ALICE),
				KUSD_BSX_POOL_ID,
				None,
				Some(15),
				Some(30),
				Some(10_000_000),
				Some(80_000_000),
				Some(Fee {
					numerator: 5,
					denominator: 100
				}),
				Some(BOB),
				None,
			),
			Error::<Test>::SaleStarted
		);

		let pool_data = LBPPallet::pool_data(KUSD_BSX_POOL_ID);

		expect_events(vec![Event::PoolUpdated(KUSD_BSX_POOL_ID, pool_data).into()]);
	});
}

#[test]
fn update_pool_interval_should_work() {
	new_test_ext().execute_with(|| {
		assert_ok!(LBPPallet::create_pool(
			Origin::root(),
			ALICE,
			KUSD,
			1_000_000_000,
			BSX,
			2_000_000_000,
			10_000_000,
			10_000_000,
			WeightCurveType::Linear,
			Fee::default(),
			CHARLIE,
			0,
		));

<<<<<<< HEAD
		let pool_data = LBPPallet::pool_data(KUSD_BSX_POOL_ID);

=======
>>>>>>> 27be8c59
		run_to_block::<Test>(15);

		assert_noop!(
			LBPPallet::update_pool_data(
				Origin::signed(ALICE),
				KUSD_BSX_POOL_ID,
				None,
				Some(16),
				Some(0),
				None,
				None,
				None,
				None,
				None,
			),
			Error::<Test>::InvalidBlockRange
		);

		assert_ok!(LBPPallet::update_pool_data(
			Origin::signed(ALICE),
			KUSD_BSX_POOL_ID,
			None,
			Some(16),
			Some(20),
			None,
			None,
			None,
			None,
			None,
		));

		// verify changes
		let updated_pool_data = LBPPallet::pool_data(KUSD_BSX_POOL_ID);
		assert_eq!(updated_pool_data.start, Some(16));
		assert_eq!(updated_pool_data.end, Some(20));

		expect_events(vec![
<<<<<<< HEAD
			Event::PoolCreated(KUSD_BSX_POOL_ID, pool_data).into(),
			Event::LiquidityAdded(KUSD_BSX_POOL_ID, KUSD, BSX, 1_000_000_000, 2_000_000_000).into(),
			Event::PoolUpdated(KUSD_BSX_POOL_ID, updated_pool_data).into(),
=======
			Event::LiquidityAdded(ACA_DOT_POOL_ID, ACA, DOT, 1_000_000_000, 2_000_000_000).into(),
			Event::PoolUpdated(ACA_DOT_POOL_ID, updated_pool_data).into(),
>>>>>>> 27be8c59
		]);
	});
}

#[test]
fn add_liquidity_should_work() {
	predefined_test_ext().execute_with(|| {
		let user_balance_a_before = Currency::free_balance(KUSD, &ALICE);
		let user_balance_b_before = Currency::free_balance(BSX, &ALICE);
		let pool_balance_a_before = Currency::free_balance(KUSD, &KUSD_BSX_POOL_ID);
		let pool_balance_b_before = Currency::free_balance(BSX, &KUSD_BSX_POOL_ID);

		let added_a = 10_000_000_000;
		let added_b = 20_000_000_000;

		assert_ok!(LBPPallet::add_liquidity(
			Origin::signed(ALICE),
			(KUSD, added_a),
			(BSX, added_b),
		));

		let pool_balance_a_after = Currency::free_balance(KUSD, &KUSD_BSX_POOL_ID);
		let pool_balance_b_after = Currency::free_balance(BSX, &KUSD_BSX_POOL_ID);
		assert_eq!(pool_balance_a_after, pool_balance_a_before.saturating_add(added_a));
		assert_eq!(pool_balance_b_after, pool_balance_b_before.saturating_add(added_b));

		let user_balance_a_after = Currency::free_balance(KUSD, &ALICE);
		let user_balance_b_after = Currency::free_balance(BSX, &ALICE);
		assert_eq!(user_balance_a_after, user_balance_a_before.saturating_sub(added_a));
		assert_eq!(user_balance_b_after, user_balance_b_before.saturating_sub(added_b));

		let user_balance_a_before = Currency::free_balance(KUSD, &ALICE);
		let user_balance_b_before = Currency::free_balance(BSX, &ALICE);
		let pool_balance_a_before = Currency::free_balance(KUSD, &KUSD_BSX_POOL_ID);
		let pool_balance_b_before = Currency::free_balance(BSX, &KUSD_BSX_POOL_ID);

		assert_ok!(LBPPallet::add_liquidity(
			Origin::signed(ALICE),
			(KUSD, added_a),
			(BSX, 0),
		));

		let pool_balance_a_after = Currency::free_balance(KUSD, &KUSD_BSX_POOL_ID);
		let pool_balance_b_after = Currency::free_balance(BSX, &KUSD_BSX_POOL_ID);
		assert_eq!(pool_balance_a_after, pool_balance_a_before.saturating_add(added_a));
		assert_eq!(pool_balance_b_after, pool_balance_b_before);

		let user_balance_a_after = Currency::free_balance(KUSD, &ALICE);
		let user_balance_b_after = Currency::free_balance(BSX, &ALICE);
		assert_eq!(user_balance_a_after, user_balance_a_before.saturating_sub(added_a));
		assert_eq!(user_balance_b_after, user_balance_b_before);

		// change asset order
		let user_balance_a_before = Currency::free_balance(KUSD, &ALICE);
		let user_balance_b_before = Currency::free_balance(BSX, &ALICE);
		let pool_balance_a_before = Currency::free_balance(KUSD, &KUSD_BSX_POOL_ID);
		let pool_balance_b_before = Currency::free_balance(BSX, &KUSD_BSX_POOL_ID);

		assert_ok!(LBPPallet::add_liquidity(
			Origin::signed(ALICE),
			(BSX, added_b),
			(KUSD, added_a),
		));

		let pool_balance_a_after = Currency::free_balance(KUSD, &KUSD_BSX_POOL_ID);
		let pool_balance_b_after = Currency::free_balance(BSX, &KUSD_BSX_POOL_ID);
		assert_eq!(pool_balance_a_after, pool_balance_a_before.saturating_add(added_a));
		assert_eq!(pool_balance_b_after, pool_balance_b_before.saturating_add(added_b));

		let user_balance_a_after = Currency::free_balance(KUSD, &ALICE);
		let user_balance_b_after = Currency::free_balance(BSX, &ALICE);
		assert_eq!(user_balance_a_after, user_balance_a_before.saturating_sub(added_a));
		assert_eq!(user_balance_b_after, user_balance_b_before.saturating_sub(added_b));

		expect_events(vec![
			Event::LiquidityAdded(KUSD_BSX_POOL_ID, KUSD, BSX, added_a, added_b).into(),
			Event::LiquidityAdded(KUSD_BSX_POOL_ID, KUSD, BSX, added_a, 0).into(),
			Event::LiquidityAdded(KUSD_BSX_POOL_ID, BSX, KUSD, added_b, added_a).into(),
		]);
	});
}

#[test]
fn add_liquidity_by_non_owner_should_not_work() {
	predefined_test_ext().execute_with(|| {
		assert_eq!(Currency::free_balance(KUSD, &BOB), 1000000000000000);
		assert_eq!(Currency::free_balance(BSX, &BOB), 1000000000000000);

		assert_eq!(Currency::free_balance(KUSD, &KUSD_BSX_POOL_ID), 1_000_000_000);
		assert_eq!(Currency::free_balance(BSX, &KUSD_BSX_POOL_ID), 2_000_000_000);

		assert_noop!(
			LBPPallet::add_liquidity(Origin::signed(BOB), (KUSD, 10_000_000_000), (BSX, 20_000_000_000),),
			Error::<Test>::NotOwner
		);
	});
}

#[test]
fn add_zero_liquidity_should_not_work() {
	predefined_test_ext().execute_with(|| {
		let user_balance_a_before = Currency::free_balance(KUSD, &ALICE);
		let user_balance_b_before = Currency::free_balance(BSX, &ALICE);

		let pool_balance_a_before = Currency::free_balance(KUSD, &KUSD_BSX_POOL_ID);
		let pool_balance_b_before = Currency::free_balance(BSX, &KUSD_BSX_POOL_ID);

		assert_noop!(
			LBPPallet::add_liquidity(Origin::signed(ALICE), (KUSD, 0), (BSX, 0),),
			Error::<Test>::CannotAddZeroLiquidity
		);

		let pool_balance_a_after = Currency::free_balance(KUSD, &KUSD_BSX_POOL_ID);
		let pool_balance_b_after = Currency::free_balance(BSX, &KUSD_BSX_POOL_ID);

		assert_eq!(pool_balance_a_after, pool_balance_a_before);
		assert_eq!(pool_balance_b_after, pool_balance_b_before);

		let user_balance_a_after = Currency::free_balance(KUSD, &ALICE);
		let user_balance_b_after = Currency::free_balance(BSX, &ALICE);
		assert_eq!(user_balance_a_after, user_balance_a_before);
		assert_eq!(user_balance_b_after, user_balance_b_before);

		// No new events expected
		expect_events(vec![]);
	});
}

#[test]
fn add_liquidity_with_insufficient_balance_should_not_work() {
	predefined_test_ext().execute_with(|| {
		let user_balance_a_before = Currency::free_balance(KUSD, &ALICE);

		let pool_balance_a_before = Currency::free_balance(KUSD, &KUSD_BSX_POOL_ID);
		let pool_balance_b_before = Currency::free_balance(BSX, &KUSD_BSX_POOL_ID);

		assert_noop!(
			LBPPallet::add_liquidity(Origin::signed(ALICE), (KUSD, u128::MAX), (BSX, 0),),
			Error::<Test>::InsufficientAssetBalance
		);

		let pool_balance_a_after = Currency::free_balance(KUSD, &KUSD_BSX_POOL_ID);
		let pool_balance_b_after = Currency::free_balance(BSX, &KUSD_BSX_POOL_ID);

		assert_eq!(pool_balance_a_after, pool_balance_a_before);
		assert_eq!(pool_balance_b_after, pool_balance_b_before);

		let user_balance_a_after = Currency::free_balance(KUSD, &ALICE);
		assert_eq!(user_balance_a_after, user_balance_a_before);
	});
}

#[test]
fn add_liquidity_after_sale_started_should_work() {
	predefined_test_ext().execute_with(|| {
		run_to_block::<Test>(15);

		let user_balance_a_before = Currency::free_balance(KUSD, &ALICE);
		let user_balance_b_before = Currency::free_balance(BSX, &ALICE);

		let pool_balance_a_before = Currency::free_balance(KUSD, &KUSD_BSX_POOL_ID);
		let pool_balance_b_before = Currency::free_balance(BSX, &KUSD_BSX_POOL_ID);

		assert_ok!(LBPPallet::add_liquidity(
			Origin::signed(ALICE),
			(KUSD, 1_000),
			(BSX, 1_000),
		));

		let pool_balance_a_after = Currency::free_balance(KUSD, &KUSD_BSX_POOL_ID);
		let pool_balance_b_after = Currency::free_balance(BSX, &KUSD_BSX_POOL_ID);

		assert_eq!(pool_balance_a_after, pool_balance_a_before.saturating_add(1_000));
		assert_eq!(pool_balance_b_after, pool_balance_b_before.saturating_add(1_000));

		let user_balance_a_after = Currency::free_balance(KUSD, &ALICE);
		let user_balance_b_after = Currency::free_balance(BSX, &ALICE);

		assert_eq!(user_balance_a_after, user_balance_a_before.saturating_sub(1_000));
		assert_eq!(user_balance_b_after, user_balance_b_before.saturating_sub(1_000));

		// sale ended at the block number 20
		run_to_block::<Test>(30);

		let user_balance_a_before = Currency::free_balance(KUSD, &ALICE);
		let user_balance_b_before = Currency::free_balance(BSX, &ALICE);

		let pool_balance_a_before = Currency::free_balance(KUSD, &KUSD_BSX_POOL_ID);
		let pool_balance_b_before = Currency::free_balance(BSX, &KUSD_BSX_POOL_ID);

		assert_ok!(LBPPallet::add_liquidity(
			Origin::signed(ALICE),
			(KUSD, 1_000),
			(BSX, 1_000),
		));

		let pool_balance_a_after = Currency::free_balance(KUSD, &KUSD_BSX_POOL_ID);
		let pool_balance_b_after = Currency::free_balance(BSX, &KUSD_BSX_POOL_ID);

		assert_eq!(pool_balance_a_after, pool_balance_a_before.saturating_add(1_000));
		assert_eq!(pool_balance_b_after, pool_balance_b_before.saturating_add(1_000));

		let user_balance_a_after = Currency::free_balance(KUSD, &ALICE);
		let user_balance_b_after = Currency::free_balance(BSX, &ALICE);

		assert_eq!(user_balance_a_after, user_balance_a_before.saturating_sub(1_000));
		assert_eq!(user_balance_b_after, user_balance_b_before.saturating_sub(1_000));

		expect_events(vec![
			Event::LiquidityAdded(KUSD_BSX_POOL_ID, KUSD, BSX, 1_000, 1_000).into(),
			Event::LiquidityAdded(KUSD_BSX_POOL_ID, KUSD, BSX, 1_000, 1_000).into(),
		]);
	});
}

#[test]
fn add_liquidity_to_non_existing_pool_should_not_work() {
	predefined_test_ext().execute_with(|| {
		assert_noop!(
			LBPPallet::add_liquidity(Origin::signed(ALICE), (KUSD, 1_000), (HDX, 1_000),),
			Error::<Test>::PoolNotFound
		);
	});
}

#[test]
fn remove_liquidity_should_work() {
	predefined_test_ext().execute_with(|| {
		run_to_block::<Test>(21);

		let user_balance_a_before = Currency::free_balance(KUSD, &ALICE);
		let user_balance_b_before = Currency::free_balance(BSX, &ALICE);

		let pool_balance_a_before = Currency::free_balance(KUSD, &KUSD_BSX_POOL_ID);
		let pool_balance_b_before = Currency::free_balance(BSX, &KUSD_BSX_POOL_ID);

		assert_ok!(LBPPallet::remove_liquidity(Origin::signed(ALICE), KUSD_BSX_POOL_ID,));

		let pool_balance_a_after = Currency::free_balance(KUSD, &KUSD_BSX_POOL_ID);
		let pool_balance_b_after = Currency::free_balance(BSX, &KUSD_BSX_POOL_ID);

		assert_eq!(pool_balance_a_after, 0);
		assert_eq!(pool_balance_b_after, 0);

		let user_balance_a_after = Currency::free_balance(KUSD, &ALICE);
		assert_eq!(
			user_balance_a_after,
			user_balance_a_before.saturating_add(pool_balance_a_before)
		);

		let user_balance_b_after = Currency::free_balance(BSX, &ALICE);
		assert_eq!(
			user_balance_b_after,
			user_balance_b_before.saturating_add(pool_balance_b_before)
		);

		assert!(!<PoolData<Test>>::contains_key(KUSD_BSX_POOL_ID));

		expect_events(vec![
			frame_system::Event::KilledAccount(KUSD_BSX_POOL_ID).into(),
			Event::LiquidityRemoved(KUSD_BSX_POOL_ID, KUSD, BSX, pool_balance_a_before, pool_balance_b_before).into(),
		]);
	});
}

#[test]
fn remove_liquidity_from_not_started_pool_should_work() {
	predefined_test_ext().execute_with(|| {
		let user_balance_a_before = Currency::free_balance(KUSD, &ALICE);
		let user_balance_b_before = Currency::free_balance(BSX, &ALICE);

		let pool_balance_a_before = Currency::free_balance(KUSD, &KUSD_BSX_POOL_ID);
		let pool_balance_b_before = Currency::free_balance(BSX, &KUSD_BSX_POOL_ID);

		assert_ok!(LBPPallet::remove_liquidity(Origin::signed(ALICE), KUSD_BSX_POOL_ID,));

		let pool_balance_a_after = Currency::free_balance(KUSD, &KUSD_BSX_POOL_ID);
		let pool_balance_b_after = Currency::free_balance(BSX, &KUSD_BSX_POOL_ID);

		assert_eq!(pool_balance_a_after, 0);
		assert_eq!(pool_balance_b_after, 0);

		let user_balance_a_after = Currency::free_balance(KUSD, &ALICE);
		assert_eq!(
			user_balance_a_after,
			user_balance_a_before.saturating_add(pool_balance_a_before)
		);

		let user_balance_b_after = Currency::free_balance(BSX, &ALICE);
		assert_eq!(
			user_balance_b_after,
			user_balance_b_before.saturating_add(pool_balance_b_before)
		);

		assert!(!<PoolData<Test>>::contains_key(KUSD_BSX_POOL_ID));

		expect_events(vec![
			frame_system::Event::KilledAccount(KUSD_BSX_POOL_ID).into(),
			Event::LiquidityRemoved(KUSD_BSX_POOL_ID, KUSD, BSX, pool_balance_a_before, pool_balance_b_before).into(),
		]);

		// sale duration is not specified
		assert_ok!(LBPPallet::create_pool(
			Origin::root(),
			ALICE,
			HDX,
			1_000_000_000,
			BSX,
			2_000_000_000,
			10_000_000,
			90_000_000,
			WeightCurveType::Linear,
			Fee::default(),
			CHARLIE,
			0,
		));

		let user_balance_a_before = Currency::free_balance(HDX, &ALICE);
		let user_balance_b_before = Currency::free_balance(BSX, &ALICE);

		let pool_balance_a_before = Currency::free_balance(HDX, &HDX_DOT_POOL_ID);
		let pool_balance_b_before = Currency::free_balance(BSX, &HDX_DOT_POOL_ID);

		assert_ok!(LBPPallet::remove_liquidity(Origin::signed(ALICE), HDX_DOT_POOL_ID,));

		let pool_balance_a_after = Currency::free_balance(HDX, &HDX_DOT_POOL_ID);
		let pool_balance_b_after = Currency::free_balance(BSX, &HDX_DOT_POOL_ID);

		assert_eq!(pool_balance_a_after, 0);
		assert_eq!(pool_balance_b_after, 0);

		let user_balance_a_after = Currency::free_balance(HDX, &ALICE);
		assert_eq!(
			user_balance_a_after,
			user_balance_a_before.saturating_add(pool_balance_a_before)
		);

		let user_balance_b_after = Currency::free_balance(BSX, &ALICE);
		assert_eq!(
			user_balance_b_after,
			user_balance_b_before.saturating_add(pool_balance_b_before)
		);

		assert!(!<PoolData<Test>>::contains_key(HDX_DOT_POOL_ID));

		expect_events(vec![
			frame_system::Event::KilledAccount(HDX_DOT_POOL_ID).into(),
			Event::LiquidityRemoved(HDX_DOT_POOL_ID, HDX, BSX, pool_balance_a_before, pool_balance_b_before).into(),
		]);
	});
}

#[test]
fn remove_liquidity_from_non_existing_pool_should_not_work() {
	new_test_ext().execute_with(|| {
		assert_noop!(
			LBPPallet::remove_liquidity(Origin::signed(ALICE), KUSD_BSX_POOL_ID),
			Error::<Test>::PoolNotFound
		);
	});
}

#[test]
fn remove_liquidity_from_not_finalized_pool_should_not_work() {
	predefined_test_ext().execute_with(|| {
		run_to_block::<Test>(15);

		let user_balance_a_before = Currency::free_balance(KUSD, &ALICE);
		let user_balance_b_before = Currency::free_balance(BSX, &ALICE);

		let pool_balance_a_before = Currency::free_balance(KUSD, &KUSD_BSX_POOL_ID);
		let pool_balance_b_before = Currency::free_balance(BSX, &KUSD_BSX_POOL_ID);

		assert_noop!(
			LBPPallet::remove_liquidity(Origin::signed(ALICE), KUSD_BSX_POOL_ID,),
			Error::<Test>::SaleNotEnded
		);

		let user_balance_a_after = Currency::free_balance(KUSD, &ALICE);
		let user_balance_b_after = Currency::free_balance(BSX, &ALICE);

		let pool_balance_a_after = Currency::free_balance(KUSD, &KUSD_BSX_POOL_ID);
		let pool_balance_b_after = Currency::free_balance(BSX, &KUSD_BSX_POOL_ID);

		assert_eq!(pool_balance_a_before, pool_balance_a_after);
		assert_eq!(pool_balance_b_before, pool_balance_b_after);
		assert_eq!(user_balance_a_before, user_balance_a_after);
		assert_eq!(user_balance_b_before, user_balance_b_after);
	});
}

#[test]
fn remove_liquidity_from_finalized_pool_should_work() {
	predefined_test_ext().execute_with(|| {
		run_to_block::<Test>(21);

		let user_balance_a_before = Currency::free_balance(KUSD, &ALICE);
		let user_balance_b_before = Currency::free_balance(BSX, &ALICE);

		let pool_balance_a_before = Currency::free_balance(KUSD, &KUSD_BSX_POOL_ID);
		let pool_balance_b_before = Currency::free_balance(BSX, &KUSD_BSX_POOL_ID);

		assert_ok!(LBPPallet::remove_liquidity(Origin::signed(ALICE), KUSD_BSX_POOL_ID,));

		let pool_balance_a_after = Currency::free_balance(KUSD, &KUSD_BSX_POOL_ID);
		let pool_balance_b_after = Currency::free_balance(BSX, &KUSD_BSX_POOL_ID);

		assert_eq!(pool_balance_a_after, 0);
		assert_eq!(pool_balance_b_after, 0);

		let user_balance_a_after = Currency::free_balance(KUSD, &ALICE);
		assert_eq!(
			user_balance_a_after,
			user_balance_a_before.saturating_add(pool_balance_a_before)
		);

		let user_balance_b_after = Currency::free_balance(BSX, &ALICE);
		assert_eq!(
			user_balance_b_after,
			user_balance_b_before.saturating_add(pool_balance_b_before)
		);

		assert!(!<PoolData<Test>>::contains_key(KUSD_BSX_POOL_ID));

		expect_events(vec![
			frame_system::Event::KilledAccount(KUSD_BSX_POOL_ID).into(),
			Event::LiquidityRemoved(KUSD_BSX_POOL_ID, KUSD, BSX, pool_balance_a_before, pool_balance_b_before).into(),
		]);
	});
}

#[test]
fn remove_liquidity_by_non_owner_should_not_work() {
	predefined_test_ext().execute_with(|| {
		assert_noop!(
			LBPPallet::remove_liquidity(Origin::signed(BOB), KUSD_BSX_POOL_ID),
			Error::<Test>::NotOwner
		);
	});
}

#[test]
fn execute_trade_should_work() {
	predefined_test_ext().execute_with(|| {
		let asset_in = KUSD;
		let asset_out = BSX;
		let pool_id = KUSD_BSX_POOL_ID;

		let amount_in = 5_000_000_u128;
		let amount_out = 10_000_000_u128;
		let t_sell = AMMTransfer {
			origin: ALICE,
			assets: AssetPair { asset_in, asset_out },
			amount: amount_in,
			amount_out,
			discount: false,
			discount_amount: 0_u128,
			fee: (asset_out, 1_000),
		};

		assert_eq!(Currency::free_balance(asset_in, &ALICE), 999_999_000_000_000);
		assert_eq!(Currency::free_balance(asset_out, &ALICE), 999_998_000_000_000);
		assert_eq!(Currency::free_balance(asset_in, &CHARLIE), 0);
		assert_eq!(Currency::free_balance(asset_out, &CHARLIE), 0);

		assert_eq!(Currency::free_balance(asset_in, &pool_id), 1_000_000_000);
		assert_eq!(Currency::free_balance(asset_out, &pool_id), 2_000_000_000);

		assert_ok!(LBPPallet::execute_trade(&t_sell));

		assert_eq!(Currency::free_balance(asset_in, &ALICE), 999_998_995_000_000);
		assert_eq!(Currency::free_balance(asset_out, &ALICE), 999_998_009_999_000);
		assert_eq!(Currency::free_balance(asset_in, &CHARLIE), 0);
		assert_eq!(Currency::free_balance(asset_out, &CHARLIE), 1_000);

		assert_eq!(Currency::free_balance(asset_in, &pool_id), 1_005_000_000);
		assert_eq!(Currency::free_balance(asset_out, &pool_id), 1_990_000_000);

		let t_buy = AMMTransfer {
			origin: ALICE,
			assets: AssetPair { asset_in, asset_out },
			amount: amount_in,
			amount_out,
			discount: false,
			discount_amount: 0_u128,
			fee: (asset_in, 1_000),
		};

		assert_ok!(LBPPallet::execute_trade(&t_buy));

		assert_eq!(Currency::free_balance(asset_in, &ALICE), 999_998_990_000_000);
		assert_eq!(Currency::free_balance(asset_out, &ALICE), 999_998_019_999_000);
		assert_eq!(Currency::free_balance(asset_in, &CHARLIE), 1_000);
		assert_eq!(Currency::free_balance(asset_out, &CHARLIE), 1_000);

		assert_eq!(Currency::free_balance(asset_in, &pool_id), 1_009_999_000);
		assert_eq!(Currency::free_balance(asset_out, &pool_id), 1_980_000_000);
	});
}

#[test]
fn trade_fails_when_first_fee_lesser_than_existential_deposit() {
	predefined_test_ext().execute_with(|| {
		let trade = AMMTransfer {
			origin: ALICE,
			assets: AssetPair { asset_in: KUSD, asset_out: BSX },
			amount: 1000,
			amount_out: 1000,
			discount: false,
			discount_amount: 0_u128,
			fee: (KUSD, EXISTENTIAL_DEPOSIT - 1),
		};

		assert_noop!(LBPPallet::execute_trade(&trade), orml_tokens::Error::<Test>::ExistentialDeposit);
	});
}

// // This test ensure storage was not modified on error
#[test]
fn execute_trade_should_not_work() {
	predefined_test_ext().execute_with(|| {
		let asset_in = KUSD;
		let asset_out = BSX;
		let pool_id = LBPPallet::get_pair_id(AssetPair { asset_in, asset_out });

		let amount_in = 5_000_000_u128;
		let amount_out = 10_000_000_000_000_000u128;
		let t = AMMTransfer {
			origin: ALICE,
			assets: AssetPair { asset_in, asset_out },
			amount: amount_in,
			amount_out,
			discount: false,
			discount_amount: 0_u128,
			fee: (asset_in, 1_000),
		};

		assert_eq!(Currency::free_balance(asset_in, &ALICE), 999_999_000_000_000);
		assert_eq!(Currency::free_balance(asset_out, &ALICE), 999_998_000_000_000);
		assert_eq!(Currency::free_balance(asset_out, &CHARLIE), 0);

		assert_eq!(Currency::free_balance(asset_in, &pool_id), 1_000_000_000);
		assert_eq!(Currency::free_balance(asset_out, &pool_id), 2_000_000_000);

		assert_noop!(LBPPallet::execute_trade(&t), orml_tokens::Error::<Test>::BalanceTooLow);

		assert_eq!(Currency::free_balance(asset_in, &ALICE), 999_999_000_000_000);
		assert_eq!(Currency::free_balance(asset_out, &ALICE), 999_998_000_000_000);
		assert_eq!(Currency::free_balance(asset_out, &CHARLIE), 0);

		assert_eq!(Currency::free_balance(asset_in, &pool_id), 1_000_000_000);
		assert_eq!(Currency::free_balance(asset_out, &pool_id), 2_000_000_000);
	});
}

#[test]
fn execute_sell_should_work() {
	predefined_test_ext().execute_with(|| {
		let asset_in = KUSD;
		let asset_out = BSX;
		let pool_id = LBPPallet::get_pair_id(AssetPair { asset_in, asset_out });

		let amount_in = 8_000_000_u128;
		let amount_out = 20_000_000_u128;
		let t = AMMTransfer {
			origin: ALICE,
			assets: AssetPair { asset_in, asset_out },
			amount: amount_in,
			amount_out,
			discount: false,
			discount_amount: 0_u128,
			fee: (asset_out, 1_000),
		};

		assert_eq!(Currency::free_balance(asset_in, &ALICE), 999_999_000_000_000);
		assert_eq!(Currency::free_balance(asset_out, &ALICE), 999_998_000_000_000);
		assert_eq!(Currency::free_balance(asset_out, &CHARLIE), 0);

		assert_eq!(Currency::free_balance(asset_in, &pool_id), 1_000_000_000);
		assert_eq!(Currency::free_balance(asset_out, &pool_id), 2_000_000_000);

		assert_ok!(LBPPallet::execute_sell(&t));

		expect_events(vec![Event::SellExecuted(
			ALICE, asset_in, asset_out, amount_in, amount_out, asset_out, 1_000,
		)
		.into()]);

		assert_eq!(Currency::free_balance(asset_in, &ALICE), 999_998_992_000_000);
		assert_eq!(Currency::free_balance(asset_out, &ALICE), 999_998_019_999_000);
		assert_eq!(Currency::free_balance(asset_out, &CHARLIE), 1_000);

		assert_eq!(Currency::free_balance(asset_in, &pool_id), 1_008_000_000);
		assert_eq!(Currency::free_balance(asset_out, &pool_id), 1_980_000_000);

		expect_events(vec![Event::SellExecuted(
			ALICE, asset_in, asset_out, 8_000_000, 20_000_000, asset_out, 1_000,
		)
		.into()]);
	});
}

// // This test ensure storage was not modified on error
#[test]
fn execute_sell_should_not_work() {
	predefined_test_ext().execute_with(|| {
		let t = AMMTransfer {
			origin: ALICE,
			assets: AssetPair {
				asset_in: KUSD,
				asset_out: BSX,
			},
			amount: 8_000_000_000_u128,
			amount_out: 200_000_000_000_000_u128,
			discount: false,
			discount_amount: 0_u128,
			fee: (BSX, 1_000),
		};

		assert_eq!(Currency::free_balance(KUSD, &ALICE), 999_999_000_000_000);
		assert_eq!(Currency::free_balance(BSX, &ALICE), 999_998_000_000_000);
		assert_eq!(Currency::free_balance(BSX, &CHARLIE), 0);

		assert_eq!(Currency::free_balance(KUSD, &KUSD_BSX_POOL_ID), 1_000_000_000);
		assert_eq!(Currency::free_balance(BSX, &KUSD_BSX_POOL_ID), 2_000_000_000);

		assert_noop!(LBPPallet::execute_sell(&t), orml_tokens::Error::<Test>::BalanceTooLow);

		assert_eq!(Currency::free_balance(KUSD, &ALICE), 999_999_000_000_000);
		assert_eq!(Currency::free_balance(BSX, &ALICE), 999_998_000_000_000);
		assert_eq!(Currency::free_balance(BSX, &CHARLIE), 0);

		assert_eq!(Currency::free_balance(KUSD, &KUSD_BSX_POOL_ID), 1_000_000_000);
		assert_eq!(Currency::free_balance(BSX, &KUSD_BSX_POOL_ID), 2_000_000_000);
	});
}

#[test]
fn zero_weight_should_not_work() {
	predefined_test_ext().execute_with(|| {
		assert_noop!(
			LBPPallet::create_pool(
				Origin::root(),
				ALICE,
				KUSD,
				1_000_000_000,
				ETH,
				2_000_000_000,
				0u32,
				20u32,
				WeightCurveType::Linear,
				Fee::default(),
				CHARLIE,
				0,
			),
			Error::<Test>::InvalidWeight
		);

		assert_noop!(
			LBPPallet::update_pool_data(
				Origin::signed(ALICE),
				KUSD_BSX_POOL_ID,
				None,
				Some(15),
				Some(18),
				Some(0),
				Some(80),
				Some(Fee {
					numerator: 5,
					denominator: 100,
				}),
				Some(BOB),
				Some(0),
			),
			Error::<Test>::InvalidWeight
		);
	});
}

#[test]
fn execute_buy_should_work() {
	predefined_test_ext().execute_with(|| {
		let asset_in = KUSD;
		let asset_out = BSX;
		let pool_id = LBPPallet::get_pair_id(AssetPair { asset_in, asset_out });

		let amount_in = 8_000_000_u128;
		let amount_out = 20_000_000_u128;
		let t = AMMTransfer {
			origin: ALICE,
			assets: AssetPair { asset_in, asset_out },
			amount: amount_in,
			amount_out,
			discount: false,
			discount_amount: 0_u128,
			fee: (asset_in, 1_000),
		};

		assert_eq!(Currency::free_balance(asset_in, &ALICE), 999_999_000_000_000);
		assert_eq!(Currency::free_balance(asset_out, &ALICE), 999_998_000_000_000);
		assert_eq!(Currency::free_balance(asset_in, &CHARLIE), 0);
		assert_eq!(Currency::free_balance(asset_out, &CHARLIE), 0);

		assert_eq!(Currency::free_balance(asset_in, &pool_id), 1_000_000_000);
		assert_eq!(Currency::free_balance(asset_out, &pool_id), 2_000_000_000);

		assert_ok!(LBPPallet::execute_buy(&t));

		assert_eq!(Currency::free_balance(asset_in, &ALICE), 999_998_992_000_000);
		assert_eq!(Currency::free_balance(asset_out, &ALICE), 999_998_020_000_000);
		assert_eq!(Currency::free_balance(asset_in, &CHARLIE), 1_000);
		assert_eq!(Currency::free_balance(asset_out, &CHARLIE), 0);

		assert_eq!(Currency::free_balance(asset_in, &pool_id), 1_007_999_000);
		assert_eq!(Currency::free_balance(asset_out, &pool_id), 1_980_000_000);

		expect_events(vec![Event::BuyExecuted(
			ALICE, asset_out, asset_in, 8_000_000, 20_000_000, asset_in, 1_000,
		)
		.into()]);
	});
}

// This test ensures storage was not modified on error
#[test]
fn execute_buy_should_not_work() {
	predefined_test_ext().execute_with(|| {
		let asset_in = KUSD;
		let asset_out = BSX;
		let pool_id = LBPPallet::get_pair_id(AssetPair { asset_in, asset_out });

		let amount_in = 8_000_000_000_u128;
		let amount_out = 200_000_000_000_000_u128;
		let t = AMMTransfer {
			origin: ALICE,
			assets: AssetPair { asset_in, asset_out },
			amount: amount_in,
			amount_out,
			discount: false,
			discount_amount: 0_u128,
			fee: (asset_in, 1_000),
		};

		assert_eq!(Currency::free_balance(asset_in, &ALICE), 999_999_000_000_000);
		assert_eq!(Currency::free_balance(asset_out, &ALICE), 999_998_000_000_000);
		assert_eq!(Currency::free_balance(asset_in, &CHARLIE), 0);

		assert_eq!(Currency::free_balance(asset_in, &pool_id), 1_000_000_000);
		assert_eq!(Currency::free_balance(asset_out, &pool_id), 2_000_000_000);

		assert_noop!(LBPPallet::execute_buy(&t), orml_tokens::Error::<Test>::BalanceTooLow);

		assert_eq!(Currency::free_balance(asset_in, &ALICE), 999_999_000_000_000);
		assert_eq!(Currency::free_balance(asset_out, &ALICE), 999_998_000_000_000);
		assert_eq!(Currency::free_balance(asset_in, &CHARLIE), 0);

		assert_eq!(Currency::free_balance(asset_in, &pool_id), 1_000_000_000);
		assert_eq!(Currency::free_balance(asset_out, &pool_id), 2_000_000_000);
	});
}

#[test]
fn sell_zero_amount_should_not_work() {
	predefined_test_ext().execute_with(|| {
		assert_noop!(
			LBPPallet::sell(Origin::signed(BOB), KUSD, BSX, 0_u128, 200_000_u128),
			Error::<Test>::ZeroAmount
		);
	});
}

#[test]
fn buy_zero_amount_should_not_work() {
	predefined_test_ext().execute_with(|| {
		assert_noop!(
			LBPPallet::buy(Origin::signed(BOB), KUSD, BSX, 0_u128, 200_000_u128),
			Error::<Test>::ZeroAmount
		);
	});
}

#[test]
fn sell_to_non_existing_pool_should_not_work() {
	predefined_test_ext().execute_with(|| {
		assert_noop!(
			LBPPallet::sell(Origin::signed(BOB), KUSD, ETH, 800_000_u128, 200_000_u128),
			Error::<Test>::PoolNotFound
		);
	});
}

#[test]
fn buy_from_non_existing_pool_should_not_work() {
	predefined_test_ext().execute_with(|| {
		assert_noop!(
			LBPPallet::buy(Origin::signed(BOB), KUSD, ETH, 800_000_u128, 200_000_u128),
			Error::<Test>::PoolNotFound
		);
	});
}

#[test]
fn exceed_max_in_ratio_should_not_work() {
	predefined_test_ext().execute_with(|| {
		run_to_block::<Test>(11); //start sale
		assert_noop!(
			LBPPallet::sell(
				Origin::signed(BOB),
				KUSD,
				BSX,
				1_000_000_000 / MAX_IN_RATIO + 1,
				200_000_u128
			),
			Error::<Test>::MaxInRatioExceeded
		);

		// 1/2 should not work
		assert_noop!(
			LBPPallet::sell(Origin::signed(BOB), KUSD, BSX, 1_000_000_000 / 2, 200_000_u128),
			Error::<Test>::MaxInRatioExceeded
		);

		// max ratio should work
		assert_ok!(LBPPallet::sell(
			Origin::signed(BOB),
			KUSD,
			BSX,
			1_000_000_000 / MAX_IN_RATIO,
			2_000_u128
		));
	});
}

#[test]
fn exceed_max_out_ratio_should_not_work() {
	predefined_test_ext().execute_with(|| {
		run_to_block::<Test>(11); //start sale

		// max_ratio_out + 1 should not work
		assert_noop!(
			LBPPallet::buy(
				Origin::signed(BOB),
				KUSD,
				BSX,
				1_000_000_000 / MAX_OUT_RATIO + 1,
				200_000_u128
			),
			Error::<Test>::MaxOutRatioExceeded
		);

		// 1/2 should not work
		assert_noop!(
			LBPPallet::buy(Origin::signed(BOB), KUSD, BSX, 1_000_000_000 / 2, 200_000_u128),
			Error::<Test>::MaxOutRatioExceeded
		);

		// max ratio should work
		assert_ok!(LBPPallet::buy(
			Origin::signed(BOB),
			KUSD,
			BSX,
			1_000_000_000 / MAX_OUT_RATIO,
			2_000_000_000_u128
		));
	});
}

#[test]
fn trade_in_non_running_pool_should_not_work() {
	predefined_test_ext().execute_with(|| {
		let who = BOB;
		let asset_in = KUSD;
		let asset_out = BSX;
		let amount = 800_000_u128;
		let limit = 200_000_u128;

		//sale not started
		run_to_block::<Test>(9);
		assert_noop!(
			LBPPallet::sell(Origin::signed(who), asset_in, asset_out, amount, limit),
			Error::<Test>::SaleIsNotRunning
		);
		assert_noop!(
			LBPPallet::buy(Origin::signed(who), asset_in, asset_out, amount, limit),
			Error::<Test>::SaleIsNotRunning
		);

		//sale ended
		run_to_block::<Test>(21);
		assert_noop!(
			LBPPallet::sell(Origin::signed(who), asset_in, asset_out, amount, limit),
			Error::<Test>::SaleIsNotRunning
		);
		assert_noop!(
			LBPPallet::buy(Origin::signed(who), asset_in, asset_out, amount, limit),
			Error::<Test>::SaleIsNotRunning
		);
	});
}

#[test]
fn exceed_trader_limit_should_not_work() {
	predefined_test_ext().execute_with(|| {
		let who = BOB;
		let asset_in = KUSD;
		let asset_out = BSX;
		let amount = 800_000_u128;
		let sell_limit = 800_000_u128;
		let buy_limit = 1_000_u128;

		//start sale
		run_to_block::<Test>(11);
		assert_noop!(
			LBPPallet::sell(Origin::signed(who), asset_in, asset_out, amount, sell_limit),
			Error::<Test>::AssetBalanceLimitExceeded
		);

		assert_noop!(
			LBPPallet::buy(Origin::signed(who), asset_in, asset_out, amount, buy_limit),
			Error::<Test>::AssetBalanceLimitExceeded
		);
	});
}

#[test]
fn sell_with_insufficient_balance_should_not_work() {
	predefined_test_ext().execute_with(|| {
		let who = BOB;
		let asset_in = KUSD;
		let asset_out = BSX;
		let amount = 1_000_000_u128;

		assert_ok!(Currency::withdraw(asset_in, &who, 999_999_999_900_000));
		assert_eq!(Currency::free_balance(asset_in, &who), 100_000);

		//start sale
		run_to_block::<Test>(11);
		assert_noop!(
			LBPPallet::sell(Origin::signed(who), asset_in, asset_out, amount, 800_000_u128),
			Error::<Test>::InsufficientAssetBalance
		);
	});
}

#[test]
fn buy_with_insufficient_balance_should_not_work() {
	predefined_test_ext().execute_with(|| {
		let who = BOB;
		let asset_in = KUSD;
		let asset_out = BSX;
		let amount = 1_000_000_u128;

		assert_ok!(Currency::withdraw(asset_in, &who, 999_999_999_900_000));
		assert_eq!(Currency::free_balance(asset_in, &who), 100_000);

		//start sale
		run_to_block::<Test>(11);
		assert_noop!(
			LBPPallet::buy(Origin::signed(who), asset_out, asset_in, amount, 2_000_000_u128),
			Error::<Test>::InsufficientAssetBalance
		);
	});
}

#[test]
fn inverted_operations_should_be_equal() {
	let buy = predefined_test_ext().execute_with(|| {
		run_to_sale_start();
		assert_ok!(LBPPallet::buy(
			Origin::signed(BOB),
			BSX,
			KUSD,
			10_000_000_u128,
			2_000_000_000_u128
		));
        (Currency::free_balance(KUSD, &BOB),
         Currency::free_balance(KUSD, &KUSD_BSX_POOL_ID),
         Currency::free_balance(KUSD, &CHARLIE))
	});
	let sell = predefined_test_ext().execute_with(|| {
		run_to_sale_start();
		assert_ok!(LBPPallet::sell(
			Origin::signed(BOB),
			KUSD,
			BSX,
			20_252_522_u128,
			9_000_000_u128
		));
        (Currency::free_balance(KUSD, &BOB),
         Currency::free_balance(KUSD, &KUSD_BSX_POOL_ID),
         Currency::free_balance(KUSD, &CHARLIE))
	});
	assert_eq!(buy, sell);
}

#[test]
fn buy_should_work() {
	predefined_test_ext().execute_with(|| {
		let buyer = BOB;
		let asset_in = KUSD;
		let asset_out = BSX;
		let pool_id = LBPPallet::get_pair_id(AssetPair { asset_in, asset_out });

		//start sale
		run_to_block::<Test>(11);
		assert_ok!(LBPPallet::buy(
			Origin::signed(buyer),
			asset_out,
			asset_in,
			10_000_000_u128,
			2_000_000_000_u128
		));

		assert_eq!(Currency::free_balance(asset_in, &buyer), 999_999_985_631_285);
		assert_eq!(Currency::free_balance(asset_out, &buyer), 1_000_000_010_000_000);
		assert_eq!(Currency::free_balance(asset_in, &pool_id), 1_014_339_978);
		assert_eq!(Currency::free_balance(asset_out, &pool_id), 1_990_000_000);

		// test buy where the amount_in is less than the amount_out
		let asset_in = HDX;
		let asset_out = BSX;
		let pool_id2 = LBPPallet::get_pair_id(AssetPair { asset_in, asset_out });
		assert_ok!(LBPPallet::create_pool(
			Origin::root(),
			ALICE,
			HDX,
			1_000_000_000,
			BSX,
			2_000_000_000,
			80_000_000u32,
			10_000_000u32,
			WeightCurveType::Linear,
			Fee::default(),
			CHARLIE,
			0,
		));

		let pool_data1 = LBPPallet::pool_data(pool_id2);

		assert_ok!(LBPPallet::update_pool_data(
			Origin::signed(ALICE),
			HDX_DOT_POOL_ID,
			None,
			Some(20),
			Some(30),
			None,
			None,
			None,
			None,
			None
		));

		let pool_data2 = LBPPallet::pool_data(pool_id2);

		//start sale
		run_to_block::<Test>(21);
		assert_ok!(LBPPallet::buy(
			Origin::signed(buyer),
			asset_out,
			asset_in,
			10_000_000_u128,
			2_000_000_000_u128
		));

		assert_eq!(Currency::free_balance(asset_in, &buyer), 999_999_998_144_328);
		assert_eq!(Currency::free_balance(asset_out, &buyer), 1_000_000_020_000_000);
		assert_eq!(Currency::free_balance(asset_in, &pool_id2), 1_001_851_961);
		assert_eq!(Currency::free_balance(asset_out, &pool_id2), 1_990_000_000);

		expect_events(vec![
<<<<<<< HEAD
			orml_tokens::Event::Endowed(KUSD, CHARLIE, 28_737).into(),
			Event::BuyExecuted(buyer, BSX, KUSD, 14_368_715, 10_000_000, KUSD, 28_737).into(),
			frame_system::Event::NewAccount(pool_id2).into(),
			orml_tokens::Event::Endowed(HDX, pool_id2, 1_000_000_000).into(),
			orml_tokens::Event::Endowed(BSX, pool_id2, 2_000_000_000).into(),
			Event::PoolCreated(pool_id2, pool_data1).into(),
			Event::LiquidityAdded(pool_id2, HDX, BSX, 1_000_000_000, 2_000_000_000).into(),
=======
			orml_tokens::Event::Endowed(ACA, CHARLIE, 28_737).into(),
			Event::BuyExecuted(buyer, DOT, ACA, 14_368_715, 10_000_000, ACA, 28_737).into(),
			Event::PoolCreated(pool_id2, pool_data1).into(),
			frame_system::Event::NewAccount(pool_id2).into(),
			orml_tokens::Event::Endowed(HDX, pool_id2, 1_000_000_000).into(),
			orml_tokens::Event::Endowed(DOT, pool_id2, 2_000_000_000).into(),
			Event::LiquidityAdded(pool_id2, HDX, DOT, 1_000_000_000, 2_000_000_000).into(),
>>>>>>> 27be8c59
			Event::PoolUpdated(pool_id2, pool_data2).into(),
			orml_tokens::Event::Endowed(asset_in, CHARLIE, 3711).into(),
			Event::BuyExecuted(buyer, asset_out, asset_in, 1_855_672, 10_000_000, 0, 3711).into(),
		]);
	});
}

#[test]
fn update_pool_data_after_sale_should_not_work() {
	predefined_test_ext().execute_with(|| {
		let buyer = BOB;
		let asset_in = KUSD;
		let asset_out = BSX;
		let pool_id = LBPPallet::get_pair_id(AssetPair { asset_in, asset_out });

		//start sale
		run_to_block::<Test>(11);
		assert_ok!(LBPPallet::buy(
			Origin::signed(buyer),
			asset_out,
			asset_in,
			10_000_000_u128,
			2_000_000_000_u128
		));

		assert_eq!(Currency::free_balance(asset_in, &buyer), 999_999_985_631_285);
		assert_eq!(Currency::free_balance(asset_out, &buyer), 1_000_000_010_000_000);
		assert_eq!(Currency::free_balance(asset_in, &pool_id), 1_014_339_978);
		assert_eq!(Currency::free_balance(asset_out, &pool_id), 1_990_000_000);
		assert_eq!(Currency::free_balance(asset_in, &CHARLIE), 28_737);

		run_to_block::<Test>(30);

		expect_events(vec![Event::BuyExecuted(
			buyer, BSX, KUSD, 14_368_715, 10_000_000, KUSD, 28_737,
		)
		.into()]);

		assert_noop!(
			LBPPallet::update_pool_data(
				Origin::signed(ALICE),
				KUSD_BSX_POOL_ID,
				None,
				Some(50),
				Some(60),
				None,
				None,
				None,
				None,
				None,
			),
			Error::<Test>::SaleStarted
		);
	});
}

#[test]
fn sell_should_work() {
	predefined_test_ext().execute_with(|| {
		let buyer = BOB;
		let asset_in = KUSD;
		let asset_out = BSX;
		let pool_id = LBPPallet::get_pair_id(AssetPair { asset_in, asset_out });

		//start sale
		run_to_block::<Test>(11);

		assert_ok!(LBPPallet::sell(
			Origin::signed(buyer),
			asset_in,
			asset_out,
			10_000_000_u128,
			2_000_u128
		));

		assert_eq!(Currency::free_balance(asset_in, &buyer), 999_999_990_000_000);
		assert_eq!(Currency::free_balance(asset_out, &buyer), 1_000_000_006_979_915);
		assert_eq!(Currency::free_balance(asset_in, &pool_id), 1_009_980_000);
		assert_eq!(Currency::free_balance(asset_out, &pool_id), 1_993_020_085);

		// test buy where the amount_in is less than the amount_out
		let asset_in = HDX;
		let asset_out = BSX;
		let pool_id2 = LBPPallet::get_pair_id(AssetPair { asset_in, asset_out });
		assert_ok!(LBPPallet::create_pool(
			Origin::root(),
			ALICE,
			HDX,
			1_000_000_000,
			BSX,
			2_000_000_000,
			80_000_000u32,
			10_000_000u32,
			WeightCurveType::Linear,
			Fee::default(),
			CHARLIE,
			0,
		));

		let pool_data1 = LBPPallet::pool_data(pool_id2);

		assert_ok!(LBPPallet::update_pool_data(
			Origin::signed(ALICE),
			HDX_DOT_POOL_ID,
			None,
			Some(20),
			Some(30),
			None,
			None,
			None,
			None,
			None
		));

		let pool_data2 = LBPPallet::pool_data(pool_id2);

		//start sale
		run_to_block::<Test>(21);
		assert_ok!(LBPPallet::sell(
			Origin::signed(buyer),
			asset_out,
			asset_in,
			10_000_000_u128,
			2_000_u128
		));

		assert_eq!(Currency::free_balance(asset_in, &buyer), 1_000_000_001_839_319);
		assert_eq!(Currency::free_balance(asset_out, &buyer), 999_999_996_979_915);
		assert_eq!(Currency::free_balance(asset_in, &pool_id2), 998_156_995);
		assert_eq!(Currency::free_balance(asset_out, &pool_id2), 2_010_000_000);

		expect_events(vec![
<<<<<<< HEAD
			orml_tokens::Event::Endowed(KUSD, CHARLIE, 20_000).into(),
			Event::SellExecuted(buyer, KUSD, BSX, 10_000_000, 6_979_915, KUSD, 20_000).into(),
			frame_system::Event::NewAccount(pool_id2).into(),
			orml_tokens::Event::Endowed(asset_in, pool_id2, 1_000_000_000).into(),
			orml_tokens::Event::Endowed(asset_out, pool_id2, 2_000_000_000).into(),
			Event::PoolCreated(pool_id2, pool_data1).into(),
			Event::LiquidityAdded(pool_id2, HDX, BSX, 1_000_000_000, 2_000_000_000).into(),
=======
			orml_tokens::Event::Endowed(DOT, CHARLIE, 13_959).into(),
			Event::SellExecuted(buyer, ACA, DOT, 10_000_000, 6_965_956, DOT, 13_959).into(),
			Event::PoolCreated(pool_id2, pool_data1).into(),
			frame_system::Event::NewAccount(pool_id2).into(),
			orml_tokens::Event::Endowed(asset_in, pool_id2, 1_000_000_000).into(),
			orml_tokens::Event::Endowed(asset_out, pool_id2, 2_000_000_000).into(),
			Event::LiquidityAdded(pool_id2, HDX, DOT, 1_000_000_000, 2_000_000_000).into(),
>>>>>>> 27be8c59
			Event::PoolUpdated(pool_id2, pool_data2).into(),
			orml_tokens::Event::Endowed(asset_in, CHARLIE, 3_686).into(),
			Event::SellExecuted(buyer, asset_out, asset_in, 10_000_000, 1_843_005, 0, 3_686).into(),
		]);
	});
}

#[test]
fn zero_fee_should_work() {
	new_test_ext().execute_with(|| {
		assert_ok!(LBPPallet::create_pool(
			Origin::root(),
			ALICE,
			KUSD,
			1_000_000_000,
			BSX,
			2_000_000_000,
			20_000_000,
			80_000_000,
			WeightCurveType::Linear,
			Fee {
				numerator: 0,
				denominator: 100,
			},
			CHARLIE,
			0,
		));

		assert_ok!(LBPPallet::update_pool_data(
			Origin::signed(ALICE),
			KUSD_BSX_POOL_ID,
			None,
			Some(10),
			Some(20),
			None,
			None,
			None,
			None,
			None
		));

		//start sale
		run_to_block::<Test>(11);

		assert_ok!(LBPPallet::sell(Origin::signed(ALICE), KUSD, BSX, 1_000, 1,));
	});
}

#[test]
fn invalid_fee_should_not_work() {
	new_test_ext().execute_with(|| {
		assert_noop!(
			LBPPallet::create_pool(
				Origin::root(),
				ALICE,
				KUSD,
				1_000_000_000,
				BSX,
				2_000_000_000,
				20_000_000,
				80_000_000,
				WeightCurveType::Linear,
				Fee {
					numerator: 10,
					denominator: 0,
				},
				CHARLIE,
				0,
			),
			Error::<Test>::FeeAmountInvalid
		);
	});
}

#[test]
fn amm_trait_should_work() {
	predefined_test_ext().execute_with(|| {
		let asset_pair = AssetPair {
			asset_in: KUSD,
			asset_out: BSX,
		};
		let reversed_asset_pair = AssetPair {
			asset_in: BSX,
			asset_out: KUSD,
		};
		let non_existing_asset_pair = AssetPair {
			asset_in: BSX,
			asset_out: HDX,
		};

		run_to_block::<Test>(11);

		assert!(LBPPallet::exists(asset_pair));
		assert!(LBPPallet::exists(reversed_asset_pair));
		assert!(!LBPPallet::exists(non_existing_asset_pair));

		assert_eq!(LBPPallet::get_pair_id(asset_pair), KUSD_BSX_POOL_ID);
		assert_eq!(LBPPallet::get_pair_id(reversed_asset_pair), KUSD_BSX_POOL_ID);

		assert_eq!(LBPPallet::get_pool_assets(&KUSD_BSX_POOL_ID), Some(vec![KUSD, BSX]));
		assert_eq!(LBPPallet::get_pool_assets(&HDX_DOT_POOL_ID), None);

		// calculate_spot_price is tested in get_spot_price_should_work
		// execute_sell and execute_buy is tested in execute_sell_should_work and execute_buy_should_work

		let who = BOB;
		let amount_in = 1_000_000;
		let sell_limit = 100_000;
		let t_sell = AMMTransfer {
			origin: who,
			assets: asset_pair,
			amount: amount_in,
			amount_out: 702_226,
			discount: false,
			discount_amount: 0_u128,
			fee: (asset_pair.asset_in, 2_000),
		};
		assert_eq!(
			LBPPallet::validate_sell(&who, asset_pair, amount_in, sell_limit, false).unwrap(),
			t_sell
		);

		let amount_out = 1_000_000;
		let buy_limit = 10_000_000;
		let t_buy = AMMTransfer {
			origin: who,
			assets: asset_pair,
			amount: 1_424_443,
			amount_out,
			discount: false,
			discount_amount: 0_u128,
			fee: (asset_pair.asset_in, 2_848),
		};
		assert_eq!(
			LBPPallet::validate_buy(&who, asset_pair, amount_in, buy_limit, false).unwrap(),
			t_buy
		);

		assert_eq!(
			LBPPallet::get_min_trading_limit(),
			<Test as Config>::MinTradingLimit::get()
		);
		assert_eq!(
			LBPPallet::get_min_pool_liquidity(),
			<Test as Config>::MinPoolLiquidity::get()
		);
		assert_eq!(LBPPallet::get_max_in_ratio(), <Test as Config>::MaxInRatio::get());
		assert_eq!(LBPPallet::get_max_out_ratio(), <Test as Config>::MaxOutRatio::get());
	});
}

#[test]
fn get_spot_price_should_work() {
	new_test_ext().execute_with(|| {
		assert_ok!(LBPPallet::create_pool(
			Origin::root(),
			ALICE,
			KUSD,
			1_000_000_000,
			BSX,
			2_000_000_000,
			20_000_000,
			90_000_000,
			WeightCurveType::Linear,
			Fee::default(),
			CHARLIE,
			0,
		));

		assert_ok!(LBPPallet::update_pool_data(
			Origin::signed(ALICE),
			KUSD_BSX_POOL_ID,
			None,
			Some(10),
			Some(20),
			None,
			None,
			None,
			None,
			None
		));

		run_to_block::<Test>(10);

		let price = hydra_dx_math::lbp::calculate_spot_price(
			1_000_000_000_u128,
			2_000_000_000_u128,
			20_u32,
			80_u32,
			1_000_000_u128,
		)
		.unwrap_or_else(|_| BalanceOf::<Test>::zero());

		assert_eq!(LBPPallet::get_spot_price_unchecked(KUSD, BSX, 1_000_000_u128), price);

		// swap assets
		let price = hydra_dx_math::lbp::calculate_spot_price(
			2_000_000_000_u128,
			1_000_000_000_u128,
			80_u32,
			20_u32,
			1_000_000_u128,
		)
		.unwrap_or_else(|_| BalanceOf::<Test>::zero());

		assert_eq!(LBPPallet::get_spot_price_unchecked(BSX, KUSD, 1_000_000_u128), price);

		// change weights
		run_to_block::<Test>(20);

		let price = hydra_dx_math::lbp::calculate_spot_price(
			1_000_000_000_u128,
			2_000_000_000_u128,
			90_u32,
			10_u32,
			1_000_000_u128,
		)
		.unwrap_or_else(|_| BalanceOf::<Test>::zero());

		assert_eq!(LBPPallet::get_spot_price_unchecked(KUSD, BSX, 1_000_000), price);

		// pool does not exist
		assert_eq!(LBPPallet::get_spot_price_unchecked(KUSD, HDX, 1_000_000), 0);

		// overflow
		assert_eq!(LBPPallet::get_spot_price_unchecked(KUSD, BSX, u128::MAX), 0);

		// sale ended
		run_to_block::<Test>(21);
		assert_eq!(LBPPallet::get_spot_price_unchecked(KUSD, BSX, 1_000_000), 0);
	});
}

#[test]
fn simulate_lbp_event_should_work() {
	new_test_ext().execute_with(|| {
		// setup
		let pool_owner = BOB;
		let lbp_participant = CHARLIE;

		let asset_in = BSX;
		let asset_in_pool_reserve: u128 = 1_000_000;
		let owner_initial_asset_in_balance: u128 = 1_000_000_000_000;
		let lbp_participant_initial_asset_in_balance: u128 = 1_000_000_000_000;

		let asset_in_initial_weight = 10_000_000; // 10%
		let asset_in_final_weight = 75_000_000; // 75%

		let asset_out = HDX;
		let asset_out_pool_reserve: u128 = 500_000_000;
		let owner_initial_asset_out_balance: u128 = 1_000_000_000_000;
		let lbp_participant_initial_asset_out_balance: u128 = 1_000_000_000_000;

		let sale_start: u64 = 1_000;
		let sale_end: u64 = 22_600; // in blocks; 3 days

		let trades = generate_trades(sale_start, sale_end, 200_000_000, 2);

		let fee = Fee {
			numerator: 9,
			denominator: 1_000,
		};

		let fee_collector = ALICE;

		let trade_limit_factor: u128 = 1_000;

		// preparations
		let asset_pair = AssetPair { asset_in, asset_out };
		let pool_account = LBPPallet::get_pair_id(asset_pair);

		Currency::set_balance(Origin::root(), fee_collector, asset_in, 0, 0).unwrap();
		Currency::set_balance(Origin::root(), fee_collector, asset_out, 0, 0).unwrap();

		Currency::set_balance(Origin::root(), pool_owner, asset_in, 0, 0).unwrap();
		Currency::set_balance(Origin::root(), pool_owner, asset_out, 0, 0).unwrap();

		Currency::set_balance(
			Origin::root(),
			pool_owner,
			asset_in,
			owner_initial_asset_in_balance
				.checked_add(asset_in_pool_reserve)
				.unwrap(),
			0,
		)
		.unwrap();
		Currency::set_balance(
			Origin::root(),
			pool_owner,
			asset_out,
			owner_initial_asset_out_balance
				.checked_add(asset_out_pool_reserve)
				.unwrap(),
			0,
		)
		.unwrap();

		<Test as Config>::MultiCurrency::update_balance(
			asset_in,
			&lbp_participant,
			lbp_participant_initial_asset_in_balance.try_into().unwrap(),
		)
		.unwrap();
		<Test as Config>::MultiCurrency::update_balance(
			asset_out,
			&lbp_participant,
			lbp_participant_initial_asset_out_balance.try_into().unwrap(),
		)
		.unwrap();

		assert_ok!(LBPPallet::create_pool(
			Origin::root(),
			pool_owner,
			asset_in,
			asset_in_pool_reserve,
			asset_out,
			asset_out_pool_reserve,
			asset_in_initial_weight,
			asset_in_final_weight,
			WeightCurveType::Linear,
			fee,
			fee_collector,
			0,
		));

		assert_ok!(LBPPallet::update_pool_data(
			Origin::signed(pool_owner),
			pool_account,
			None,
			Some(sale_start),
			Some(sale_end),
			None,
			None,
			None,
			None,
			None
		));

		run_to_block::<Test>(sale_start.checked_sub(1).unwrap());
		//frame_system::Pallet::<Test>::set_block_number(sale_start + 1);

		// start LBP
		for block_num in sale_start..=sale_end {
			run_to_block::<Test>(block_num);

			if let Some((is_buy, amount)) = trades.get(&block_num) {
				if *is_buy {
					assert_ok!(LBPPallet::buy(
						Origin::signed(lbp_participant),
						asset_out,
						asset_in,
						*amount,
						amount.saturating_mul(trade_limit_factor)
					));
				} else {
					assert_ok!(LBPPallet::sell(
						Origin::signed(lbp_participant),
						asset_out,
						asset_in,
						*amount,
						amount.checked_div(trade_limit_factor).unwrap()
					));
				}
			}
		}

		// end LBP and consolidate results
		run_to_block::<Test>(sale_end.checked_add(1).unwrap());

		let pool_account_result_asset_in = Currency::free_balance(asset_in, &pool_account);
		let pool_account_result_asset_out = Currency::free_balance(asset_out, &pool_account);

		assert_eq!(
			Currency::free_balance(asset_in, &pool_owner),
			owner_initial_asset_in_balance
		);
		assert_eq!(
			Currency::free_balance(asset_out, &pool_owner),
			owner_initial_asset_out_balance
		);

		assert_eq!(Currency::free_balance(asset_in, &pool_account), 4_892_065);
		assert_eq!(Currency::free_balance(asset_out, &pool_account), 125_000_009);

		assert_eq!(Currency::free_balance(asset_in, &lbp_participant), 999_996_063_082);
		assert_eq!(Currency::free_balance(asset_out, &lbp_participant), 1_000_374_999_991);

		// remove liquidity from the pool
		assert_ok!(LBPPallet::remove_liquidity(Origin::signed(pool_owner), pool_account));

		assert_eq!(Currency::free_balance(asset_in, &pool_account), 0);
		assert_eq!(Currency::free_balance(asset_out, &pool_account), 0);

		assert_eq!(
			Currency::free_balance(asset_in, &pool_owner),
			owner_initial_asset_in_balance
				.checked_add(pool_account_result_asset_in)
				.unwrap()
		);
		assert_eq!(
			Currency::free_balance(asset_out, &pool_owner),
			owner_initial_asset_out_balance
				.checked_add(pool_account_result_asset_out)
				.unwrap()
		);

		assert_eq!(Currency::free_balance(asset_in, &fee_collector), 44_853);
		assert_eq!(Currency::free_balance(asset_out, &fee_collector), 0);
	});
}

#[test]
fn validate_trade_should_work() {
	predefined_test_ext().execute_with(|| {
		run_to_sale_start();

		assert_eq!(
			LBPPallet::validate_trade(
				&ALICE,
				AssetPair {
					asset_in: KUSD,
					asset_out: BSX
				},
				1_000_000_u128,
				2_157_153_u128,
				TradeType::Buy,
			)
			.unwrap(),
			AMMTransfer {
				origin: ALICE,
				assets: AssetPair {
					asset_in: KUSD,
					asset_out: BSX
				},
				amount: 2_002_498_u128,
				amount_out: 1_000_000_u128,
				discount: false,
				discount_amount: 0_u128,
				fee: (KUSD, 4_004),
			}
		);

		assert_eq!(
			LBPPallet::validate_trade(
				&ALICE,
				AssetPair {
					asset_in: KUSD,
					asset_out: BSX
				},
				1_000_000_u128,
				2_000_u128,
				TradeType::Sell,
			)
			.unwrap(),
			AMMTransfer {
				origin: ALICE,
				assets: AssetPair {
					asset_in: KUSD,
					asset_out: BSX
				},
				amount: 1_000_000_u128,
				amount_out: 499_685_u128,
				discount: false,
				discount_amount: 0_u128,
				fee: (KUSD, 2000),
			}
		);
	});
}

#[test]
fn validate_trade_should_not_work() {
	predefined_test_ext().execute_with(|| {
		run_to_block::<Test>(9);

		assert_noop!(
			LBPPallet::validate_trade(
				&ALICE,
				AssetPair {
					asset_in: KUSD,
					asset_out: BSX
				},
				1_000_000_u128,
				2_157_153_u128,
				TradeType::Buy,
			),
			Error::<Test>::SaleIsNotRunning
		);

		run_to_block::<Test>(10);

		assert_noop!(
			LBPPallet::validate_trade(
				&ALICE,
				AssetPair {
					asset_in: KUSD,
					asset_out: BSX
				},
				0,
				2_157_153_u128,
				TradeType::Buy,
			),
			Error::<Test>::ZeroAmount
		);

		assert_ok!(Currency::transfer(Origin::signed(ALICE), BOB, BSX, 999997500000000));
		assert_ok!(Currency::transfer(Origin::signed(ALICE), BOB, KUSD, 999998500000000));
		assert_eq!(Currency::free_balance(BSX, &ALICE), 500000000);
		assert_eq!(Currency::free_balance(KUSD, &ALICE), 500000000);
		assert_err!(
			LBPPallet::validate_trade(
				&ALICE,
				AssetPair {
					asset_in: KUSD,
					asset_out: BSX
				},
				500_000_001u128,
				3000000000_u128,
				TradeType::Buy,
			),
			Error::<Test>::InsufficientAssetBalance
		);

		assert_noop!(
			LBPPallet::validate_trade(
				&ALICE,
				AssetPair {
					asset_in: KUSD,
					asset_out: HDX
				},
				1_000_000_u128,
				2_157_153_u128,
				TradeType::Buy,
			),
			Error::<Test>::PoolNotFound
		);

		assert_err!(
			LBPPallet::validate_trade(
				&ALICE,
				AssetPair {
					asset_in: KUSD,
					asset_out: BSX
				},
				1_000_000_000_u128,
				2_157_153_u128,
				TradeType::Buy,
			),
			Error::<Test>::MaxOutRatioExceeded
		);

		assert_err!(
			LBPPallet::validate_trade(
				&ALICE,
				AssetPair {
					asset_in: KUSD,
					asset_out: BSX
				},
				400_000_000_u128,
				2_157_153_u128,
				TradeType::Sell,
			),
			Error::<Test>::MaxInRatioExceeded
		);

		assert_err!(
			LBPPallet::validate_trade(
				&ALICE,
				AssetPair {
					asset_in: KUSD,
					asset_out: BSX
				},
				1_000_u128,
				499_u128,
				TradeType::Sell,
			),
			Error::<Test>::AssetBalanceLimitExceeded
		);

		assert_err!(
			LBPPallet::validate_trade(
				&ALICE,
				AssetPair {
					asset_in: KUSD,
					asset_out: BSX
				},
				1_000_u128,
				1_994_u128,
				TradeType::Buy,
			),
			Error::<Test>::AssetBalanceLimitExceeded
		);

		Currency::set_balance(Origin::root(), ALICE, KUSD, INITIAL_BALANCE, 0).unwrap();
		Currency::set_balance(Origin::root(), ALICE, HDX, INITIAL_BALANCE, 0).unwrap();

		// transfer fee > token amount in
		assert_ok!(LBPPallet::create_pool(
			Origin::root(),
			ALICE,
			KUSD,
			1_000_000_000,
			HDX,
			2_000_000_000,
			20_000_000,
			80_000_000,
			WeightCurveType::Linear,
			Fee {
				numerator: 10,
				denominator: 1
			},
			CHARLIE,
			0,
		));
		let pool_id2 = LBPPallet::get_pair_id(AssetPair {
			asset_in: KUSD,
			asset_out: HDX,
		});
		assert_ok!(LBPPallet::update_pool_data(
			Origin::signed(ALICE),
			pool_id2,
			None,
			Some(12),
			Some(20),
			None,
			None,
			None,
			None,
			None
		));
	});
}

#[test]
fn get_sorted_weight_should_work() {
	predefined_test_ext().execute_with(|| {
		let pool = LBPPallet::pool_data(KUSD_BSX_POOL_ID);

		assert_eq!(
			LBPPallet::get_sorted_weight(KUSD, <Test as frame_system::Config>::BlockNumber::from(10u32), &pool).unwrap(),
			(20_000_000, 80_000_000),
		);

		assert_eq!(
			LBPPallet::get_sorted_weight(BSX, <Test as frame_system::Config>::BlockNumber::from(10u32), &pool).unwrap(),
			(80_000_000, 20_000_000),
		);

		assert_eq!(
			LBPPallet::get_sorted_weight(KUSD, <Test as frame_system::Config>::BlockNumber::from(30u32), &pool)
				.err()
				.unwrap()
				.as_u8(),
			12_u8, // InvalidWeight
		);
	});
}

#[test]
fn calculate_fees_should_work() {
	predefined_test_ext().execute_with(|| {
		let pool = LBPPallet::pool_data(KUSD_BSX_POOL_ID);

		assert_eq!(LBPPallet::calculate_fees(&pool, 1_234_567_890_u128).unwrap(), 2_469_135,);

		assert_eq!(LBPPallet::calculate_fees(&pool, 1000_u128).unwrap(), 2,);

		assert_eq!(LBPPallet::calculate_fees(&pool, 500_u128).unwrap(), 1,);

		assert_eq!(LBPPallet::calculate_fees(&pool, 499_u128).unwrap(), 0,);

		assert_err!(
			LBPPallet::calculate_fees(&pool, u128::MAX / 2 + 1),
			Error::<Test>::FeeAmountInvalid,
		);
	});
}

#[test]
fn repay_fee_not_applied_when_set_to_zero() {
	new_test_ext().execute_with(|| {
		let pool = Pool {
			repay_target: 0,
			..SAMPLE_POOL_DATA
		};
		assert_eq!(LBPPallet::is_repay_fee_applied(&pool), false);
	});
}

#[test]
fn repay_fee_applied_when_set() {
	new_test_ext().execute_with(|| {
		let pool = Pool {
			repay_target: 10_000_000,
			..SAMPLE_POOL_DATA
		};
		assert_eq!(LBPPallet::is_repay_fee_applied(&pool), true);
	});
}

#[test]
fn repay_fee_not_applied_when_target_reached() {
	new_test_ext().execute_with(|| {
		let pool = Pool {
			fee_collector: ALICE,
			repay_target: INITIAL_BALANCE,
			..SAMPLE_POOL_DATA
		};
		assert_eq!(LBPPallet::is_repay_fee_applied(&pool), false);
	});
}

#[test]
fn repay_fee_not_applied_in_predefined_env() {
	predefined_test_ext().execute_with(|| {
		let pool = LBPPallet::pool_data(KUSD_BSX_POOL_ID);
		assert_eq!(LBPPallet::is_repay_fee_applied(&pool), false);
	});
}

#[test]
fn repay_fee_applied_in_env_with_repay_target() {
	predefined_test_ext_with_repay_target().execute_with(|| {
		let pool = LBPPallet::pool_data(KUSD_BSX_POOL_ID);
		assert_eq!(LBPPallet::is_repay_fee_applied(&pool), true);
	});
}

#[test]
fn calculate_repay_fee() {
	predefined_test_ext_with_repay_target().execute_with(|| {
		let pool = LBPPallet::pool_data(KUSD_BSX_POOL_ID);

		assert_eq!(LBPPallet::calculate_fees(&pool, 1000).unwrap(), 200,);
	});
}

#[ignore]
#[test]
fn simulate_lbp_event_with_repayment() {
	new_test_ext().execute_with(|| {
		// setup
		let pool_owner = ALICE;
		let lbp_participant = BOB;
		let initial_balance: u128 = 1_000_000_000_000_000_000_000_000;

		let accumulated_asset = BSX;
		let asset_in_pool_reserve: u128 = 1_000_000_000_000;

		let sold_asset = HDX;
		let asset_out_pool_reserve: u128 = 500_000_000_000_000;


		let initial_weight = 90_000_000;
		let final_weight = 30_000_000;

		let sale_start: u64 = 1_000;
		let sale_end: u64 = 22_600; // in blocks; 3 days

		let trades = generate_trades(sale_start, sale_end, 500_000_000_000, 4);

		let fee = Fee {
			numerator: 9,
			denominator: 1_000,
		};

		let fee_collector = CHARLIE;

		let trade_limit_factor: u128 = 1_000_000_000;

		// preparations
		let asset_pair = AssetPair { asset_in: accumulated_asset, asset_out: sold_asset };
		let pool_account = LBPPallet::get_pair_id(asset_pair);

		assert_ok!(LBPPallet::create_pool(
			Origin::root(),
			pool_owner,
			accumulated_asset,
			asset_in_pool_reserve,
			sold_asset,
			asset_out_pool_reserve,
			initial_weight,
			final_weight,
			WeightCurveType::Linear,
			fee,
			fee_collector,
			0,
		));

		assert_ok!(LBPPallet::update_pool_data(
			Origin::signed(pool_owner),
			pool_account,
			None,
			Some(sale_start),
			Some(sale_end),
			None,
			None,
			None,
			None,
			None
		));

		run_to_block::<Test>(sale_start.checked_sub(1).unwrap());
		//frame_system::Pallet::<Test>::set_block_number(sale_start + 1);

		// start LBP
		for block_num in sale_start..=sale_end {
			run_to_block::<Test>(block_num);
			println!("{}", LBPPallet::get_spot_price_unchecked(HDX, BSX, 100_000_000_000));
			if let Some((is_buy, amount)) = trades.get(&block_num) {
				if *is_buy {
					assert_ok!(LBPPallet::buy(
						Origin::signed(lbp_participant),
						accumulated_asset,
						sold_asset,
						*amount,
						amount.saturating_mul(trade_limit_factor)
					));
				} else {
					assert_ok!(LBPPallet::sell(
						Origin::signed(lbp_participant),
						accumulated_asset,
						sold_asset,
						*amount,
						amount.checked_div(trade_limit_factor).unwrap()
					));
				}
			}
		}

		// end LBP and consolidate results
		run_to_block::<Test>(sale_end.checked_add(1).unwrap());

		let pool_account_result_asset_in = Currency::free_balance(accumulated_asset, &pool_account);
		let pool_account_result_asset_out = Currency::free_balance(sold_asset, &pool_account);

		assert_eq!(
			Currency::free_balance(accumulated_asset, &pool_owner),
			initial_balance
		);
		assert_eq!(
			Currency::free_balance(sold_asset, &pool_owner),
			initial_balance
		);

		assert_eq!(Currency::free_balance(accumulated_asset, &pool_account), 4_970_435);
		assert_eq!(Currency::free_balance(sold_asset, &pool_account), 125_000_009);

		assert_eq!(Currency::free_balance(accumulated_asset, &lbp_participant), 999_995_984_267);
		assert_eq!(Currency::free_balance(sold_asset, &lbp_participant), 1_000_374_999_991);

		// remove liquidity from the pool
		assert_ok!(LBPPallet::remove_liquidity(Origin::signed(pool_owner), pool_account));

		assert_eq!(Currency::free_balance(accumulated_asset, &pool_account), 0);
		assert_eq!(Currency::free_balance(sold_asset, &pool_account), 0);

		assert_eq!(
			Currency::free_balance(accumulated_asset, &pool_owner),
			initial_balance
				.checked_add(pool_account_result_asset_in)
				.unwrap()
		);
		assert_eq!(
			Currency::free_balance(sold_asset, &pool_owner),
			initial_balance
				.checked_add(pool_account_result_asset_out)
				.unwrap()
		);

		assert_eq!(Currency::free_balance(accumulated_asset, &fee_collector), 45_298);
		assert_eq!(Currency::free_balance(sold_asset, &fee_collector), 0);
	});
}

<|MERGE_RESOLUTION|>--- conflicted
+++ resolved
@@ -53,22 +53,18 @@
 			None,
 		));
 
-<<<<<<< HEAD
 		let pool_data1 = Pool {
 			owner: ALICE,
-			start: None,
-			end: None,
-			assets: (KUSD, BSX),
+			start: 0u64,
+			end: 0u64,
+			assets: (ACA, DOT),
 			initial_weight: 20_000_000,
 			final_weight: 80_000_000,
 			weight_curve: WeightCurveType::Linear,
 			fee: Fee::default(),
 			fee_collector: CHARLIE,
-			repay_target: 0,
 		};
 
-=======
->>>>>>> 27be8c59
 		let pool_data2 = Pool {
 			owner: ALICE,
 			start: SALE_START,
@@ -85,14 +81,8 @@
 		assert_eq!(<PoolData<Test>>::get(KUSD_BSX_POOL_ID), pool_data2);
 
 		expect_events(vec![
-<<<<<<< HEAD
-			Event::PoolCreated(KUSD_BSX_POOL_ID, pool_data1).into(),
 			Event::LiquidityAdded(KUSD_BSX_POOL_ID, KUSD, BSX, 1_000_000_000, 2_000_000_000).into(),
 			Event::PoolUpdated(KUSD_BSX_POOL_ID, pool_data2).into(),
-=======
-			Event::LiquidityAdded(ACA_DOT_POOL_ID, ACA, DOT, 1_000_000_000, 2_000_000_000).into(),
-			Event::PoolUpdated(ACA_DOT_POOL_ID, pool_data2).into(),
->>>>>>> 27be8c59
 		]);
 	});
 	ext
@@ -322,12 +312,7 @@
 		assert_eq!(pool_data.fee_collector, CHARLIE);
 
 		expect_events(vec![
-<<<<<<< HEAD
-			Event::PoolCreated(KUSD_BSX_POOL_ID, pool_data).into(),
 			Event::LiquidityAdded(KUSD_BSX_POOL_ID, KUSD, BSX, 1_000_000_000, 2_000_000_000).into(),
-=======
-			Event::LiquidityAdded(ACA_DOT_POOL_ID, ACA, DOT, 1_000_000_000, 2_000_000_000).into(),
->>>>>>> 27be8c59
 		]);
 	});
 }
@@ -392,16 +377,8 @@
 			Error::<Test>::PoolAlreadyExists
 		);
 
-<<<<<<< HEAD
-		let pool_data = LBPPallet::pool_data(KUSD_BSX_POOL_ID);
-
-		expect_events(vec![
-			Event::PoolCreated(KUSD_BSX_POOL_ID, pool_data).into(),
-			Event::LiquidityAdded(KUSD_BSX_POOL_ID, KUSD, BSX, 1_000_000_000, 2_000_000_000).into(),
-=======
 		expect_events(vec![
 			Event::LiquidityAdded(ACA_DOT_POOL_ID, ACA, DOT, 1_000_000_000, 2_000_000_000).into(),
->>>>>>> 27be8c59
 		]);
 	});
 }
@@ -946,11 +923,6 @@
 			0,
 		));
 
-<<<<<<< HEAD
-		let pool_data = LBPPallet::pool_data(KUSD_BSX_POOL_ID);
-
-=======
->>>>>>> 27be8c59
 		run_to_block::<Test>(15);
 
 		assert_noop!(
@@ -988,14 +960,8 @@
 		assert_eq!(updated_pool_data.end, Some(20));
 
 		expect_events(vec![
-<<<<<<< HEAD
-			Event::PoolCreated(KUSD_BSX_POOL_ID, pool_data).into(),
-			Event::LiquidityAdded(KUSD_BSX_POOL_ID, KUSD, BSX, 1_000_000_000, 2_000_000_000).into(),
-			Event::PoolUpdated(KUSD_BSX_POOL_ID, updated_pool_data).into(),
-=======
 			Event::LiquidityAdded(ACA_DOT_POOL_ID, ACA, DOT, 1_000_000_000, 2_000_000_000).into(),
 			Event::PoolUpdated(ACA_DOT_POOL_ID, updated_pool_data).into(),
->>>>>>> 27be8c59
 		]);
 	});
 }
@@ -2066,23 +2032,13 @@
 		assert_eq!(Currency::free_balance(asset_out, &pool_id2), 1_990_000_000);
 
 		expect_events(vec![
-<<<<<<< HEAD
 			orml_tokens::Event::Endowed(KUSD, CHARLIE, 28_737).into(),
 			Event::BuyExecuted(buyer, BSX, KUSD, 14_368_715, 10_000_000, KUSD, 28_737).into(),
+			Event::PoolCreated(pool_id2, pool_data1).into(),
 			frame_system::Event::NewAccount(pool_id2).into(),
 			orml_tokens::Event::Endowed(HDX, pool_id2, 1_000_000_000).into(),
 			orml_tokens::Event::Endowed(BSX, pool_id2, 2_000_000_000).into(),
-			Event::PoolCreated(pool_id2, pool_data1).into(),
 			Event::LiquidityAdded(pool_id2, HDX, BSX, 1_000_000_000, 2_000_000_000).into(),
-=======
-			orml_tokens::Event::Endowed(ACA, CHARLIE, 28_737).into(),
-			Event::BuyExecuted(buyer, DOT, ACA, 14_368_715, 10_000_000, ACA, 28_737).into(),
-			Event::PoolCreated(pool_id2, pool_data1).into(),
-			frame_system::Event::NewAccount(pool_id2).into(),
-			orml_tokens::Event::Endowed(HDX, pool_id2, 1_000_000_000).into(),
-			orml_tokens::Event::Endowed(DOT, pool_id2, 2_000_000_000).into(),
-			Event::LiquidityAdded(pool_id2, HDX, DOT, 1_000_000_000, 2_000_000_000).into(),
->>>>>>> 27be8c59
 			Event::PoolUpdated(pool_id2, pool_data2).into(),
 			orml_tokens::Event::Endowed(asset_in, CHARLIE, 3711).into(),
 			Event::BuyExecuted(buyer, asset_out, asset_in, 1_855_672, 10_000_000, 0, 3711).into(),
@@ -2215,23 +2171,13 @@
 		assert_eq!(Currency::free_balance(asset_out, &pool_id2), 2_010_000_000);
 
 		expect_events(vec![
-<<<<<<< HEAD
 			orml_tokens::Event::Endowed(KUSD, CHARLIE, 20_000).into(),
 			Event::SellExecuted(buyer, KUSD, BSX, 10_000_000, 6_979_915, KUSD, 20_000).into(),
-			frame_system::Event::NewAccount(pool_id2).into(),
-			orml_tokens::Event::Endowed(asset_in, pool_id2, 1_000_000_000).into(),
-			orml_tokens::Event::Endowed(asset_out, pool_id2, 2_000_000_000).into(),
-			Event::PoolCreated(pool_id2, pool_data1).into(),
-			Event::LiquidityAdded(pool_id2, HDX, BSX, 1_000_000_000, 2_000_000_000).into(),
-=======
-			orml_tokens::Event::Endowed(DOT, CHARLIE, 13_959).into(),
-			Event::SellExecuted(buyer, ACA, DOT, 10_000_000, 6_965_956, DOT, 13_959).into(),
 			Event::PoolCreated(pool_id2, pool_data1).into(),
 			frame_system::Event::NewAccount(pool_id2).into(),
 			orml_tokens::Event::Endowed(asset_in, pool_id2, 1_000_000_000).into(),
 			orml_tokens::Event::Endowed(asset_out, pool_id2, 2_000_000_000).into(),
-			Event::LiquidityAdded(pool_id2, HDX, DOT, 1_000_000_000, 2_000_000_000).into(),
->>>>>>> 27be8c59
+			Event::LiquidityAdded(pool_id2, HDX, BSX, 1_000_000_000, 2_000_000_000).into(),
 			Event::PoolUpdated(pool_id2, pool_data2).into(),
 			orml_tokens::Event::Endowed(asset_in, CHARLIE, 3_686).into(),
 			Event::SellExecuted(buyer, asset_out, asset_in, 10_000_000, 1_843_005, 0, 3_686).into(),
