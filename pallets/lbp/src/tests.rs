--- conflicted
+++ resolved
@@ -17,21 +17,11 @@
 
 #![allow(clippy::bool_assert_comparison)]
 use super::*;
-use crate::mock::{
-	generate_trades, run_to_sale_end, run_to_sale_start, EXISTENTIAL_DEPOSIT, HDX_DOT_POOL_ID, INITIAL_BALANCE,
-	KUSD_BSX_POOL_ID, SALE_END, SALE_START, SAMPLE_AMM_TRANSFER, SAMPLE_POOL_DATA,
-};
 pub use crate::mock::{
-<<<<<<< HEAD
-	run_to_block, Currency, Event as TestEvent, ExtBuilder, LBPPallet, Origin, System, Test, ALICE, BOB, BSX, CHARLIE,
+	run_to_block, Currency, Event as TestEvent, ExtBuilder, LBPPallet, Origin, Test, ALICE, BOB, BSX, CHARLIE,
 	ETH, HDX, KUSD,
 };
-=======
-	run_to_block, Currency, Event as TestEvent, ExtBuilder, LBPPallet, Origin, Test, KUSD, ALICE, BOB, CHARLIE,
-	BSX, ETH, HDX,
-};
 use crate::mock::{KUSD_BSX_POOL_ID, HDX_BSX_POOL_ID, INITIAL_BALANCE, SAMPLE_POOL_DATA, EXISTENTIAL_DEPOSIT, generate_trades, SALE_START, SALE_END, run_to_sale_start, run_to_sale_end, SAMPLE_AMM_TRANSFER, DEFAULT_FEE};
->>>>>>> 3741a9e6
 use frame_support::{assert_err, assert_noop, assert_ok};
 use hydradx_traits::{AMMTransfer, LockedBalance};
 use sp_runtime::traits::BadOrigin;
@@ -240,7 +230,6 @@
 #[test]
 fn max_sale_duration_ckeck() {
 	new_test_ext().execute_with(|| {
-<<<<<<< HEAD
 		assert_ok!(LBPPallet::validate_pool_data(&Pool {
 			owner: ALICE,
 			start: SALE_START,
@@ -249,26 +238,10 @@
 			initial_weight: 20_000_000,
 			final_weight: 90_000_000,
 			weight_curve: WeightCurveType::Linear,
-			fee: Fee::default(),
+			fee: DEFAULT_FEE,
 			fee_collector: CHARLIE,
 			repay_target: 0,
 		}));
-=======
-		assert_ok!(
-			LBPPallet::validate_pool_data(&Pool {
-				owner: ALICE,
-				start: SALE_START,
-				end: Some(SALE_START.unwrap() + MAX_SALE_DURATION as u64 - 1),
-				assets: (KUSD, BSX),
-				initial_weight: 20_000_000,
-				final_weight: 90_000_000,
-				weight_curve: WeightCurveType::Linear,
-				fee: DEFAULT_FEE,
-				fee_collector: CHARLIE,
-				repay_target: 0,
-			})
-		);
->>>>>>> 3741a9e6
 		assert_noop!(
 			LBPPallet::validate_pool_data(&Pool {
 				owner: ALICE,
@@ -511,7 +484,6 @@
 			0,
 		));
 
-<<<<<<< HEAD
 		assert_ok!(LBPPallet::create_pool(
 			Origin::root(),
 			ALICE,
@@ -522,28 +494,10 @@
 			20_000_000u32,
 			90_000_000u32,
 			WeightCurveType::Linear,
-			Fee::default(),
+			DEFAULT_FEE,
 			CHARLIE,
 			0,
 		),);
-=======
-		assert_ok!(
-			LBPPallet::create_pool(
-				Origin::root(),
-				ALICE,
-				HDX,
-				1_000_000_000,
-				BSX,
-				2_000_000_000,
-				20_000_000u32,
-				90_000_000u32,
-				WeightCurveType::Linear,
-				DEFAULT_FEE,
-				CHARLIE,
-				0,
-			),
-		);
->>>>>>> 3741a9e6
 	});
 }
 
