use super::*;
pub use crate::mock::{
	run_to_block, Currency, Event as TestEvent, ExtBuilder, LBPPallet, Origin, System, Test, ACA, ALICE, BOB, CHARLIE,
	DOT, ETH, HDX,
};
use crate::mock::{INITIAL_BALANCE, POOL_ADDRESS, POOL_DEPOSIT, POOL_SWAP_FEE};
use frame_support::{assert_err, assert_noop, assert_ok};

pub fn new_test_ext() -> sp_io::TestExternalities {
	let mut ext = ExtBuilder::default().build();
	ext.execute_with(|| System::set_block_number(1));
	ext
}

pub fn predefined_test_ext() -> sp_io::TestExternalities {
	let mut ext = new_test_ext();
	ext.execute_with(|| {
		let user = ALICE;
		let asset_a = ACA;
		let asset_b = DOT;
		let amount_a = 1_000_000_000;
		let amount_b = 2_000_000_000;
		let pool_data = Pool {
			start: 10u64,
			end: 20u64,
			initial_weights: (20, 80),
			final_weights: (90, 10),
			curve: CurveType::Linear,
			pausable: true,
			paused: false,
		};

		assert_ok!(LBPPallet::create_pool(
			Origin::signed(user),
			asset_a,
			amount_a,
			asset_b,
			amount_b,
			pool_data
		));
	});

	ext
}

fn last_events(n: usize) -> Vec<TestEvent> {
	frame_system::Pallet::<Test>::events()
		.into_iter()
		.rev()
		.take(n)
		.rev()
		.map(|e| e.event)
		.collect()
}

fn expect_events(e: Vec<TestEvent>) {
	assert_eq!(last_events(e.len()), e);
}

#[test]
fn validate_pool_data_should_work() {
	new_test_ext().execute_with(|| {
		let pool_data = Pool {
			start: 10u64,
			end: 20u64,
			initial_weights: (20, 80),
			final_weights: (90, 10),
			curve: CurveType::Linear,
			pausable: true,
			paused: false,
		};
		assert_ok!(LBPPallet::validate_pool_data(&pool_data));

		let pool_data = Pool {
			start: 0u64,
			end: 0u64,
			initial_weights: (20, 80),
			final_weights: (90, 10),
			curve: CurveType::Linear,
			pausable: true,
			paused: false,
		};
		assert_ok!(LBPPallet::validate_pool_data(&pool_data));

		let pool_data = Pool {
			start: 10u64,
			end: 2u64,
			initial_weights: (20, 80),
			final_weights: (90, 10),
			curve: CurveType::Linear,
			pausable: true,
			paused: false,
		};
		assert_err!(
			LBPPallet::validate_pool_data(&pool_data),
			Error::<Test>::BlockNumberInvalid
		);

		let pool_data = Pool {
			start: 10u64,
			end: 20u64,
			initial_weights: (20, 80),
			final_weights: (9_000_000, 10),
			curve: CurveType::Linear,
			pausable: true,
			paused: false,
		};
		assert_err!(
			LBPPallet::validate_pool_data(&pool_data),
			Error::<Test>::MaxWeightExceeded
		);

		//TODO: add test !pausable && puased -> should return error
	});
}

#[test]
fn create_pool_should_work() {
	new_test_ext().execute_with(|| {
		let user = ALICE;
		let asset_a = ACA;
		let asset_b = DOT;
		let amount_a = 1_000_000_000;
		let amount_b = 2_000_000_000;
		let pool_data = Pool {
			start: 10u64,
			end: 20u64,
			initial_weights: (20, 80),
			final_weights: (90, 10),
			curve: CurveType::Linear,
			pausable: true,
			paused: false,
		};

		assert_ok!(LBPPallet::create_pool(
			Origin::signed(user),
			asset_a,
			amount_a,
			asset_b,
			amount_b,
			pool_data
		));

		let pool_id = LBPPallet::get_pair_id(AssetPair {
			asset_in: asset_a,
			asset_out: asset_b,
		});

		assert_eq!(Currency::free_balance(asset_a, &pool_id), amount_a);
		assert_eq!(Currency::free_balance(asset_b, &pool_id), amount_b);
		assert_eq!(
			Currency::free_balance(asset_a, &user),
			INITIAL_BALANCE.saturating_sub(amount_a)
		);
		assert_eq!(
			Currency::free_balance(asset_b, &user),
			INITIAL_BALANCE.saturating_sub(amount_b)
		);
		assert_eq!(Currency::reserved_balance(HDX, &user), POOL_DEPOSIT);
		assert_eq!(
			Currency::free_balance(HDX, &user),
			INITIAL_BALANCE.saturating_sub(POOL_DEPOSIT)
		);
		assert_eq!(LBPPallet::pool_deposit(&pool_id), POOL_DEPOSIT);

		assert_eq!(LBPPallet::get_pool_assets(&pool_id).unwrap(), vec![asset_a, asset_b]);

		expect_events(vec![
			Event::CreatePool(user, asset_a, asset_b, amount_a, amount_b).into()
		]);
	});
}

#[test]
fn create_same_pool_should_not_work() {
	new_test_ext().execute_with(|| {
		let user = ALICE;
		let asset_a = ACA;
		let asset_b = DOT;
		let amount_a = 1_000_000_000;
		let amount_b = 2_000_000_000;
		let pool_data = Pool {
			start: 10u64,
			end: 20u64,
			initial_weights: (20, 80),
			final_weights: (90, 10),
			curve: CurveType::Linear,
			pausable: true,
			paused: false,
		};

		assert_ok!(LBPPallet::create_pool(
			Origin::signed(user),
			asset_a,
			amount_a,
			asset_b,
			amount_b,
			pool_data
		));
		assert_noop!(
			LBPPallet::create_pool(Origin::signed(user), asset_a, amount_a, asset_b, amount_b, pool_data),
			Error::<Test>::TokenPoolAlreadyExists
		);
		expect_events(vec![
			Event::CreatePool(user, asset_a, asset_b, amount_a, amount_b).into()
		]);
	});
}

#[test]
fn create_pool_invalid_data_should_not_work() {
	new_test_ext().execute_with(|| {
		let user = ALICE;
		let asset_a = ACA;
		let asset_b = DOT;
		let amount_a = 1_000_000_000;
		let amount_b = 2_000_000_000;
		let pool_data = Pool {
			start: 10u64,
			end: 2u64,
			initial_weights: (20, 80),
			final_weights: (90, 10),
			curve: CurveType::Linear,
			pausable: true,
			paused: false,
		};

		assert_noop!(
			LBPPallet::create_pool(Origin::signed(user), asset_a, amount_a, asset_b, amount_b, pool_data),
			Error::<Test>::BlockNumberInvalid
		);
	});
}

#[test]
fn update_pool_data_should_work() {
	predefined_test_ext().execute_with(|| {
		let user = ALICE;
		let pool_id = LBPPallet::get_pair_id(AssetPair {
			asset_in: ACA,
			asset_out: DOT,
		});
		let new_start = 15;
		let new_final_weights = (10, 90);

		assert_ok!(LBPPallet::update_pool_data(
			Origin::signed(user),
			pool_id,
			Some(new_start),
			None,
			Some(new_final_weights),
			None,
		));

		let updated_pool_data = LBPPallet::pool_data(pool_id);
		assert_eq!(updated_pool_data.start, new_start);
		assert_eq!(updated_pool_data.end, 20);

<<<<<<< HEAD
		expect_events(vec![Event::UpdatePool(user, pool_id).into()]);
	});
}

#[test]
fn pause_pool_should_work() {
	predefined_test_ext().execute_with(|| {
		let user = ALICE;
		let pool_id = LBPPallet::get_pair_id(AssetPair {
			asset_in: ACA,
			asset_out: DOT,
		});

		assert_ok!(LBPPallet::pause_pool(Origin::signed(user), pool_id,));

		let paused_pool = LBPPallet::pool_data(pool_id);
		assert_eq!(
			paused_pool,
			Pool {
				start: 10u64,
				end: 20u64,
				final_weights: (40, 60),
				curve: CurveType::Linear,
				pausable: true,
				paused: true
			}
		);

		expect_events(vec![Event::Paused(user).into()]);
	});
}

#[test]
fn pause_pool_should_not_work() {
	predefined_test_ext().execute_with(|| {
		let owner = ALICE;
		let pool_id = LBPPallet::get_pair_id(AssetPair {
			asset_in: ACA,
			asset_out: DOT,
		});

		//user is not pool owner
		let not_owner = BOB;
		assert_noop!(
			LBPPallet::pause_pool(Origin::signed(not_owner), pool_id),
			Error::<Test>::NotOwner
		);

		//pool is not found
		assert_noop!(
			LBPPallet::pause_pool(Origin::signed(owner), 24568),
			Error::<Test>::TokenPoolNotFound
		);

		//pool is not puasable
		assert_ok!(LBPPallet::create_pool(
			Origin::signed(BOB),
			ACA,
			1_000_000_000,
			ETH,
			2_000_000_000,
			Pool {
				start: 200_u64,
				end: 400_u64,
				final_weights: (40, 60),
				curve: CurveType::Linear,
				pausable: false,
				paused: false,
			}
		));
		let pool_id = LBPPallet::get_pair_id(AssetPair {
			asset_in: ACA,
			asset_out: ETH,
		});

		assert_noop!(
			LBPPallet::pause_pool(Origin::signed(BOB), pool_id),
			Error::<Test>::PoolIsNotPausable
		);

		//pool is already paused
		assert_ok!(LBPPallet::create_pool(
			Origin::signed(BOB),
			DOT,
			1_000_000_000,
			ETH,
			2_000_000_000,
			Pool {
				start: 200_u64,
				end: 400_u64,
				final_weights: (40, 60),
				curve: CurveType::Linear,
				pausable: true,
				paused: true,
			}
		));
		let pool_id = LBPPallet::get_pair_id(AssetPair {
			asset_in: DOT,
			asset_out: ETH,
		});

		assert_noop!(
			LBPPallet::pause_pool(Origin::signed(BOB), pool_id),
			Error::<Test>::CannotPausePausedPool
		);

		//pooled ended or ending in current block
		assert_ok!(LBPPallet::create_pool(
			Origin::signed(ALICE),
			DOT,
			1_000_000_000,
			HDX,
			2_000_000_000,
			Pool {
				start: 200_u64,
				end: 400_u64,
				final_weights: (40, 60),
				curve: CurveType::Linear,
				pausable: true,
				paused: false,
			}
		));
		let pool_id = LBPPallet::get_pair_id(AssetPair {
			asset_in: DOT,
			asset_out: HDX,
		});

		run_to_block(400);
		assert_noop!(
			LBPPallet::pause_pool(Origin::signed(ALICE), pool_id),
			Error::<Test>::CannotPauseEndedPool
		);

		run_to_block(500);
		assert_noop!(
			LBPPallet::pause_pool(Origin::signed(ALICE), pool_id),
			Error::<Test>::CannotPauseEndedPool
		);
	});
}

#[test]
fn unpause_pool_should_work() {
	predefined_test_ext().execute_with(|| {
		let owner = ALICE;
		let pool_id = LBPPallet::get_pair_id(AssetPair {
			asset_in: DOT,
			asset_out: HDX,
		});

		assert_ok!(LBPPallet::create_pool(
			Origin::signed(owner),
			DOT,
			1_000_000_000,
			HDX,
			2_000_000_000,
			Pool {
				start: 200u64,
				end: 400u64,
				final_weights: (40, 60),
				curve: CurveType::Linear,
				pausable: true,
				paused: true,
			}
		));

		assert_ok!(LBPPallet::unpause_pool(Origin::signed(owner), pool_id,));

		let unpaused_pool = LBPPallet::pool_data(pool_id);
		assert_eq!(
			unpaused_pool,
			Pool {
				start: 200_u64,
				end: 400_u64,
				final_weights: (40, 60),
				curve: CurveType::Linear,
				pausable: true,
				paused: false
			}
		);

		expect_events(vec![Event::Unpaused(owner).into()]);
	});
}

#[test]
fn unpause_pool_should_not_work() {
	predefined_test_ext().execute_with(|| {
		let owner = ALICE;
		let pool_id = LBPPallet::get_pair_id(AssetPair {
			asset_in: ACA,
			asset_out: DOT,
		});

		//user is not pool owner
		let not_owner = BOB;
		assert_noop!(
			LBPPallet::unpause_pool(Origin::signed(not_owner), pool_id),
			Error::<Test>::NotOwner
		);

		//pool is not found
		assert_noop!(
			LBPPallet::unpause_pool(Origin::signed(owner), 24568),
			Error::<Test>::TokenPoolNotFound
		);

		//pool is not puased
		assert_ok!(LBPPallet::create_pool(
			Origin::signed(BOB),
			ACA,
			1_000_000_000,
			ETH,
			2_000_000_000,
			Pool {
				start: 200_u64,
				end: 400_u64,
				final_weights: (40, 60),
				curve: CurveType::Linear,
				pausable: false,
				paused: false,
			}
		));
		let pool_id = LBPPallet::get_pair_id(AssetPair {
			asset_in: ACA,
			asset_out: ETH,
		});

		assert_noop!(
			LBPPallet::unpause_pool(Origin::signed(BOB), pool_id),
			Error::<Test>::PoolIsNotPaused
		);

		//pooled ended or ending in current block
		assert_ok!(LBPPallet::create_pool(
			Origin::signed(ALICE),
			DOT,
			1_000_000_000,
			HDX,
			2_000_000_000,
			Pool {
				start: 200_u64,
				end: 400_u64,
				final_weights: (40, 60),
				curve: CurveType::Linear,
				pausable: true,
				paused: true,
			}
		));
		let pool_id = LBPPallet::get_pair_id(AssetPair {
			asset_in: DOT,
			asset_out: HDX,
		});

		run_to_block(400);
		assert_noop!(
			LBPPallet::unpause_pool(Origin::signed(ALICE), pool_id),
			Error::<Test>::CannotUnpauseEndedPool
		);

		run_to_block(500);
		assert_noop!(
			LBPPallet::unpause_pool(Origin::signed(ALICE), pool_id),
			Error::<Test>::CannotUnpauseEndedPool
		);
=======
		expect_events(vec![
			Event::CreatePool(user, ACA, DOT, 1_000_000_000, 2_000_000_000).into(),
			Event::UpdatePool(user, pool_id).into()
		]);
>>>>>>> ea42372e
	});
}

#[test]
fn update_pool_data_for_running_lbp_should_not_work() {
	predefined_test_ext().execute_with(|| {
		System::set_block_number(16);

		let user = ALICE;
		let pool_id = LBPPallet::get_pair_id(AssetPair {
			asset_in: ACA,
			asset_out: DOT,
		});
		let new_start = 15;
		let new_final_weights = (10, 90);

		assert_noop!(LBPPallet::update_pool_data(
			Origin::signed(user),
			pool_id,
			Some(new_start),
			None,
			Some(new_final_weights),
			None,
		),
		Error::<Test>::SaleStarted
		);

		let updated_pool_data = LBPPallet::pool_data(pool_id);
		assert_eq!(updated_pool_data.start, 10);
		assert_eq!(updated_pool_data.end, 20);

		expect_events(vec![
			Event::CreatePool(user, ACA, DOT, 1_000_000_000, 2_000_000_000).into()
		]);
	});
}

#[test]
fn add_liquidity_should_work() {
	predefined_test_ext().execute_with(|| {
		let user = ALICE;
		let asset_a = ACA;
		let asset_b = DOT;
		let pool_id = LBPPallet::get_pair_id(AssetPair {
			asset_in: asset_a,
			asset_out: asset_b,
		});

		let user_balance_a_before = Currency::free_balance(asset_a, &user);
		let user_balance_b_before = Currency::free_balance(asset_b, &user);
		let (balance_a_before, balance_b_before) = LBPPallet::pool_balances(pool_id);

		let added_a = 10_000_000_000;
		let added_b = 20_000_000_000;

		assert_ok!(LBPPallet::add_liquidity(
			Origin::signed(user),
			pool_id,
			added_a,
			added_b,
		));

		let (balance_a_after, balance_b_after) = LBPPallet::pool_balances(pool_id);
		assert_eq!(balance_a_after, balance_a_before.saturating_add(added_a));
		assert_eq!(balance_b_after, balance_b_before.saturating_add(added_b));

		let user_balance_a_after = Currency::free_balance(asset_a, &user);
		let user_balance_b_after = Currency::free_balance(asset_b, &user);
		assert_eq!(user_balance_a_after, user_balance_a_before.saturating_sub(added_a));
		assert_eq!(user_balance_b_after, user_balance_b_before.saturating_sub(added_b));

		expect_events(vec![
			Event::CreatePool(user, asset_a, asset_b, 1_000_000_000, 2_000_000_000).into(),
			Event::AddLiquidity(pool_id, asset_a, asset_b, added_a, added_b).into()
		]);

		let (balance_a_before, balance_b_before) = LBPPallet::pool_balances(pool_id);

		assert_ok!(LBPPallet::add_liquidity(
			Origin::signed(user),
			pool_id,
			added_a,
			0,
		));

		let (balance_a_after, balance_b_after) = LBPPallet::pool_balances(pool_id);

		assert_eq!(balance_a_after, balance_a_before.saturating_add(added_a));
		assert_eq!(balance_b_after, balance_b_before);

		expect_events(vec![
			Event::CreatePool(user, asset_a, asset_b, 1_000_000_000, 2_000_000_000).into(),
			Event::AddLiquidity(pool_id, asset_a, asset_b, added_a, added_b).into(),
			Event::AddLiquidity(pool_id, asset_a, asset_b, added_a, 0).into()
		]);
	});
}

#[test]
fn add_zero_liquidity_should_not_work() {
	predefined_test_ext().execute_with(|| {
		let user = ALICE;
		let asset_a = ACA;
		let asset_b = DOT;
		let pool_id = LBPPallet::get_pair_id(AssetPair {
			asset_in: asset_a,
			asset_out: asset_b,
		});

		let user_balance_a_before = Currency::free_balance(asset_a, &user);
		let user_balance_b_before = Currency::free_balance(asset_b, &user);
		let (balance_a_before, balance_b_before) = LBPPallet::pool_balances(pool_id);

		assert_noop!(LBPPallet::add_liquidity(
			Origin::signed(user),
			pool_id,
			0,
			0,
		),
			Error::<Test>::CannotAddZeroLiquidity
		);

		let (balance_a_after, balance_b_after) = LBPPallet::pool_balances(pool_id);
		assert_eq!(balance_a_after, balance_a_before);
		assert_eq!(balance_b_after, balance_b_before);

		let user_balance_a_after = Currency::free_balance(asset_a, &user);
		let user_balance_b_after = Currency::free_balance(asset_b, &user);
		assert_eq!(user_balance_a_after, user_balance_a_before);
		assert_eq!(user_balance_b_after, user_balance_b_before);

		expect_events(vec![
			Event::CreatePool(user, asset_a, asset_b, 1_000_000_000, 2_000_000_000).into(),
		]);
	});
}

#[test]
fn add_liquidity_insufficient_balance_should_not_work() {
	predefined_test_ext().execute_with(|| {
		let user = ALICE;
		let asset_a = ACA;
		let asset_b = DOT;
		let pool_id = LBPPallet::get_pair_id(AssetPair {
			asset_in: asset_a,
			asset_out: asset_b,
		});

		let user_balance_a_before = Currency::free_balance(asset_a, &user);
		let (balance_a_before, balance_b_before) = LBPPallet::pool_balances(pool_id);

		assert_noop!(LBPPallet::add_liquidity(
			Origin::signed(user),
			pool_id,
			u128::MAX,
			0,
		),
			Error::<Test>::InsufficientAssetBalance
		);

		let (balance_a_after, balance_b_after) = LBPPallet::pool_balances(pool_id);
		assert_eq!(balance_a_after, balance_a_before);
		assert_eq!(balance_b_after, balance_b_before);

		let user_balance_a_after = Currency::free_balance(asset_a, &user);
		assert_eq!(user_balance_a_after, user_balance_a_before);
	});
}

#[test]
fn add_liquidity_after_sale_started_should_not_work() {
	predefined_test_ext().execute_with(|| {
		System::set_block_number(15);

		let user = ALICE;
		let asset_a = ACA;
		let asset_b = DOT;
		let pool_id = LBPPallet::get_pair_id(AssetPair {
			asset_in: asset_a,
			asset_out: asset_b,
		});

		let user_balance_a_before = Currency::free_balance(asset_a, &user);
		let user_balance_b_before = Currency::free_balance(asset_b, &user);
		let (balance_a_before, balance_b_before) = LBPPallet::pool_balances(pool_id);

		assert_noop!(LBPPallet::add_liquidity(
			Origin::signed(user),
			pool_id,
			1_000,
			1_000,
		),
			Error::<Test>::SaleStarted
		);

		let (balance_a_after, balance_b_after) = LBPPallet::pool_balances(pool_id);
		assert_eq!(balance_a_after, balance_a_before);
		assert_eq!(balance_b_after, balance_b_before);

		let user_balance_a_after = Currency::free_balance(asset_a, &user);
		let user_balance_b_after = Currency::free_balance(asset_b, &user);
		assert_eq!(user_balance_a_after, user_balance_a_before);
		assert_eq!(user_balance_b_after, user_balance_b_before);

		// sale ended at the block number 20
		System::set_block_number(30);

		let user_balance_a_before = Currency::free_balance(asset_a, &user);
		let user_balance_b_before = Currency::free_balance(asset_b, &user);
		let (balance_a_before, balance_b_before) = LBPPallet::pool_balances(pool_id);

		assert_noop!(LBPPallet::add_liquidity(
			Origin::signed(user),
			pool_id,
			1_000,
			1_000,
		),
			Error::<Test>::SaleStarted
		);

		let (balance_a_after, balance_b_after) = LBPPallet::pool_balances(pool_id);
		assert_eq!(balance_a_after, balance_a_before);
		assert_eq!(balance_b_after, balance_b_before);

		let user_balance_a_after = Currency::free_balance(asset_a, &user);
		let user_balance_b_after = Currency::free_balance(asset_b, &user);
		assert_eq!(user_balance_a_after, user_balance_a_before);
		assert_eq!(user_balance_b_after, user_balance_b_before);

		expect_events(vec![
			Event::CreatePool(user, asset_a, asset_b, 1_000_000_000, 2_000_000_000).into(),
		]);
	});
}

#[test]
fn remove_liquidity_should_work() {
	predefined_test_ext().execute_with(|| {
		System::set_block_number(5);

		let user = ALICE;
		let asset_a = ACA;
		let asset_b = DOT;
		let pool_id = LBPPallet::get_pair_id(AssetPair {
			asset_in: asset_a,
			asset_out: asset_b,
		});

		let user_balance_a_before = Currency::free_balance(asset_a, &user);
		let (balance_a_before, balance_b_before) = LBPPallet::pool_balances(pool_id);

		assert_ok!(LBPPallet::remove_liquidity(
			Origin::signed(user),
			pool_id,
			1_000,
			0,
		));

		let (balance_a_after, balance_b_after) = LBPPallet::pool_balances(pool_id);
		assert_eq!(balance_a_after, balance_a_before.saturating_sub(1_000));
		assert_eq!(balance_b_after, balance_b_before);

		let user_balance_a_after = Currency::free_balance(asset_a, &user);
		assert_eq!(user_balance_a_after, user_balance_a_before.saturating_add(1_000));

		System::set_block_number(30);

		let user_balance_a_before = Currency::free_balance(asset_a, &user);
		let user_balance_b_before = Currency::free_balance(asset_b, &user);
		let (balance_a_before, balance_b_before) = LBPPallet::pool_balances(pool_id);

		let removed_a = 10_000_000;
		let removed_b = 20_000_000;

		assert_ok!(LBPPallet::remove_liquidity(
			Origin::signed(user),
			pool_id,
			removed_a,
			removed_b,
		));

		let (balance_a_after, balance_b_after) = LBPPallet::pool_balances(pool_id);
		assert_eq!(balance_a_after, balance_a_before.saturating_sub(removed_a));
		assert_eq!(balance_b_after, balance_b_before.saturating_sub(removed_b));

		let user_balance_a_after = Currency::free_balance(asset_a, &user);
		let user_balance_b_after = Currency::free_balance(asset_b, &user);
		assert_eq!(user_balance_a_after, user_balance_a_before.saturating_add(removed_a));
		assert_eq!(user_balance_b_after, user_balance_b_before.saturating_add(removed_b));

		let (balance_a_before, balance_b_before) = LBPPallet::pool_balances(pool_id);

		assert_ok!(LBPPallet::remove_liquidity(
			Origin::signed(user),
			pool_id,
			removed_a,
			0,
		));

		let (balance_a_after, balance_b_after) = LBPPallet::pool_balances(pool_id);

		assert_eq!(balance_a_after, balance_a_before.saturating_sub(removed_a));
		assert_eq!(balance_b_after, balance_b_before);

		expect_events(vec![
			Event::CreatePool(user, asset_a, asset_b, 1_000_000_000, 2_000_000_000).into(),
			Event::RemoveLiquidity(pool_id, asset_a, asset_b, 1_000, 0).into(),
			Event::RemoveLiquidity(pool_id, asset_a, asset_b, removed_a, removed_b).into(),
			Event::RemoveLiquidity(pool_id, asset_a, asset_b, removed_a, 0).into()
		]);
	});
}

#[test]
fn remove_zero_liquidity_should_not_work() {
	predefined_test_ext().execute_with(|| {
		System::set_block_number(30);

		let user = ALICE;
		let asset_a = ACA;
		let asset_b = DOT;
		let pool_id = LBPPallet::get_pair_id(AssetPair {
			asset_in: asset_a,
			asset_out: asset_b,
		});

		let user_balance_a_before = Currency::free_balance(asset_a, &user);
		let user_balance_b_before = Currency::free_balance(asset_b, &user);
		let (balance_a_before, balance_b_before) = LBPPallet::pool_balances(pool_id);

		assert_noop!(LBPPallet::remove_liquidity(
			Origin::signed(user),
			pool_id,
			0,
			0,
		),
			Error::<Test>::CannotRemoveZeroLiquidity
		);

		let (balance_a_after, balance_b_after) = LBPPallet::pool_balances(pool_id);
		assert_eq!(balance_a_after, balance_a_before);
		assert_eq!(balance_b_after, balance_b_before);

		let user_balance_a_after = Currency::free_balance(asset_a, &user);
		let user_balance_b_after = Currency::free_balance(asset_b, &user);
		assert_eq!(user_balance_a_after, user_balance_a_before);
		assert_eq!(user_balance_b_after, user_balance_b_before);

		expect_events(vec![
			Event::CreatePool(user, asset_a, asset_b, 1_000_000_000, 2_000_000_000).into(),
		]);
	});
}

#[test]
fn remove_liquidity_insufficient_reserve_should_not_work() {
	predefined_test_ext().execute_with(|| {
		System::set_block_number(30);

		let user = ALICE;
		let asset_a = ACA;
		let asset_b = DOT;
		let pool_id = LBPPallet::get_pair_id(AssetPair {
			asset_in: asset_a,
			asset_out: asset_b,
		});

		let user_balance_a_before = Currency::free_balance(asset_a, &user);
		let (balance_a_before, balance_b_before) = LBPPallet::pool_balances(pool_id);

		assert_noop!(LBPPallet::remove_liquidity(
			Origin::signed(user),
			pool_id,
			u128::MAX,
			0,
		),
			Error::<Test>::LiquidityUnderflow
		);

		let (balance_a_after, balance_b_after) = LBPPallet::pool_balances(pool_id);
		assert_eq!(balance_a_after, balance_a_before);
		assert_eq!(balance_b_after, balance_b_before);

		let user_balance_a_after = Currency::free_balance(asset_a, &user);
		assert_eq!(user_balance_a_after, user_balance_a_before);

		expect_events(vec![
			Event::CreatePool(user, asset_a, asset_b, 1_000_000_000, 2_000_000_000).into(),
		]);
	});
}

#[test]
fn remove_liquidity_during_sale_should_not_work() {
	predefined_test_ext().execute_with(|| {
		// sale started at the block number 10
		System::set_block_number(15);

		let user = ALICE;
		let asset_a = ACA;
		let asset_b = DOT;
		let pool_id = LBPPallet::get_pair_id(AssetPair {
			asset_in: asset_a,
			asset_out: asset_b,
		});

		let user_balance_a_before = Currency::free_balance(asset_a, &user);
		let (balance_a_before, balance_b_before) = LBPPallet::pool_balances(pool_id);

		assert_noop!(LBPPallet::remove_liquidity(
			Origin::signed(user),
			pool_id,
			1_000,
			0,
		),
			Error::<Test>::SaleNotEnded
		);

		let (balance_a_after, balance_b_after) = LBPPallet::pool_balances(pool_id);
		assert_eq!(balance_a_after, balance_a_before);
		assert_eq!(balance_b_after, balance_b_before);

		let user_balance_a_after = Currency::free_balance(asset_a, &user);
		assert_eq!(user_balance_a_after, user_balance_a_before);

		expect_events(vec![
			Event::CreatePool(user, asset_a, asset_b, 1_000_000_000, 2_000_000_000).into(),
		]);
	});
}

#[test]
fn destroy_pool_should_work() {
	predefined_test_ext().execute_with(|| {
		System::set_block_number(21);

		let user = ALICE;
		let asset_a = ACA;
		let asset_b = DOT;
		let pool_id = LBPPallet::get_pair_id(AssetPair {
			asset_in: asset_a,
			asset_out: asset_b,
		});

		let user_balance_a_before = Currency::free_balance(asset_a, &user);
		let user_balance_b_before = Currency::free_balance(asset_b, &user);
		let user_balance_hdx_before = Currency::reserved_balance(HDX, &user);
		let (balance_a_before, balance_b_before) = LBPPallet::pool_balances(pool_id);

		assert_ok!(LBPPallet::destroy_pool(
			Origin::signed(user),
			pool_id,
		));

		let (balance_a_after, balance_b_after) = LBPPallet::pool_balances(pool_id);
		assert_eq!(balance_a_after, 0);
		assert_eq!(balance_b_after, 0);

		let user_balance_a_after = Currency::free_balance(asset_a, &user);
		assert_eq!(user_balance_a_after, user_balance_a_before.saturating_add(balance_a_before));

		let user_balance_b_after = Currency::free_balance(asset_b, &user);
		assert_eq!(user_balance_b_after, user_balance_b_before.saturating_add(balance_b_before));

		let user_balance_hdx_after = Currency::reserved_balance(HDX, &user);
		assert_eq!(user_balance_hdx_after, user_balance_hdx_before.saturating_sub(POOL_DEPOSIT));

		expect_events(vec![
			Event::CreatePool(user, asset_a, asset_b, 1_000_000_000, 2_000_000_000).into(),
			frame_system::Event::KilledAccount(pool_id).into(),
			Event::PoolDestroyed(pool_id, asset_a, asset_b, balance_a_before, balance_b_before).into(),
		]);
	});
}

#[test]
fn destroy_not_finalized_pool_should_not_work()
{
	predefined_test_ext().execute_with(|| {
		let user = ALICE;
		let asset_a = ACA;
		let asset_b = DOT;
		let pool_id = LBPPallet::get_pair_id(AssetPair {
			asset_in: asset_a,
			asset_out: asset_b,
		});

		let user_balance_a_before = Currency::free_balance(asset_a, &user);
		let user_balance_b_before = Currency::free_balance(asset_b, &user);
		let user_balance_hdx_before = Currency::reserved_balance(HDX, &user);
		let (balance_a_before, balance_b_before) = LBPPallet::pool_balances(pool_id);

		assert_noop!(LBPPallet::destroy_pool(
			Origin::signed(user),
			pool_id,
		),
			Error::<Test>::SaleNotEnded
		);

		let user_balance_a_after = Currency::free_balance(asset_a, &user);
		let user_balance_b_after = Currency::free_balance(asset_b, &user);
		let user_balance_hdx_after = Currency::reserved_balance(HDX, &user);
		let (balance_a_after, balance_b_after) = LBPPallet::pool_balances(pool_id);

		assert_eq!(balance_a_before, balance_a_after);
		assert_eq!(balance_b_before, balance_b_after);
		assert_eq!(user_balance_a_before, user_balance_a_after);
		assert_eq!(user_balance_b_before, user_balance_b_after);
		assert_eq!(user_balance_hdx_before, user_balance_hdx_after);

		expect_events(vec![
			Event::CreatePool(user, asset_a, asset_b, 1_000_000_000, 2_000_000_000).into(),
		]);
	});
}<|MERGE_RESOLUTION|>--- conflicted
+++ resolved
@@ -39,7 +39,6 @@
 			pool_data
 		));
 	});
-
 	ext
 }
 
@@ -109,8 +108,6 @@
 			LBPPallet::validate_pool_data(&pool_data),
 			Error::<Test>::MaxWeightExceeded
 		);
-
-		//TODO: add test !pausable && puased -> should return error
 	});
 }
 
@@ -256,7 +253,6 @@
 		assert_eq!(updated_pool_data.start, new_start);
 		assert_eq!(updated_pool_data.end, 20);
 
-<<<<<<< HEAD
 		expect_events(vec![Event::UpdatePool(user, pool_id).into()]);
 	});
 }
@@ -278,7 +274,8 @@
 			Pool {
 				start: 10u64,
 				end: 20u64,
-				final_weights: (40, 60),
+				initial_weights: (20, 80),
+				final_weights: (90, 10),
 				curve: CurveType::Linear,
 				pausable: true,
 				paused: true
@@ -321,6 +318,7 @@
 			Pool {
 				start: 200_u64,
 				end: 400_u64,
+				initial_weights: (20, 80),
 				final_weights: (40, 60),
 				curve: CurveType::Linear,
 				pausable: false,
@@ -347,6 +345,7 @@
 			Pool {
 				start: 200_u64,
 				end: 400_u64,
+				initial_weights: (20, 80),
 				final_weights: (40, 60),
 				curve: CurveType::Linear,
 				pausable: true,
@@ -373,6 +372,7 @@
 			Pool {
 				start: 200_u64,
 				end: 400_u64,
+				initial_weights: (20, 80),
 				final_weights: (40, 60),
 				curve: CurveType::Linear,
 				pausable: true,
@@ -416,6 +416,7 @@
 			Pool {
 				start: 200u64,
 				end: 400u64,
+				initial_weights: (20, 80),
 				final_weights: (40, 60),
 				curve: CurveType::Linear,
 				pausable: true,
@@ -431,6 +432,7 @@
 			Pool {
 				start: 200_u64,
 				end: 400_u64,
+				initial_weights: (20, 80),
 				final_weights: (40, 60),
 				curve: CurveType::Linear,
 				pausable: true,
@@ -474,6 +476,7 @@
 			Pool {
 				start: 200_u64,
 				end: 400_u64,
+				initial_weights: (20, 80),
 				final_weights: (40, 60),
 				curve: CurveType::Linear,
 				pausable: false,
@@ -500,6 +503,7 @@
 			Pool {
 				start: 200_u64,
 				end: 400_u64,
+				initial_weights: (20, 80),
 				final_weights: (40, 60),
 				curve: CurveType::Linear,
 				pausable: true,
@@ -522,12 +526,6 @@
 			LBPPallet::unpause_pool(Origin::signed(ALICE), pool_id),
 			Error::<Test>::CannotUnpauseEndedPool
 		);
-=======
-		expect_events(vec![
-			Event::CreatePool(user, ACA, DOT, 1_000_000_000, 2_000_000_000).into(),
-			Event::UpdatePool(user, pool_id).into()
-		]);
->>>>>>> ea42372e
 	});
 }
 
@@ -544,15 +542,16 @@
 		let new_start = 15;
 		let new_final_weights = (10, 90);
 
-		assert_noop!(LBPPallet::update_pool_data(
-			Origin::signed(user),
-			pool_id,
-			Some(new_start),
-			None,
-			Some(new_final_weights),
-			None,
-		),
-		Error::<Test>::SaleStarted
+		assert_noop!(
+			LBPPallet::update_pool_data(
+				Origin::signed(user),
+				pool_id,
+				Some(new_start),
+				None,
+				Some(new_final_weights),
+				None,
+			),
+			Error::<Test>::SaleStarted
 		);
 
 		let updated_pool_data = LBPPallet::pool_data(pool_id);
@@ -601,17 +600,12 @@
 
 		expect_events(vec![
 			Event::CreatePool(user, asset_a, asset_b, 1_000_000_000, 2_000_000_000).into(),
-			Event::AddLiquidity(pool_id, asset_a, asset_b, added_a, added_b).into()
+			Event::AddLiquidity(pool_id, asset_a, asset_b, added_a, added_b).into(),
 		]);
 
 		let (balance_a_before, balance_b_before) = LBPPallet::pool_balances(pool_id);
 
-		assert_ok!(LBPPallet::add_liquidity(
-			Origin::signed(user),
-			pool_id,
-			added_a,
-			0,
-		));
+		assert_ok!(LBPPallet::add_liquidity(Origin::signed(user), pool_id, added_a, 0,));
 
 		let (balance_a_after, balance_b_after) = LBPPallet::pool_balances(pool_id);
 
@@ -621,7 +615,7 @@
 		expect_events(vec![
 			Event::CreatePool(user, asset_a, asset_b, 1_000_000_000, 2_000_000_000).into(),
 			Event::AddLiquidity(pool_id, asset_a, asset_b, added_a, added_b).into(),
-			Event::AddLiquidity(pool_id, asset_a, asset_b, added_a, 0).into()
+			Event::AddLiquidity(pool_id, asset_a, asset_b, added_a, 0).into(),
 		]);
 	});
 }
@@ -641,12 +635,8 @@
 		let user_balance_b_before = Currency::free_balance(asset_b, &user);
 		let (balance_a_before, balance_b_before) = LBPPallet::pool_balances(pool_id);
 
-		assert_noop!(LBPPallet::add_liquidity(
-			Origin::signed(user),
-			pool_id,
-			0,
-			0,
-		),
+		assert_noop!(
+			LBPPallet::add_liquidity(Origin::signed(user), pool_id, 0, 0,),
 			Error::<Test>::CannotAddZeroLiquidity
 		);
 
@@ -659,9 +649,14 @@
 		assert_eq!(user_balance_a_after, user_balance_a_before);
 		assert_eq!(user_balance_b_after, user_balance_b_before);
 
-		expect_events(vec![
-			Event::CreatePool(user, asset_a, asset_b, 1_000_000_000, 2_000_000_000).into(),
-		]);
+		expect_events(vec![Event::CreatePool(
+			user,
+			asset_a,
+			asset_b,
+			1_000_000_000,
+			2_000_000_000,
+		)
+		.into()]);
 	});
 }
 
@@ -679,12 +674,8 @@
 		let user_balance_a_before = Currency::free_balance(asset_a, &user);
 		let (balance_a_before, balance_b_before) = LBPPallet::pool_balances(pool_id);
 
-		assert_noop!(LBPPallet::add_liquidity(
-			Origin::signed(user),
-			pool_id,
-			u128::MAX,
-			0,
-		),
+		assert_noop!(
+			LBPPallet::add_liquidity(Origin::signed(user), pool_id, u128::MAX, 0,),
 			Error::<Test>::InsufficientAssetBalance
 		);
 
@@ -714,12 +705,8 @@
 		let user_balance_b_before = Currency::free_balance(asset_b, &user);
 		let (balance_a_before, balance_b_before) = LBPPallet::pool_balances(pool_id);
 
-		assert_noop!(LBPPallet::add_liquidity(
-			Origin::signed(user),
-			pool_id,
-			1_000,
-			1_000,
-		),
+		assert_noop!(
+			LBPPallet::add_liquidity(Origin::signed(user), pool_id, 1_000, 1_000,),
 			Error::<Test>::SaleStarted
 		);
 
@@ -739,12 +726,8 @@
 		let user_balance_b_before = Currency::free_balance(asset_b, &user);
 		let (balance_a_before, balance_b_before) = LBPPallet::pool_balances(pool_id);
 
-		assert_noop!(LBPPallet::add_liquidity(
-			Origin::signed(user),
-			pool_id,
-			1_000,
-			1_000,
-		),
+		assert_noop!(
+			LBPPallet::add_liquidity(Origin::signed(user), pool_id, 1_000, 1_000,),
 			Error::<Test>::SaleStarted
 		);
 
@@ -757,9 +740,14 @@
 		assert_eq!(user_balance_a_after, user_balance_a_before);
 		assert_eq!(user_balance_b_after, user_balance_b_before);
 
-		expect_events(vec![
-			Event::CreatePool(user, asset_a, asset_b, 1_000_000_000, 2_000_000_000).into(),
-		]);
+		expect_events(vec![Event::CreatePool(
+			user,
+			asset_a,
+			asset_b,
+			1_000_000_000,
+			2_000_000_000,
+		)
+		.into()]);
 	});
 }
 
@@ -779,12 +767,7 @@
 		let user_balance_a_before = Currency::free_balance(asset_a, &user);
 		let (balance_a_before, balance_b_before) = LBPPallet::pool_balances(pool_id);
 
-		assert_ok!(LBPPallet::remove_liquidity(
-			Origin::signed(user),
-			pool_id,
-			1_000,
-			0,
-		));
+		assert_ok!(LBPPallet::remove_liquidity(Origin::signed(user), pool_id, 1_000, 0,));
 
 		let (balance_a_after, balance_b_after) = LBPPallet::pool_balances(pool_id);
 		assert_eq!(balance_a_after, balance_a_before.saturating_sub(1_000));
@@ -820,12 +803,7 @@
 
 		let (balance_a_before, balance_b_before) = LBPPallet::pool_balances(pool_id);
 
-		assert_ok!(LBPPallet::remove_liquidity(
-			Origin::signed(user),
-			pool_id,
-			removed_a,
-			0,
-		));
+		assert_ok!(LBPPallet::remove_liquidity(Origin::signed(user), pool_id, removed_a, 0,));
 
 		let (balance_a_after, balance_b_after) = LBPPallet::pool_balances(pool_id);
 
@@ -836,7 +814,7 @@
 			Event::CreatePool(user, asset_a, asset_b, 1_000_000_000, 2_000_000_000).into(),
 			Event::RemoveLiquidity(pool_id, asset_a, asset_b, 1_000, 0).into(),
 			Event::RemoveLiquidity(pool_id, asset_a, asset_b, removed_a, removed_b).into(),
-			Event::RemoveLiquidity(pool_id, asset_a, asset_b, removed_a, 0).into()
+			Event::RemoveLiquidity(pool_id, asset_a, asset_b, removed_a, 0).into(),
 		]);
 	});
 }
@@ -858,12 +836,8 @@
 		let user_balance_b_before = Currency::free_balance(asset_b, &user);
 		let (balance_a_before, balance_b_before) = LBPPallet::pool_balances(pool_id);
 
-		assert_noop!(LBPPallet::remove_liquidity(
-			Origin::signed(user),
-			pool_id,
-			0,
-			0,
-		),
+		assert_noop!(
+			LBPPallet::remove_liquidity(Origin::signed(user), pool_id, 0, 0,),
 			Error::<Test>::CannotRemoveZeroLiquidity
 		);
 
@@ -876,9 +850,14 @@
 		assert_eq!(user_balance_a_after, user_balance_a_before);
 		assert_eq!(user_balance_b_after, user_balance_b_before);
 
-		expect_events(vec![
-			Event::CreatePool(user, asset_a, asset_b, 1_000_000_000, 2_000_000_000).into(),
-		]);
+		expect_events(vec![Event::CreatePool(
+			user,
+			asset_a,
+			asset_b,
+			1_000_000_000,
+			2_000_000_000,
+		)
+		.into()]);
 	});
 }
 
@@ -898,12 +877,8 @@
 		let user_balance_a_before = Currency::free_balance(asset_a, &user);
 		let (balance_a_before, balance_b_before) = LBPPallet::pool_balances(pool_id);
 
-		assert_noop!(LBPPallet::remove_liquidity(
-			Origin::signed(user),
-			pool_id,
-			u128::MAX,
-			0,
-		),
+		assert_noop!(
+			LBPPallet::remove_liquidity(Origin::signed(user), pool_id, u128::MAX, 0,),
 			Error::<Test>::LiquidityUnderflow
 		);
 
@@ -914,9 +889,14 @@
 		let user_balance_a_after = Currency::free_balance(asset_a, &user);
 		assert_eq!(user_balance_a_after, user_balance_a_before);
 
-		expect_events(vec![
-			Event::CreatePool(user, asset_a, asset_b, 1_000_000_000, 2_000_000_000).into(),
-		]);
+		expect_events(vec![Event::CreatePool(
+			user,
+			asset_a,
+			asset_b,
+			1_000_000_000,
+			2_000_000_000,
+		)
+		.into()]);
 	});
 }
 
@@ -937,12 +917,8 @@
 		let user_balance_a_before = Currency::free_balance(asset_a, &user);
 		let (balance_a_before, balance_b_before) = LBPPallet::pool_balances(pool_id);
 
-		assert_noop!(LBPPallet::remove_liquidity(
-			Origin::signed(user),
-			pool_id,
-			1_000,
-			0,
-		),
+		assert_noop!(
+			LBPPallet::remove_liquidity(Origin::signed(user), pool_id, 1_000, 0,),
 			Error::<Test>::SaleNotEnded
 		);
 
@@ -953,9 +929,14 @@
 		let user_balance_a_after = Currency::free_balance(asset_a, &user);
 		assert_eq!(user_balance_a_after, user_balance_a_before);
 
-		expect_events(vec![
-			Event::CreatePool(user, asset_a, asset_b, 1_000_000_000, 2_000_000_000).into(),
-		]);
+		expect_events(vec![Event::CreatePool(
+			user,
+			asset_a,
+			asset_b,
+			1_000_000_000,
+			2_000_000_000,
+		)
+		.into()]);
 	});
 }
 
@@ -977,23 +958,29 @@
 		let user_balance_hdx_before = Currency::reserved_balance(HDX, &user);
 		let (balance_a_before, balance_b_before) = LBPPallet::pool_balances(pool_id);
 
-		assert_ok!(LBPPallet::destroy_pool(
-			Origin::signed(user),
-			pool_id,
-		));
+		assert_ok!(LBPPallet::destroy_pool(Origin::signed(user), pool_id,));
 
 		let (balance_a_after, balance_b_after) = LBPPallet::pool_balances(pool_id);
 		assert_eq!(balance_a_after, 0);
 		assert_eq!(balance_b_after, 0);
 
 		let user_balance_a_after = Currency::free_balance(asset_a, &user);
-		assert_eq!(user_balance_a_after, user_balance_a_before.saturating_add(balance_a_before));
+		assert_eq!(
+			user_balance_a_after,
+			user_balance_a_before.saturating_add(balance_a_before)
+		);
 
 		let user_balance_b_after = Currency::free_balance(asset_b, &user);
-		assert_eq!(user_balance_b_after, user_balance_b_before.saturating_add(balance_b_before));
+		assert_eq!(
+			user_balance_b_after,
+			user_balance_b_before.saturating_add(balance_b_before)
+		);
 
 		let user_balance_hdx_after = Currency::reserved_balance(HDX, &user);
-		assert_eq!(user_balance_hdx_after, user_balance_hdx_before.saturating_sub(POOL_DEPOSIT));
+		assert_eq!(
+			user_balance_hdx_after,
+			user_balance_hdx_before.saturating_sub(POOL_DEPOSIT)
+		);
 
 		expect_events(vec![
 			Event::CreatePool(user, asset_a, asset_b, 1_000_000_000, 2_000_000_000).into(),
@@ -1004,8 +991,7 @@
 }
 
 #[test]
-fn destroy_not_finalized_pool_should_not_work()
-{
+fn destroy_not_finalized_pool_should_not_work() {
 	predefined_test_ext().execute_with(|| {
 		let user = ALICE;
 		let asset_a = ACA;
@@ -1020,10 +1006,8 @@
 		let user_balance_hdx_before = Currency::reserved_balance(HDX, &user);
 		let (balance_a_before, balance_b_before) = LBPPallet::pool_balances(pool_id);
 
-		assert_noop!(LBPPallet::destroy_pool(
-			Origin::signed(user),
-			pool_id,
-		),
+		assert_noop!(
+			LBPPallet::destroy_pool(Origin::signed(user), pool_id,),
 			Error::<Test>::SaleNotEnded
 		);
 
@@ -1038,8 +1022,13 @@
 		assert_eq!(user_balance_b_before, user_balance_b_after);
 		assert_eq!(user_balance_hdx_before, user_balance_hdx_after);
 
-		expect_events(vec![
-			Event::CreatePool(user, asset_a, asset_b, 1_000_000_000, 2_000_000_000).into(),
-		]);
+		expect_events(vec![Event::CreatePool(
+			user,
+			asset_a,
+			asset_b,
+			1_000_000_000,
+			2_000_000_000,
+		)
+		.into()]);
 	});
 }