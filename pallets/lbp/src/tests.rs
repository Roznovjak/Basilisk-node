// This file is part of Basilisk-node.

// Copyright (C) 2020-2021  Intergalactic, Limited (GIB).
// SPDX-License-Identifier: Apache-2.0

// Licensed under the Apache License, Version 2.0 (the "License");
// you may not use this file except in compliance with the License.
// You may obtain a copy of the License at
//
//     http://www.apache.org/licenses/LICENSE-2.0
//
// Unless required by applicable law or agreed to in writing, software
// distributed under the License is distributed on an "AS IS" BASIS,
// WITHOUT WARRANTIES OR CONDITIONS OF ANY KIND, either express or implied.
// See the License for the specific language governing permissions and
// limitations under the License.

#![allow(clippy::bool_assert_comparison)]
use super::*;
use crate::mock::{
	generate_trades, run_to_sale_end, run_to_sale_start, EXISTENTIAL_DEPOSIT, HDX_BSX_POOL_ID, INITIAL_BALANCE,
	KUSD_BSX_POOL_ID, SALE_END, SALE_START, SAMPLE_AMM_TRANSFER, SAMPLE_POOL_DATA,
};
pub use crate::mock::{
	run_to_block, Currency, Event as TestEvent, ExtBuilder, LBPPallet, Origin, System, Test, ALICE, BOB, BSX, CHARLIE,
	ETH, HDX, KUSD,
};
<<<<<<< HEAD
=======
use crate::mock::{KUSD_BSX_POOL_ID, HDX_BSX_POOL_ID, INITIAL_BALANCE, SAMPLE_POOL_DATA, EXISTENTIAL_DEPOSIT, generate_trades, SALE_START, SALE_END, run_to_sale_start, run_to_sale_end, SAMPLE_AMM_TRANSFER, DEFAULT_FEE};
>>>>>>> c0203c75
use frame_support::{assert_err, assert_noop, assert_ok};
use hydradx_traits::{AMMTransfer, LockedBalance};
use sp_runtime::traits::BadOrigin;
use sp_std::convert::TryInto;

use primitives::{
	asset::AssetPair,
	constants::chain::{MAX_IN_RATIO, MAX_OUT_RATIO},
};

pub fn new_test_ext() -> sp_io::TestExternalities {
	let mut ext = ExtBuilder::default().build();
	ext.execute_with(|| run_to_block::<Test>(1));
	ext
}

pub fn predefined_test_ext() -> sp_io::TestExternalities {
	let mut ext = new_test_ext();
	ext.execute_with(|| {
		assert_ok!(LBPPallet::create_pool(
			Origin::root(),
			ALICE,
			KUSD,
			1_000_000_000,
			BSX,
			2_000_000_000,
			20_000_000,
			80_000_000,
			WeightCurveType::Linear,
			DEFAULT_FEE,
			CHARLIE,
			0,
		));

		assert_ok!(LBPPallet::update_pool_data(
			Origin::signed(ALICE),
			KUSD_BSX_POOL_ID,
			None,
			SALE_START,
			SALE_END,
			None,
			None,
			None,
			None,
			None,
		));

		let pool_data2 = Pool {
			owner: ALICE,
			start: SALE_START,
			end: SALE_END,
			assets: (KUSD, BSX),
			initial_weight: 20_000_000,
			final_weight: 80_000_000,
			weight_curve: WeightCurveType::Linear,
			fee: DEFAULT_FEE,
			fee_collector: CHARLIE,
			repay_target: 0,
		};

		assert_eq!(<PoolData<Test>>::get(KUSD_BSX_POOL_ID).unwrap(), pool_data2);

		expect_events(vec![
			Event::LiquidityAdded(KUSD_BSX_POOL_ID, KUSD, BSX, 1_000_000_000, 2_000_000_000).into(),
			Event::PoolUpdated(KUSD_BSX_POOL_ID, pool_data2).into(),
		]);
	});
	ext
}

pub fn predefined_test_ext_with_repay_target() -> sp_io::TestExternalities {
	let mut ext = new_test_ext();
	ext.execute_with(|| {
		let initial_liquidity = 1_000_000_000;

		assert_ok!(LBPPallet::create_pool(
			Origin::root(),
			ALICE,
			KUSD,
			1_000_000_000,
			BSX,
			2_000_000_000,
			80_000_000,
			20_000_000,
			WeightCurveType::Linear,
			DEFAULT_FEE,
			CHARLIE,
			initial_liquidity,
		));

		assert_ok!(LBPPallet::update_pool_data(
			Origin::signed(ALICE),
			KUSD_BSX_POOL_ID,
			None,
			SALE_START,
			Some(20),
			None,
			None,
			None,
			None,
			None,
		));

		assert_ok!(LBPPallet::add_liquidity(
			Origin::signed(ALICE),
			(KUSD, 10_000_000_000),
			(BSX, initial_liquidity),
		));
	});
	ext
}

fn last_events(n: usize) -> Vec<TestEvent> {
	frame_system::Pallet::<Test>::events()
		.into_iter()
		.rev()
		.take(n)
		.rev()
		.map(|e| e.event)
		.collect()
}

fn expect_events(e: Vec<TestEvent>) {
	assert_eq!(last_events(e.len()), e);
	e.into_iter().for_each(frame_system::Pallet::<Test>::assert_has_event);
}

#[test]
fn default_locked_balance_should_be_zero() {
	new_test_ext().execute_with(|| {
		assert_eq!(
			<Test as pallet::Config>::LockedBalance::get_by_lock(COLLECTOR_LOCK_ID, BSX, BOB),
			0_u128
		);
	});
}

#[test]
fn validate_pool_data_should_work() {
	new_test_ext().execute_with(|| {
		let pool_data = Pool {
			owner: ALICE,
			start: SALE_START,
			end: SALE_END,
			assets: (KUSD, BSX),
			initial_weight: 20_000_000,
			final_weight: 90_000_000,
			weight_curve: WeightCurveType::Linear,
			fee: DEFAULT_FEE,
			fee_collector: CHARLIE,
			repay_target: 0,
		};
		assert_ok!(LBPPallet::validate_pool_data(&pool_data));

		// null interval
		let pool_data = Pool {
			owner: ALICE,
			start: None,
			end: None,
			assets: (KUSD, BSX),
			initial_weight: 20_000_000,
			final_weight: 90_000_000,
			weight_curve: WeightCurveType::Linear,
			fee: DEFAULT_FEE,
			fee_collector: CHARLIE,
			repay_target: 0,
		};
		assert_ok!(LBPPallet::validate_pool_data(&pool_data));

		let pool_data = Pool {
			owner: ALICE,
			start: SALE_START,
			end: Some(2u64),
			assets: (KUSD, BSX),
			initial_weight: 20_000_000,
			final_weight: 90_000_000,
			weight_curve: WeightCurveType::Linear,
			fee: DEFAULT_FEE,
			fee_collector: CHARLIE,
			repay_target: 0,
		};
		assert_noop!(
			LBPPallet::validate_pool_data(&pool_data),
			Error::<Test>::InvalidBlockRange
		);

		let pool_data = Pool {
			owner: ALICE,
			start: SALE_START,
			end: Some(11u64 + u32::MAX as u64),
			assets: (KUSD, BSX),
			initial_weight: 20_000_000,
			final_weight: 90_000_000,
			weight_curve: WeightCurveType::Linear,
			fee: DEFAULT_FEE,
			fee_collector: CHARLIE,
			repay_target: 0,
		};
		assert_noop!(
			LBPPallet::validate_pool_data(&pool_data),
			Error::<Test>::MaxSaleDurationExceeded
		);
	});
}

#[test]
fn max_sale_duration_ckeck() {
	new_test_ext().execute_with(|| {
<<<<<<< HEAD
		assert_ok!(LBPPallet::validate_pool_data(&Pool {
			owner: ALICE,
			start: SALE_START,
			end: Some(SALE_START.unwrap() + MAX_SALE_DURATION as u64 - 1),
			assets: (KUSD, BSX),
			initial_weight: 20_000_000,
			final_weight: 90_000_000,
			weight_curve: WeightCurveType::Linear,
			fee: Fee::default(),
			fee_collector: CHARLIE,
			repay_target: 0,
		}));
=======
		assert_ok!(
			LBPPallet::validate_pool_data(&Pool {
				owner: ALICE,
				start: SALE_START,
				end: Some(SALE_START.unwrap() + MAX_SALE_DURATION as u64 - 1),
				assets: (KUSD, BSX),
				initial_weight: 20_000_000,
				final_weight: 90_000_000,
				weight_curve: WeightCurveType::Linear,
				fee: DEFAULT_FEE,
				fee_collector: CHARLIE,
				repay_target: 0,
			})
		);
>>>>>>> c0203c75
		assert_noop!(
			LBPPallet::validate_pool_data(&Pool {
				owner: ALICE,
				start: SALE_START,
				end: Some(SALE_START.unwrap() + MAX_SALE_DURATION as u64),
				assets: (KUSD, BSX),
				initial_weight: 20_000_000,
				final_weight: 90_000_000,
				weight_curve: WeightCurveType::Linear,
				fee: DEFAULT_FEE,
				fee_collector: CHARLIE,
				repay_target: 0,
			}),
			Error::<Test>::MaxSaleDurationExceeded
		);
	});
}

#[test]
fn calculate_weights_should_work() {
	new_test_ext().execute_with(|| {
		let mut pool_data = Pool {
			owner: ALICE,
			start: Some(100),
			end: Some(200),
			assets: (KUSD, BSX),
			initial_weight: 50_000_000,
			final_weight: 33_333_333,
			weight_curve: WeightCurveType::Linear,
			fee: DEFAULT_FEE,
			fee_collector: CHARLIE,
			repay_target: 0,
		};
		assert_eq!(LBPPallet::calculate_weights(&pool_data, 170), Ok((38333333, 61666667)));

		pool_data.initial_weight = 33_333_333;
		pool_data.final_weight = 66_666_666;
		assert_eq!(LBPPallet::calculate_weights(&pool_data, 100), Ok((33333333, 66666667)));

		pool_data.initial_weight = 33_333_333;
		pool_data.final_weight = 33_333_333;
		assert_eq!(LBPPallet::calculate_weights(&pool_data, 100), Ok((33333333, 66666667)));

		pool_data.initial_weight = 50_000_000;
		pool_data.final_weight = 33_333_333;
		assert_eq!(LBPPallet::calculate_weights(&pool_data, 200), Ok((33333333, 66666667)));

		// invalid interval
		pool_data.start = Some(200);
		pool_data.end = Some(100);
		assert_eq!(
			LBPPallet::calculate_weights(&pool_data, 200),
			Err(Error::<Test>::WeightCalculationError.into())
		);

		// invalid interval
		pool_data.start = Some(100);
		pool_data.end = Some(200);
		assert_eq!(
			LBPPallet::calculate_weights(&pool_data, 201),
			Err(Error::<Test>::WeightCalculationError.into())
		);

		// out of bound
		pool_data.start = Some(100);
		pool_data.end = Some(200);
		assert_eq!(
			LBPPallet::calculate_weights(&pool_data, 10),
			Err(Error::<Test>::WeightCalculationError.into())
		);
		assert_eq!(
			LBPPallet::calculate_weights(&pool_data, 210),
			Err(Error::<Test>::WeightCalculationError.into())
		);
	});
}

#[test]
fn create_pool_should_work() {
	new_test_ext().execute_with(|| {
		assert_ok!(LBPPallet::create_pool(
			Origin::root(),
			ALICE,
			KUSD,
			1_000_000_000,
			BSX,
			2_000_000_000,
			20_000_000u32,
			90_000_000u32,
			WeightCurveType::Linear,
			DEFAULT_FEE,
			CHARLIE,
			0,
		));

		assert_eq!(Currency::free_balance(KUSD, &KUSD_BSX_POOL_ID), 1_000_000_000);
		assert_eq!(Currency::free_balance(BSX, &KUSD_BSX_POOL_ID), 2_000_000_000);
		assert_eq!(
			Currency::free_balance(KUSD, &ALICE),
			INITIAL_BALANCE.saturating_sub(1_000_000_000)
		);
		assert_eq!(
			Currency::free_balance(BSX, &ALICE),
			INITIAL_BALANCE.saturating_sub(2_000_000_000)
		);

		let pool_data = LBPPallet::pool_data(KUSD_BSX_POOL_ID).unwrap();
		assert_eq!(pool_data.owner, ALICE);
		assert_eq!(pool_data.start, None);
		assert_eq!(pool_data.end, None);
		assert_eq!(pool_data.assets, (KUSD, BSX));
		assert_eq!(pool_data.initial_weight, 20_000_000);
		assert_eq!(pool_data.final_weight, 90_000_000);
		assert_eq!(pool_data.weight_curve, WeightCurveType::Linear);
		assert_eq!(pool_data.fee, DEFAULT_FEE);
		assert_eq!(pool_data.fee_collector, CHARLIE);

		assert!(<FeeCollectorWithAsset<Test>>::contains_key(CHARLIE, KUSD));

		expect_events(vec![Event::LiquidityAdded(
			KUSD_BSX_POOL_ID,
			KUSD,
			BSX,
			1_000_000_000,
			2_000_000_000,
		)
		.into()]);
	});
}

#[test]
fn create_pool_from_basic_origin_should_not_work() {
	new_test_ext().execute_with(|| {
		// only CreatePoolOrigin is allowed to create new pools
		assert_noop!(
			LBPPallet::create_pool(
				Origin::signed(ALICE),
				ALICE,
				HDX,
				1_000_000_000,
				BSX,
				2_000_000_000,
				80_000_000u32,
				10_000_000u32,
				WeightCurveType::Linear,
				DEFAULT_FEE,
				CHARLIE,
				0,
			),
			BadOrigin
		);
	});
}

#[test]
fn create_same_pool_should_not_work() {
	new_test_ext().execute_with(|| {
		assert_ok!(LBPPallet::create_pool(
			Origin::root(),
			ALICE,
			KUSD,
			1_000_000_000,
			BSX,
			2_000_000_000,
			80_000_000u32,
			10_000_000u32,
			WeightCurveType::Linear,
			DEFAULT_FEE,
			CHARLIE,
			0,
		));

		assert_noop!(
			LBPPallet::create_pool(
				Origin::root(),
				ALICE,
				KUSD,
				10_000_000_000,
				BSX,
				20_000_000_000,
				80_000_000u32,
				10_000_000u32,
				WeightCurveType::Linear,
				DEFAULT_FEE,
				CHARLIE,
				0,
			),
			Error::<Test>::PoolAlreadyExists
		);

		expect_events(vec![Event::LiquidityAdded(
			KUSD_BSX_POOL_ID,
			KUSD,
			BSX,
			1_000_000_000,
			2_000_000_000,
		)
		.into()]);
	});
}

#[test]
fn create_pool_with_same_assets_should_not_work() {
	new_test_ext().execute_with(|| {
		assert_noop!(
			LBPPallet::create_pool(
				Origin::root(),
				ALICE,
				KUSD,
				1_000_000_000,
				KUSD,
				2_000_000_000,
				80_000_000u32,
				10_000_000u32,
				WeightCurveType::Linear,
				DEFAULT_FEE,
				CHARLIE,
				0,
			),
			Error::<Test>::CannotCreatePoolWithSameAssets
		);
	});
}

#[test]
fn create_pool_with_non_existing_fee_collector_with_asset_should_work() {
	new_test_ext().execute_with(|| {
		assert_ok!(LBPPallet::create_pool(
			Origin::root(),
			ALICE,
			KUSD,
			1_000_000_000,
			BSX,
			2_000_000_000,
			20_000_000u32,
			90_000_000u32,
			WeightCurveType::Linear,
			DEFAULT_FEE,
			CHARLIE,
			0,
		));

<<<<<<< HEAD
		assert_ok!(LBPPallet::create_pool(
			Origin::root(),
			ALICE,
			HDX,
			1_000_000_000,
			BSX,
			2_000_000_000,
			20_000_000u32,
			90_000_000u32,
			WeightCurveType::Linear,
			Fee::default(),
			CHARLIE,
			0,
		),);
=======
		assert_ok!(
			LBPPallet::create_pool(
				Origin::root(),
				ALICE,
				HDX,
				1_000_000_000,
				BSX,
				2_000_000_000,
				20_000_000u32,
				90_000_000u32,
				WeightCurveType::Linear,
				DEFAULT_FEE,
				CHARLIE,
				0,
			),
		);
>>>>>>> c0203c75
	});
}

#[test]
fn create_pool_with_existing_fee_collector_with_asset_should_not_work() {
	new_test_ext().execute_with(|| {
		assert_ok!(LBPPallet::create_pool(
			Origin::root(),
			ALICE,
			KUSD,
			1_000_000_000,
			BSX,
			2_000_000_000,
			20_000_000u32,
			90_000_000u32,
			WeightCurveType::Linear,
			DEFAULT_FEE,
			CHARLIE,
			0,
		));

		assert_noop!(
			LBPPallet::create_pool(
				Origin::root(),
				ALICE,
				KUSD,
				1_000_000_000,
				HDX,
				2_000_000_000,
				20_000_000u32,
				90_000_000u32,
				WeightCurveType::Linear,
				DEFAULT_FEE,
				CHARLIE,
				0,
			),
			Error::<Test>::FeeCollectorWithAssetAlreadyUsed
		);
	});
}

#[test]
fn create_pool_with_insufficient_liquidity_should_not_work() {
	new_test_ext().execute_with(|| {
		assert_noop!(
			LBPPallet::create_pool(
				Origin::root(),
				ALICE,
				HDX,
				0,
				BSX,
				0,
				80_000_000u32,
				10_000_000u32,
				WeightCurveType::Linear,
				DEFAULT_FEE,
				CHARLIE,
				0,
			),
			Error::<Test>::InsufficientLiquidity
		);

		assert_noop!(
			LBPPallet::create_pool(
				Origin::root(),
				ALICE,
				HDX,
				0,
				BSX,
				2_000_000_000,
				80_000_000u32,
				10_000_000u32,
				WeightCurveType::Linear,
				DEFAULT_FEE,
				CHARLIE,
				0,
			),
			Error::<Test>::InsufficientLiquidity
		);

		assert_noop!(
			LBPPallet::create_pool(
				Origin::root(),
				ALICE,
				HDX,
				100,
				BSX,
				100,
				80_000_000u32,
				10_000_000u32,
				WeightCurveType::Linear,
				DEFAULT_FEE,
				CHARLIE,
				0,
			),
			Error::<Test>::InsufficientLiquidity
		);
	});
}

#[test]
fn create_pool_with_insufficient_balance_should_not_work() {
	new_test_ext().execute_with(|| {
		assert_noop!(
			LBPPallet::create_pool(
				Origin::root(),
				ALICE,
				KUSD,
				2_000_000_000_000_000,
				BSX,
				2_000_000_000_000_000,
				80_000_000u32,
				10_000_000u32,
				WeightCurveType::Linear,
				DEFAULT_FEE,
				CHARLIE,
				0,
			),
			Error::<Test>::InsufficientAssetBalance
		);
	});
}

#[test]
fn update_pool_data_should_work() {
	predefined_test_ext().execute_with(|| {
		// update all parameters
		assert_ok!(LBPPallet::update_pool_data(
			Origin::signed(ALICE),
			KUSD_BSX_POOL_ID,
			None,
			Some(15),
			Some(18),
			Some(10_000_000),
			Some(80_000_000),
			Some((5, 100)),
			Some(BOB),
			None,
		));

		// verify changes
		let updated_pool_data_1 = LBPPallet::pool_data(KUSD_BSX_POOL_ID).unwrap();
		assert_eq!(updated_pool_data_1.start, Some(15));
		assert_eq!(updated_pool_data_1.end, Some(18));
		assert_eq!(updated_pool_data_1.initial_weight, 10_000_000);
		assert_eq!(updated_pool_data_1.final_weight, 80_000_000);
		assert_eq!(
			updated_pool_data_1.fee,
			(5, 100),
		);
		assert_eq!(updated_pool_data_1.fee_collector, BOB);

		// removes old fee collector from store and
		// sets updated fee collector
		assert!(!<FeeCollectorWithAsset<Test>>::contains_key(CHARLIE, KUSD));
		assert!(<FeeCollectorWithAsset<Test>>::contains_key(BOB, KUSD));

		// update only one parameter
		assert_ok!(LBPPallet::update_pool_data(
			Origin::signed(ALICE),
			KUSD_BSX_POOL_ID,
			None,
			None,
			Some(30),
			None,
			None,
			None,
			None,
			None,
		));

		// verify changes
		let updated_pool_data_2 = LBPPallet::pool_data(KUSD_BSX_POOL_ID).unwrap();
		assert_eq!(updated_pool_data_2.start, Some(15));
		assert_eq!(updated_pool_data_2.end, Some(30));
		assert_eq!(updated_pool_data_2.initial_weight, 10_000_000);
		assert_eq!(updated_pool_data_2.final_weight, 80_000_000);
		assert_eq!(
			updated_pool_data_2.fee,
			(5, 100),
		);
		assert_eq!(updated_pool_data_2.fee_collector, BOB);

		// update only one parameter
		assert_ok!(LBPPallet::update_pool_data(
			Origin::signed(ALICE),
			KUSD_BSX_POOL_ID,
			None,
			None,
			None,
			Some(12_500_000),
			None,
			None,
			None,
			None,
		));

		// verify changes
		let updated_pool_data_3 = LBPPallet::pool_data(KUSD_BSX_POOL_ID).unwrap();
		assert_eq!(updated_pool_data_3.start, Some(15));
		assert_eq!(updated_pool_data_3.end, Some(30));
		assert_eq!(updated_pool_data_3.initial_weight, 12_500_000);
		assert_eq!(updated_pool_data_3.final_weight, 80_000_000);
		assert_eq!(
			updated_pool_data_3.fee,
			(5, 100),
		);
		assert_eq!(updated_pool_data_3.fee_collector, BOB);

		// update only one parameter
		assert_ok!(LBPPallet::update_pool_data(
			Origin::signed(ALICE),
			KUSD_BSX_POOL_ID,
			None,
			None,
			None,
			None,
			None,
			None,
			Some(ALICE),
			None,
		));

		// verify changes
		let updated_pool_data_4 = LBPPallet::pool_data(KUSD_BSX_POOL_ID).unwrap();
		assert_eq!(updated_pool_data_4.start, Some(15));
		assert_eq!(updated_pool_data_4.end, Some(30));
		assert_eq!(updated_pool_data_4.initial_weight, 12_500_000);
		assert_eq!(updated_pool_data_4.final_weight, 80_000_000);
		assert_eq!(
			updated_pool_data_4.fee,
			(5, 100),
		);
		assert_eq!(updated_pool_data_4.fee_collector, ALICE);

		// mix
		assert_ok!(LBPPallet::update_pool_data(
			Origin::signed(ALICE),
			KUSD_BSX_POOL_ID,
			None,
			None,
			Some(18),
			Some(10_000_000),
			Some(80_000_000),
			Some((6, 1_000)),
			None,
			None,
		));

		// verify changes
		let updated_pool_data_5 = LBPPallet::pool_data(KUSD_BSX_POOL_ID).unwrap();
		assert_eq!(updated_pool_data_5.start, Some(15));
		assert_eq!(updated_pool_data_5.end, Some(18));
		assert_eq!(updated_pool_data_5.initial_weight, 10_000_000);
		assert_eq!(updated_pool_data_5.final_weight, 80_000_000);
		assert_eq!(
			updated_pool_data_5.fee,
			(6, 1_000),
		);
		assert_eq!(updated_pool_data_5.fee_collector, ALICE);

		// set repay target
		let repayment = 1_000_000;
		assert_eq!(updated_pool_data_5.repay_target, 0);
		assert_ok!(LBPPallet::update_pool_data(
			Origin::signed(ALICE),
			KUSD_BSX_POOL_ID,
			None,
			None,
			None,
			None,
			None,
			None,
			None,
			Some(repayment),
		));
		let updated_pool_data_6 = LBPPallet::pool_data(KUSD_BSX_POOL_ID).unwrap();
		assert_eq!(updated_pool_data_6.repay_target, repayment);

		expect_events(vec![
			Event::PoolUpdated(KUSD_BSX_POOL_ID, updated_pool_data_1).into(),
			Event::PoolUpdated(KUSD_BSX_POOL_ID, updated_pool_data_2).into(),
			Event::PoolUpdated(KUSD_BSX_POOL_ID, updated_pool_data_3).into(),
			Event::PoolUpdated(KUSD_BSX_POOL_ID, updated_pool_data_4).into(),
			Event::PoolUpdated(KUSD_BSX_POOL_ID, updated_pool_data_5).into(),
			Event::PoolUpdated(KUSD_BSX_POOL_ID, updated_pool_data_6).into(),
		]);
	});
}

#[test]
fn update_non_existing_pool_data_should_not_work() {
	new_test_ext().execute_with(|| {
		assert_noop!(
			LBPPallet::update_pool_data(
				Origin::signed(ALICE),
				KUSD_BSX_POOL_ID,
				None,
				Some(15),
				Some(18),
				Some(10_000_000),
				Some(80_000_000),
				Some((5, 100)),
				None,
				None,
			),
			Error::<Test>::PoolNotFound
		);
	});
}

#[test]
fn update_pool_with_invalid_data_should_not_work() {
	predefined_test_ext().execute_with(|| {
		assert_noop!(
			LBPPallet::update_pool_data(
				Origin::signed(ALICE),
				KUSD_BSX_POOL_ID,
				None,
				// reversed interval, the end precedes the beginning
				Some(20),
				Some(10),
				Some(10_000_000),
				Some(80_000_000),
				Some((5, 100)),
				None,
				None,
			),
			Error::<Test>::InvalidBlockRange
		);

		run_to_block::<Test>(6);

		assert_noop!(
			LBPPallet::update_pool_data(
				Origin::signed(ALICE),
				KUSD_BSX_POOL_ID,
				None,
				Some(5),
				Some(20),
				Some(10_000_000),
				Some(80_000_000),
				Some((5, 100)),
				None,
				None,
			),
			Error::<Test>::InvalidBlockRange
		);

		assert_noop!(
			LBPPallet::update_pool_data(
				Origin::signed(ALICE),
				KUSD_BSX_POOL_ID,
				None,
				Some(0),
				Some(20),
				Some(10_000_000),
				Some(80_000_000),
				Some((5, 100)),
				None,
				None,
			),
			Error::<Test>::InvalidBlockRange
		);

		assert_noop!(
			LBPPallet::update_pool_data(
				Origin::signed(ALICE),
				KUSD_BSX_POOL_ID,
				None,
				Some(5),
				Some(0),
				Some(10_000_000),
				Some(80_000_000),
				Some((5, 100)),
				None,
				None,
			),
			Error::<Test>::InvalidBlockRange
		);
	});
}

#[test]
fn update_pool_data_without_changes_should_not_work() {
	predefined_test_ext().execute_with(|| {
		assert_noop!(
			LBPPallet::update_pool_data(
				Origin::signed(ALICE),
				KUSD_BSX_POOL_ID,
				None,
				None,
				None,
				None,
				None,
				None,
				None,
				None,
			),
			Error::<Test>::NothingToUpdate
		);
	});
}

#[test]
fn update_pool_data_by_non_owner_should_not_work() {
	predefined_test_ext().execute_with(|| {
		assert_noop!(
			LBPPallet::update_pool_data(
				Origin::signed(BOB),
				KUSD_BSX_POOL_ID,
				None,
				Some(15),
				Some(20),
				Some(10_000_000),
				Some(80_000_000),
				None,
				None,
				None,
			),
			Error::<Test>::NotOwner
		);
	});
}

#[test]
fn update_pool_owner_by_new_owner_should_work() {
	predefined_test_ext().execute_with(|| {
		assert_ok!(LBPPallet::update_pool_data(
			Origin::signed(ALICE),
			KUSD_BSX_POOL_ID,
			Some(BOB),
			Some(15),
			Some(20),
			Some(10_000_000),
			Some(80_000_000),
			None,
			None,
			None,
		));

		let pool_data1 = LBPPallet::pool_data(KUSD_BSX_POOL_ID).unwrap();

		assert_ok!(LBPPallet::update_pool_data(
			Origin::signed(BOB),
			KUSD_BSX_POOL_ID,
			Some(ALICE),
			Some(15),
			Some(20),
			Some(10_000_000),
			Some(80_000_000),
			None,
			None,
			None,
		));

		let pool_data2 = LBPPallet::pool_data(KUSD_BSX_POOL_ID).unwrap();

		expect_events(vec![
			Event::PoolUpdated(KUSD_BSX_POOL_ID, pool_data1).into(),
			Event::PoolUpdated(KUSD_BSX_POOL_ID, pool_data2).into(),
		]);
	});
}

#[test]
fn update_pool_data_for_running_lbp_should_not_work() {
	predefined_test_ext().execute_with(|| {
		assert_ok!(LBPPallet::update_pool_data(
			Origin::signed(ALICE),
			KUSD_BSX_POOL_ID,
			None,
			Some(15),
			Some(20),
			None,
			None,
			None,
			None,
			None,
		));

		run_to_block::<Test>(16);

		// update starting block and final weights
		assert_noop!(
			LBPPallet::update_pool_data(
				Origin::signed(ALICE),
				KUSD_BSX_POOL_ID,
				None,
				Some(15),
				Some(30),
				Some(10_000_000),
				Some(80_000_000),
				Some((5, 100)),
				Some(BOB),
				None,
			),
			Error::<Test>::SaleStarted
		);

		let pool_data = LBPPallet::pool_data(KUSD_BSX_POOL_ID).unwrap();

		expect_events(vec![Event::PoolUpdated(KUSD_BSX_POOL_ID, pool_data).into()]);
	});
}

#[test]
fn update_pool_with_existing_fee_collector_should_not_work() {
	predefined_test_ext().execute_with(|| {
		assert_ok!(LBPPallet::create_pool(
			Origin::root(),
			ALICE,
			KUSD,
			1_000_000_000,
			HDX,
			2_000_000_000,
			20_000_000u32,
			90_000_000u32,
			WeightCurveType::Linear,
			DEFAULT_FEE,
			BOB,
			0,
		));

		assert_noop!(
			LBPPallet::update_pool_data(
				Origin::signed(ALICE),
				KUSD_BSX_POOL_ID,
				None,
				Some(15),
				Some(18),
				Some(10_000_000),
				Some(80_000_000),
				Some((5, 100)),
				Some(BOB),
				None,
			),
			Error::<Test>::FeeCollectorWithAssetAlreadyUsed
		);
	});
}

#[test]
fn update_pool_interval_should_work() {
	new_test_ext().execute_with(|| {
		assert_ok!(LBPPallet::create_pool(
			Origin::root(),
			ALICE,
			KUSD,
			1_000_000_000,
			BSX,
			2_000_000_000,
			10_000_000,
			10_000_000,
			WeightCurveType::Linear,
			DEFAULT_FEE,
			CHARLIE,
			0,
		));

		run_to_block::<Test>(15);

		assert_noop!(
			LBPPallet::update_pool_data(
				Origin::signed(ALICE),
				KUSD_BSX_POOL_ID,
				None,
				Some(16),
				Some(0),
				None,
				None,
				None,
				None,
				None,
			),
			Error::<Test>::InvalidBlockRange
		);

		assert_ok!(LBPPallet::update_pool_data(
			Origin::signed(ALICE),
			KUSD_BSX_POOL_ID,
			None,
			Some(16),
			Some(20),
			None,
			None,
			None,
			None,
			None,
		));

		// verify changes
		let updated_pool_data = LBPPallet::pool_data(KUSD_BSX_POOL_ID).unwrap();
		assert_eq!(updated_pool_data.start, Some(16));
		assert_eq!(updated_pool_data.end, Some(20));

		expect_events(vec![
			Event::LiquidityAdded(KUSD_BSX_POOL_ID, KUSD, BSX, 1_000_000_000, 2_000_000_000).into(),
			Event::PoolUpdated(KUSD_BSX_POOL_ID, updated_pool_data).into(),
		]);
	});
}

#[test]
fn add_liquidity_should_work() {
	predefined_test_ext().execute_with(|| {
		let user_balance_a_before = Currency::free_balance(KUSD, &ALICE);
		let user_balance_b_before = Currency::free_balance(BSX, &ALICE);
		let pool_balance_a_before = Currency::free_balance(KUSD, &KUSD_BSX_POOL_ID);
		let pool_balance_b_before = Currency::free_balance(BSX, &KUSD_BSX_POOL_ID);

		let added_a = 10_000_000_000;
		let added_b = 20_000_000_000;

		assert_ok!(LBPPallet::add_liquidity(
			Origin::signed(ALICE),
			(KUSD, added_a),
			(BSX, added_b),
		));

		let pool_balance_a_after = Currency::free_balance(KUSD, &KUSD_BSX_POOL_ID);
		let pool_balance_b_after = Currency::free_balance(BSX, &KUSD_BSX_POOL_ID);
		assert_eq!(pool_balance_a_after, pool_balance_a_before.saturating_add(added_a));
		assert_eq!(pool_balance_b_after, pool_balance_b_before.saturating_add(added_b));

		let user_balance_a_after = Currency::free_balance(KUSD, &ALICE);
		let user_balance_b_after = Currency::free_balance(BSX, &ALICE);
		assert_eq!(user_balance_a_after, user_balance_a_before.saturating_sub(added_a));
		assert_eq!(user_balance_b_after, user_balance_b_before.saturating_sub(added_b));

		let user_balance_a_before = Currency::free_balance(KUSD, &ALICE);
		let user_balance_b_before = Currency::free_balance(BSX, &ALICE);
		let pool_balance_a_before = Currency::free_balance(KUSD, &KUSD_BSX_POOL_ID);
		let pool_balance_b_before = Currency::free_balance(BSX, &KUSD_BSX_POOL_ID);

		assert_ok!(LBPPallet::add_liquidity(
			Origin::signed(ALICE),
			(KUSD, added_a),
			(BSX, 0),
		));

		let pool_balance_a_after = Currency::free_balance(KUSD, &KUSD_BSX_POOL_ID);
		let pool_balance_b_after = Currency::free_balance(BSX, &KUSD_BSX_POOL_ID);
		assert_eq!(pool_balance_a_after, pool_balance_a_before.saturating_add(added_a));
		assert_eq!(pool_balance_b_after, pool_balance_b_before);

		let user_balance_a_after = Currency::free_balance(KUSD, &ALICE);
		let user_balance_b_after = Currency::free_balance(BSX, &ALICE);
		assert_eq!(user_balance_a_after, user_balance_a_before.saturating_sub(added_a));
		assert_eq!(user_balance_b_after, user_balance_b_before);

		// change asset order
		let user_balance_a_before = Currency::free_balance(KUSD, &ALICE);
		let user_balance_b_before = Currency::free_balance(BSX, &ALICE);
		let pool_balance_a_before = Currency::free_balance(KUSD, &KUSD_BSX_POOL_ID);
		let pool_balance_b_before = Currency::free_balance(BSX, &KUSD_BSX_POOL_ID);

		assert_ok!(LBPPallet::add_liquidity(
			Origin::signed(ALICE),
			(BSX, added_b),
			(KUSD, added_a),
		));

		let pool_balance_a_after = Currency::free_balance(KUSD, &KUSD_BSX_POOL_ID);
		let pool_balance_b_after = Currency::free_balance(BSX, &KUSD_BSX_POOL_ID);
		assert_eq!(pool_balance_a_after, pool_balance_a_before.saturating_add(added_a));
		assert_eq!(pool_balance_b_after, pool_balance_b_before.saturating_add(added_b));

		let user_balance_a_after = Currency::free_balance(KUSD, &ALICE);
		let user_balance_b_after = Currency::free_balance(BSX, &ALICE);
		assert_eq!(user_balance_a_after, user_balance_a_before.saturating_sub(added_a));
		assert_eq!(user_balance_b_after, user_balance_b_before.saturating_sub(added_b));

		expect_events(vec![
			Event::LiquidityAdded(KUSD_BSX_POOL_ID, KUSD, BSX, added_a, added_b).into(),
			Event::LiquidityAdded(KUSD_BSX_POOL_ID, KUSD, BSX, added_a, 0).into(),
			Event::LiquidityAdded(KUSD_BSX_POOL_ID, BSX, KUSD, added_b, added_a).into(),
		]);
	});
}

#[test]
fn add_liquidity_by_non_owner_should_not_work() {
	predefined_test_ext().execute_with(|| {
		assert_eq!(Currency::free_balance(KUSD, &BOB), 1000000000000000);
		assert_eq!(Currency::free_balance(BSX, &BOB), 1000000000000000);

		assert_eq!(Currency::free_balance(KUSD, &KUSD_BSX_POOL_ID), 1_000_000_000);
		assert_eq!(Currency::free_balance(BSX, &KUSD_BSX_POOL_ID), 2_000_000_000);

		assert_noop!(
			LBPPallet::add_liquidity(Origin::signed(BOB), (KUSD, 10_000_000_000), (BSX, 20_000_000_000),),
			Error::<Test>::NotOwner
		);
	});
}

#[test]
fn add_zero_liquidity_should_not_work() {
	predefined_test_ext().execute_with(|| {
		let user_balance_a_before = Currency::free_balance(KUSD, &ALICE);
		let user_balance_b_before = Currency::free_balance(BSX, &ALICE);

		let pool_balance_a_before = Currency::free_balance(KUSD, &KUSD_BSX_POOL_ID);
		let pool_balance_b_before = Currency::free_balance(BSX, &KUSD_BSX_POOL_ID);

		assert_noop!(
			LBPPallet::add_liquidity(Origin::signed(ALICE), (KUSD, 0), (BSX, 0),),
			Error::<Test>::CannotAddZeroLiquidity
		);

		let pool_balance_a_after = Currency::free_balance(KUSD, &KUSD_BSX_POOL_ID);
		let pool_balance_b_after = Currency::free_balance(BSX, &KUSD_BSX_POOL_ID);

		assert_eq!(pool_balance_a_after, pool_balance_a_before);
		assert_eq!(pool_balance_b_after, pool_balance_b_before);

		let user_balance_a_after = Currency::free_balance(KUSD, &ALICE);
		let user_balance_b_after = Currency::free_balance(BSX, &ALICE);
		assert_eq!(user_balance_a_after, user_balance_a_before);
		assert_eq!(user_balance_b_after, user_balance_b_before);

		// No new events expected
		expect_events(vec![]);
	});
}

#[test]
fn add_liquidity_with_insufficient_balance_should_not_work() {
	predefined_test_ext().execute_with(|| {
		let user_balance_a_before = Currency::free_balance(KUSD, &ALICE);

		let pool_balance_a_before = Currency::free_balance(KUSD, &KUSD_BSX_POOL_ID);
		let pool_balance_b_before = Currency::free_balance(BSX, &KUSD_BSX_POOL_ID);

		assert_noop!(
			LBPPallet::add_liquidity(Origin::signed(ALICE), (KUSD, u128::MAX), (BSX, 0),),
			Error::<Test>::InsufficientAssetBalance
		);

		let pool_balance_a_after = Currency::free_balance(KUSD, &KUSD_BSX_POOL_ID);
		let pool_balance_b_after = Currency::free_balance(BSX, &KUSD_BSX_POOL_ID);

		assert_eq!(pool_balance_a_after, pool_balance_a_before);
		assert_eq!(pool_balance_b_after, pool_balance_b_before);

		let user_balance_a_after = Currency::free_balance(KUSD, &ALICE);
		assert_eq!(user_balance_a_after, user_balance_a_before);
	});
}

#[test]
fn add_liquidity_after_sale_started_should_work() {
	predefined_test_ext().execute_with(|| {
		run_to_block::<Test>(15);

		let user_balance_a_before = Currency::free_balance(KUSD, &ALICE);
		let user_balance_b_before = Currency::free_balance(BSX, &ALICE);

		let pool_balance_a_before = Currency::free_balance(KUSD, &KUSD_BSX_POOL_ID);
		let pool_balance_b_before = Currency::free_balance(BSX, &KUSD_BSX_POOL_ID);

		assert_ok!(LBPPallet::add_liquidity(
			Origin::signed(ALICE),
			(KUSD, 1_000),
			(BSX, 1_000),
		));

		let pool_balance_a_after = Currency::free_balance(KUSD, &KUSD_BSX_POOL_ID);
		let pool_balance_b_after = Currency::free_balance(BSX, &KUSD_BSX_POOL_ID);

		assert_eq!(pool_balance_a_after, pool_balance_a_before.saturating_add(1_000));
		assert_eq!(pool_balance_b_after, pool_balance_b_before.saturating_add(1_000));

		let user_balance_a_after = Currency::free_balance(KUSD, &ALICE);
		let user_balance_b_after = Currency::free_balance(BSX, &ALICE);

		assert_eq!(user_balance_a_after, user_balance_a_before.saturating_sub(1_000));
		assert_eq!(user_balance_b_after, user_balance_b_before.saturating_sub(1_000));

		// sale ended at the block number 20
		run_to_block::<Test>(30);

		let user_balance_a_before = Currency::free_balance(KUSD, &ALICE);
		let user_balance_b_before = Currency::free_balance(BSX, &ALICE);

		let pool_balance_a_before = Currency::free_balance(KUSD, &KUSD_BSX_POOL_ID);
		let pool_balance_b_before = Currency::free_balance(BSX, &KUSD_BSX_POOL_ID);

		assert_ok!(LBPPallet::add_liquidity(
			Origin::signed(ALICE),
			(KUSD, 1_000),
			(BSX, 1_000),
		));

		let pool_balance_a_after = Currency::free_balance(KUSD, &KUSD_BSX_POOL_ID);
		let pool_balance_b_after = Currency::free_balance(BSX, &KUSD_BSX_POOL_ID);

		assert_eq!(pool_balance_a_after, pool_balance_a_before.saturating_add(1_000));
		assert_eq!(pool_balance_b_after, pool_balance_b_before.saturating_add(1_000));

		let user_balance_a_after = Currency::free_balance(KUSD, &ALICE);
		let user_balance_b_after = Currency::free_balance(BSX, &ALICE);

		assert_eq!(user_balance_a_after, user_balance_a_before.saturating_sub(1_000));
		assert_eq!(user_balance_b_after, user_balance_b_before.saturating_sub(1_000));

		expect_events(vec![
			Event::LiquidityAdded(KUSD_BSX_POOL_ID, KUSD, BSX, 1_000, 1_000).into(),
			Event::LiquidityAdded(KUSD_BSX_POOL_ID, KUSD, BSX, 1_000, 1_000).into(),
		]);
	});
}

#[test]
fn add_liquidity_to_non_existing_pool_should_not_work() {
	predefined_test_ext().execute_with(|| {
		assert_noop!(
			LBPPallet::add_liquidity(Origin::signed(ALICE), (KUSD, 1_000), (HDX, 1_000),),
			Error::<Test>::PoolNotFound
		);
	});
}

#[test]
fn remove_liquidity_should_work() {
	predefined_test_ext().execute_with(|| {
		run_to_block::<Test>(41);

		let user_balance_a_before = Currency::free_balance(KUSD, &ALICE);
		let user_balance_b_before = Currency::free_balance(BSX, &ALICE);

		let pool_balance_a_before = Currency::free_balance(KUSD, &KUSD_BSX_POOL_ID);
		let pool_balance_b_before = Currency::free_balance(BSX, &KUSD_BSX_POOL_ID);

		assert_ok!(LBPPallet::remove_liquidity(Origin::signed(ALICE), KUSD_BSX_POOL_ID,));

		let pool_balance_a_after = Currency::free_balance(KUSD, &KUSD_BSX_POOL_ID);
		let pool_balance_b_after = Currency::free_balance(BSX, &KUSD_BSX_POOL_ID);

		assert_eq!(pool_balance_a_after, 0);
		assert_eq!(pool_balance_b_after, 0);

		let user_balance_a_after = Currency::free_balance(KUSD, &ALICE);
		assert_eq!(
			user_balance_a_after,
			user_balance_a_before.saturating_add(pool_balance_a_before)
		);

		let user_balance_b_after = Currency::free_balance(BSX, &ALICE);
		assert_eq!(
			user_balance_b_after,
			user_balance_b_before.saturating_add(pool_balance_b_before)
		);

		assert!(!<FeeCollectorWithAsset<Test>>::contains_key(CHARLIE, KUSD));
		assert!(!<PoolData<Test>>::contains_key(KUSD_BSX_POOL_ID));

		expect_events(vec![
			frame_system::Event::KilledAccount(KUSD_BSX_POOL_ID).into(),
			Event::LiquidityRemoved(
				KUSD_BSX_POOL_ID,
				KUSD,
				BSX,
				pool_balance_a_before,
				pool_balance_b_before,
			)
			.into(),
		]);
	});
}

#[test]
fn remove_liquidity_from_not_started_pool_should_work() {
	predefined_test_ext().execute_with(|| {
		let user_balance_a_before = Currency::free_balance(KUSD, &ALICE);
		let user_balance_b_before = Currency::free_balance(BSX, &ALICE);

		let pool_balance_a_before = Currency::free_balance(KUSD, &KUSD_BSX_POOL_ID);
		let pool_balance_b_before = Currency::free_balance(BSX, &KUSD_BSX_POOL_ID);

		assert_ok!(LBPPallet::remove_liquidity(Origin::signed(ALICE), KUSD_BSX_POOL_ID,));

		let pool_balance_a_after = Currency::free_balance(KUSD, &KUSD_BSX_POOL_ID);
		let pool_balance_b_after = Currency::free_balance(BSX, &KUSD_BSX_POOL_ID);

		assert_eq!(pool_balance_a_after, 0);
		assert_eq!(pool_balance_b_after, 0);

		let user_balance_a_after = Currency::free_balance(KUSD, &ALICE);
		assert_eq!(
			user_balance_a_after,
			user_balance_a_before.saturating_add(pool_balance_a_before)
		);

		let user_balance_b_after = Currency::free_balance(BSX, &ALICE);
		assert_eq!(
			user_balance_b_after,
			user_balance_b_before.saturating_add(pool_balance_b_before)
		);

		assert!(!<PoolData<Test>>::contains_key(KUSD_BSX_POOL_ID));

		expect_events(vec![
			frame_system::Event::KilledAccount(KUSD_BSX_POOL_ID).into(),
			Event::LiquidityRemoved(
				KUSD_BSX_POOL_ID,
				KUSD,
				BSX,
				pool_balance_a_before,
				pool_balance_b_before,
			)
			.into(),
		]);

		// sale duration is not specified
		assert_ok!(LBPPallet::create_pool(
			Origin::root(),
			ALICE,
			HDX,
			1_000_000_000,
			BSX,
			2_000_000_000,
			10_000_000,
			90_000_000,
			WeightCurveType::Linear,
			DEFAULT_FEE,
			CHARLIE,
			0,
		));

		let user_balance_a_before = Currency::free_balance(HDX, &ALICE);
		let user_balance_b_before = Currency::free_balance(BSX, &ALICE);

		let pool_balance_a_before = Currency::free_balance(HDX, &HDX_BSX_POOL_ID);
		let pool_balance_b_before = Currency::free_balance(BSX, &HDX_BSX_POOL_ID);

		assert_ok!(LBPPallet::remove_liquidity(Origin::signed(ALICE), HDX_BSX_POOL_ID,));

		let pool_balance_a_after = Currency::free_balance(HDX, &HDX_BSX_POOL_ID);
		let pool_balance_b_after = Currency::free_balance(BSX, &HDX_BSX_POOL_ID);

		assert_eq!(pool_balance_a_after, 0);
		assert_eq!(pool_balance_b_after, 0);

		let user_balance_a_after = Currency::free_balance(HDX, &ALICE);
		assert_eq!(
			user_balance_a_after,
			user_balance_a_before.saturating_add(pool_balance_a_before)
		);

		let user_balance_b_after = Currency::free_balance(BSX, &ALICE);
		assert_eq!(
			user_balance_b_after,
			user_balance_b_before.saturating_add(pool_balance_b_before)
		);

		assert!(!<PoolData<Test>>::contains_key(HDX_BSX_POOL_ID));

		expect_events(vec![
			frame_system::Event::KilledAccount(HDX_BSX_POOL_ID).into(),
			Event::LiquidityRemoved(HDX_BSX_POOL_ID, HDX, BSX, pool_balance_a_before, pool_balance_b_before).into(),
		]);
	});
}

#[test]
fn remove_liquidity_from_non_existing_pool_should_not_work() {
	new_test_ext().execute_with(|| {
		assert_noop!(
			LBPPallet::remove_liquidity(Origin::signed(ALICE), KUSD_BSX_POOL_ID),
			Error::<Test>::PoolNotFound
		);
	});
}

#[test]
fn remove_liquidity_from_not_finalized_pool_should_not_work() {
	predefined_test_ext().execute_with(|| {
		run_to_block::<Test>(15);

		let user_balance_a_before = Currency::free_balance(KUSD, &ALICE);
		let user_balance_b_before = Currency::free_balance(BSX, &ALICE);

		let pool_balance_a_before = Currency::free_balance(KUSD, &KUSD_BSX_POOL_ID);
		let pool_balance_b_before = Currency::free_balance(BSX, &KUSD_BSX_POOL_ID);

		assert_noop!(
			LBPPallet::remove_liquidity(Origin::signed(ALICE), KUSD_BSX_POOL_ID,),
			Error::<Test>::SaleNotEnded
		);

		let user_balance_a_after = Currency::free_balance(KUSD, &ALICE);
		let user_balance_b_after = Currency::free_balance(BSX, &ALICE);

		let pool_balance_a_after = Currency::free_balance(KUSD, &KUSD_BSX_POOL_ID);
		let pool_balance_b_after = Currency::free_balance(BSX, &KUSD_BSX_POOL_ID);

		assert_eq!(pool_balance_a_before, pool_balance_a_after);
		assert_eq!(pool_balance_b_before, pool_balance_b_after);
		assert_eq!(user_balance_a_before, user_balance_a_after);
		assert_eq!(user_balance_b_before, user_balance_b_after);
	});
}

#[test]
fn remove_liquidity_from_finalized_pool_should_work() {
	predefined_test_ext().execute_with(|| {
		run_to_block::<Test>(41);

		let user_balance_a_before = Currency::free_balance(KUSD, &ALICE);
		let user_balance_b_before = Currency::free_balance(BSX, &ALICE);

		let pool_balance_a_before = Currency::free_balance(KUSD, &KUSD_BSX_POOL_ID);
		let pool_balance_b_before = Currency::free_balance(BSX, &KUSD_BSX_POOL_ID);

		assert_ok!(LBPPallet::remove_liquidity(Origin::signed(ALICE), KUSD_BSX_POOL_ID,));

		let pool_balance_a_after = Currency::free_balance(KUSD, &KUSD_BSX_POOL_ID);
		let pool_balance_b_after = Currency::free_balance(BSX, &KUSD_BSX_POOL_ID);

		assert_eq!(pool_balance_a_after, 0);
		assert_eq!(pool_balance_b_after, 0);

		let user_balance_a_after = Currency::free_balance(KUSD, &ALICE);
		assert_eq!(
			user_balance_a_after,
			user_balance_a_before.saturating_add(pool_balance_a_before)
		);

		let user_balance_b_after = Currency::free_balance(BSX, &ALICE);
		assert_eq!(
			user_balance_b_after,
			user_balance_b_before.saturating_add(pool_balance_b_before)
		);

		assert!(!<PoolData<Test>>::contains_key(KUSD_BSX_POOL_ID));

		expect_events(vec![
			frame_system::Event::KilledAccount(KUSD_BSX_POOL_ID).into(),
			Event::LiquidityRemoved(
				KUSD_BSX_POOL_ID,
				KUSD,
				BSX,
				pool_balance_a_before,
				pool_balance_b_before,
			)
			.into(),
		]);
	});
}

#[test]
fn remove_liquidity_by_non_owner_should_not_work() {
	predefined_test_ext().execute_with(|| {
		assert_noop!(
			LBPPallet::remove_liquidity(Origin::signed(BOB), KUSD_BSX_POOL_ID),
			Error::<Test>::NotOwner
		);
	});
}

#[test]
fn execute_trade_should_work() {
	predefined_test_ext().execute_with(|| {
		let asset_in = KUSD;
		let asset_out = BSX;
		let pool_id = KUSD_BSX_POOL_ID;

		let amount_in = 5_000_000_u128;
		let amount_out = 10_000_000_u128;
		let t_sell = AMMTransfer {
			origin: ALICE,
			assets: AssetPair { asset_in, asset_out },
			amount: amount_in,
			amount_out,
			discount: false,
			discount_amount: 0_u128,
			fee: (asset_in, 1_000),
		};

		assert_eq!(Currency::free_balance(asset_in, &ALICE), 999_999_000_000_000);
		assert_eq!(Currency::free_balance(asset_out, &ALICE), 999_998_000_000_000);
		assert_eq!(Currency::free_balance(asset_in, &CHARLIE), 0);
		assert_eq!(Currency::free_balance(asset_out, &CHARLIE), 0);

		assert_eq!(Currency::free_balance(asset_in, &pool_id), 1_000_000_000);
		assert_eq!(Currency::free_balance(asset_out, &pool_id), 2_000_000_000);

		assert_ok!(LBPPallet::execute_trade(&t_sell));

		assert_eq!(Currency::free_balance(asset_in, &ALICE), 999_998_994_999_000);
		assert_eq!(Currency::free_balance(asset_out, &ALICE), 999_998_010_000_000);
		assert_eq!(Currency::free_balance(asset_in, &CHARLIE), 1_000);
		assert_eq!(Currency::free_balance(asset_out, &CHARLIE), 0);

		assert_eq!(Currency::free_balance(asset_in, &pool_id), 1_005_000_000);
		assert_eq!(Currency::free_balance(asset_out, &pool_id), 1_990_000_000);

		let t_buy = AMMTransfer {
			origin: ALICE,
			assets: AssetPair { asset_in, asset_out },
			amount: amount_in,
			amount_out,
			discount: false,
			discount_amount: 0_u128,
			fee: (asset_in, 1_000),
		};

		assert_ok!(LBPPallet::execute_trade(&t_buy));

		assert_eq!(Currency::free_balance(asset_in, &ALICE), 999_998_989_998_000);
		assert_eq!(Currency::free_balance(asset_out, &ALICE), 999_998_020_000_000);
		assert_eq!(Currency::free_balance(asset_in, &CHARLIE), 2_000);
		assert_eq!(Currency::free_balance(asset_out, &CHARLIE), 0);

		assert_eq!(Currency::free_balance(asset_in, &pool_id), 1_010_000_000);
		assert_eq!(Currency::free_balance(asset_out, &pool_id), 1_980_000_000);
	});
}

#[test]
fn trade_fails_when_first_fee_lesser_than_existential_deposit() {
	predefined_test_ext().execute_with(|| {
		let trade = AMMTransfer {
			origin: ALICE,
			assets: AssetPair {
				asset_in: KUSD,
				asset_out: BSX,
			},
			amount: 1000,
			amount_out: 1000,
			discount: false,
			discount_amount: 0_u128,
			fee: (KUSD, EXISTENTIAL_DEPOSIT - 1),
		};

		assert_noop!(
			LBPPallet::execute_trade(&trade),
			orml_tokens::Error::<Test>::ExistentialDeposit
		);
	});
}

// // This test ensure storage was not modified on error
#[test]
fn execute_trade_should_not_work() {
	predefined_test_ext().execute_with(|| {
		let asset_in = KUSD;
		let asset_out = BSX;
		let pool_id = LBPPallet::get_pair_id(AssetPair { asset_in, asset_out });

		let amount_in = 5_000_000_u128;
		let amount_out = 10_000_000_000_000_000u128;
		let t = AMMTransfer {
			origin: ALICE,
			assets: AssetPair { asset_in, asset_out },
			amount: amount_in,
			amount_out,
			discount: false,
			discount_amount: 0_u128,
			fee: (asset_in, 1_000),
		};

		assert_eq!(Currency::free_balance(asset_in, &ALICE), 999_999_000_000_000);
		assert_eq!(Currency::free_balance(asset_out, &ALICE), 999_998_000_000_000);
		assert_eq!(Currency::free_balance(asset_out, &CHARLIE), 0);

		assert_eq!(Currency::free_balance(asset_in, &pool_id), 1_000_000_000);
		assert_eq!(Currency::free_balance(asset_out, &pool_id), 2_000_000_000);

		assert_noop!(LBPPallet::execute_trade(&t), orml_tokens::Error::<Test>::BalanceTooLow);

		assert_eq!(Currency::free_balance(asset_in, &ALICE), 999_999_000_000_000);
		assert_eq!(Currency::free_balance(asset_out, &ALICE), 999_998_000_000_000);
		assert_eq!(Currency::free_balance(asset_out, &CHARLIE), 0);

		assert_eq!(Currency::free_balance(asset_in, &pool_id), 1_000_000_000);
		assert_eq!(Currency::free_balance(asset_out, &pool_id), 2_000_000_000);
	});
}

#[test]
fn execute_sell_should_work() {
	predefined_test_ext().execute_with(|| {
		let asset_in = KUSD;
		let asset_out = BSX;
		let pool_id = LBPPallet::get_pair_id(AssetPair { asset_in, asset_out });

		let amount_in = 8_000_000_u128;
		let amount_out = 20_000_000_u128;
		let t = AMMTransfer {
			origin: ALICE,
			assets: AssetPair { asset_in, asset_out },
			amount: amount_in,
			amount_out,
			discount: false,
			discount_amount: 0_u128,
			fee: (asset_in, 1_000),
		};

		assert_eq!(Currency::free_balance(asset_in, &ALICE), 999_999_000_000_000);
		assert_eq!(Currency::free_balance(asset_out, &ALICE), 999_998_000_000_000);
		assert_eq!(Currency::free_balance(asset_out, &CHARLIE), 0);

		assert_eq!(Currency::free_balance(asset_in, &pool_id), 1_000_000_000);
		assert_eq!(Currency::free_balance(asset_out, &pool_id), 2_000_000_000);

		assert_ok!(LBPPallet::execute_sell(&t));

		expect_events(vec![Event::SellExecuted(
			ALICE, asset_in, asset_out, amount_in, amount_out, asset_in, 1_000,
		)
		.into()]);

		assert_eq!(Currency::free_balance(asset_in, &ALICE), 999_998_991_999_000);
		assert_eq!(Currency::free_balance(asset_out, &ALICE), 999_998_020_000_000);
		assert_eq!(Currency::free_balance(asset_in, &CHARLIE), 1_000);

		assert_eq!(Currency::free_balance(asset_in, &pool_id), 1_008_000_000);
		assert_eq!(Currency::free_balance(asset_out, &pool_id), 1_980_000_000);

		expect_events(vec![Event::SellExecuted(
			ALICE, asset_in, asset_out, 8_000_000, 20_000_000, asset_in, 1_000,
		)
		.into()]);
	});
}

// This test ensure storage was not modified on error
#[test]
fn execute_sell_should_not_work() {
	predefined_test_ext().execute_with(|| {
		let t = AMMTransfer {
			origin: ALICE,
			assets: AssetPair {
				asset_in: KUSD,
				asset_out: BSX,
			},
			amount: 8_000_000_000_u128,
			amount_out: 200_000_000_000_000_u128,
			discount: false,
			discount_amount: 0_u128,
			fee: (KUSD, 1_000),
		};

		assert_eq!(Currency::free_balance(KUSD, &ALICE), 999_999_000_000_000);
		assert_eq!(Currency::free_balance(BSX, &ALICE), 999_998_000_000_000);
		assert_eq!(Currency::free_balance(BSX, &CHARLIE), 0);

		assert_eq!(Currency::free_balance(KUSD, &KUSD_BSX_POOL_ID), 1_000_000_000);
		assert_eq!(Currency::free_balance(BSX, &KUSD_BSX_POOL_ID), 2_000_000_000);

		assert_noop!(LBPPallet::execute_sell(&t), orml_tokens::Error::<Test>::BalanceTooLow);

		assert_eq!(Currency::free_balance(KUSD, &ALICE), 999_999_000_000_000);
		assert_eq!(Currency::free_balance(BSX, &ALICE), 999_998_000_000_000);
		assert_eq!(Currency::free_balance(BSX, &CHARLIE), 0);

		assert_eq!(Currency::free_balance(KUSD, &KUSD_BSX_POOL_ID), 1_000_000_000);
		assert_eq!(Currency::free_balance(BSX, &KUSD_BSX_POOL_ID), 2_000_000_000);
	});
}

#[test]
fn zero_weight_should_not_work() {
	predefined_test_ext().execute_with(|| {
		assert_noop!(
			LBPPallet::create_pool(
				Origin::root(),
				ALICE,
				ETH,
				1_000_000_000,
				KUSD,
				2_000_000_000,
				0u32,
				20u32,
				WeightCurveType::Linear,
				DEFAULT_FEE,
				CHARLIE,
				0,
			),
			Error::<Test>::InvalidWeight
		);

		assert_noop!(
			LBPPallet::update_pool_data(
				Origin::signed(ALICE),
				KUSD_BSX_POOL_ID,
				None,
				Some(15),
				Some(18),
				Some(0),
				Some(80),
				Some((5, 100)),
				Some(BOB),
				Some(0),
			),
			Error::<Test>::InvalidWeight
		);
	});
}

#[test]
fn execute_buy_should_work() {
	predefined_test_ext().execute_with(|| {
		let asset_in = KUSD;
		let asset_out = BSX;
		let pool_id = LBPPallet::get_pair_id(AssetPair { asset_in, asset_out });

		let amount_in = 8_000_000_u128;
		let amount_out = 20_000_000_u128;
		let t = AMMTransfer {
			origin: ALICE,
			assets: AssetPair { asset_in, asset_out },
			amount: amount_in,
			amount_out,
			discount: false,
			discount_amount: 0_u128,
			fee: (asset_in, 1_000),
		};

		assert_eq!(Currency::free_balance(asset_in, &ALICE), 999_999_000_000_000);
		assert_eq!(Currency::free_balance(asset_out, &ALICE), 999_998_000_000_000);
		assert_eq!(Currency::free_balance(asset_in, &CHARLIE), 0);
		assert_eq!(Currency::free_balance(asset_out, &CHARLIE), 0);

		assert_eq!(Currency::free_balance(asset_in, &pool_id), 1_000_000_000);
		assert_eq!(Currency::free_balance(asset_out, &pool_id), 2_000_000_000);

		assert_ok!(LBPPallet::execute_buy(&t));

		assert_eq!(Currency::free_balance(asset_in, &ALICE), 999_998_991_999_000);
		assert_eq!(Currency::free_balance(asset_out, &ALICE), 999_998_020_000_000);
		assert_eq!(Currency::free_balance(asset_in, &CHARLIE), 1_000);
		assert_eq!(Currency::free_balance(asset_out, &CHARLIE), 0);

		assert_eq!(Currency::free_balance(asset_in, &pool_id), 1_008_000_000);
		assert_eq!(Currency::free_balance(asset_out, &pool_id), 1_980_000_000);

		expect_events(vec![Event::BuyExecuted(
			ALICE, asset_out, asset_in, 8_000_000, 20_000_000, asset_in, 1_000,
		)
		.into()]);
	});
}

// This test ensures storage was not modified on error
#[test]
fn execute_buy_should_not_work() {
	predefined_test_ext().execute_with(|| {
		let asset_in = KUSD;
		let asset_out = BSX;
		let pool_id = LBPPallet::get_pair_id(AssetPair { asset_in, asset_out });

		let amount_in = 8_000_000_000_u128;
		let amount_out = 200_000_000_000_000_u128;
		let t = AMMTransfer {
			origin: ALICE,
			assets: AssetPair { asset_in, asset_out },
			amount: amount_in,
			amount_out,
			discount: false,
			discount_amount: 0_u128,
			fee: (asset_in, 1_000),
		};

		assert_eq!(Currency::free_balance(asset_in, &ALICE), 999_999_000_000_000);
		assert_eq!(Currency::free_balance(asset_out, &ALICE), 999_998_000_000_000);
		assert_eq!(Currency::free_balance(asset_in, &CHARLIE), 0);

		assert_eq!(Currency::free_balance(asset_in, &pool_id), 1_000_000_000);
		assert_eq!(Currency::free_balance(asset_out, &pool_id), 2_000_000_000);

		assert_noop!(LBPPallet::execute_buy(&t), orml_tokens::Error::<Test>::BalanceTooLow);

		assert_eq!(Currency::free_balance(asset_in, &ALICE), 999_999_000_000_000);
		assert_eq!(Currency::free_balance(asset_out, &ALICE), 999_998_000_000_000);
		assert_eq!(Currency::free_balance(asset_in, &CHARLIE), 0);

		assert_eq!(Currency::free_balance(asset_in, &pool_id), 1_000_000_000);
		assert_eq!(Currency::free_balance(asset_out, &pool_id), 2_000_000_000);
	});
}

#[test]
fn sell_zero_amount_should_not_work() {
	predefined_test_ext().execute_with(|| {
		assert_noop!(
			LBPPallet::sell(Origin::signed(BOB), KUSD, BSX, 0_u128, 200_000_u128),
			Error::<Test>::ZeroAmount
		);
	});
}

#[test]
fn buy_zero_amount_should_not_work() {
	predefined_test_ext().execute_with(|| {
		assert_noop!(
			LBPPallet::buy(Origin::signed(BOB), KUSD, BSX, 0_u128, 200_000_u128),
			Error::<Test>::ZeroAmount
		);
	});
}

#[test]
fn sell_to_non_existing_pool_should_not_work() {
	predefined_test_ext().execute_with(|| {
		assert_noop!(
			LBPPallet::sell(Origin::signed(BOB), KUSD, ETH, 800_000_u128, 200_000_u128),
			Error::<Test>::PoolNotFound
		);
	});
}

#[test]
fn buy_from_non_existing_pool_should_not_work() {
	predefined_test_ext().execute_with(|| {
		assert_noop!(
			LBPPallet::buy(Origin::signed(BOB), KUSD, ETH, 800_000_u128, 200_000_u128),
			Error::<Test>::PoolNotFound
		);
	});
}

#[test]
fn exceed_max_in_ratio_should_not_work() {
	predefined_test_ext().execute_with(|| {
		run_to_block::<Test>(11); //start sale
		assert_noop!(
			LBPPallet::sell(
				Origin::signed(BOB),
				KUSD,
				BSX,
				1_000_000_000 / MAX_IN_RATIO + 1,
				200_000_u128
			),
			Error::<Test>::MaxInRatioExceeded
		);

		// 1/2 should not work
		assert_noop!(
			LBPPallet::sell(Origin::signed(BOB), KUSD, BSX, 1_000_000_000 / 2, 200_000_u128),
			Error::<Test>::MaxInRatioExceeded
		);

		// max ratio should work
		assert_ok!(LBPPallet::sell(
			Origin::signed(BOB),
			KUSD,
			BSX,
			1_000_000_000 / MAX_IN_RATIO,
			2_000_u128
		));
	});
}

#[test]
fn exceed_max_out_ratio_should_not_work() {
	predefined_test_ext().execute_with(|| {
		run_to_block::<Test>(11); //start sale

		// max_ratio_out + 1 should not work
		assert_noop!(
			LBPPallet::buy(
				Origin::signed(BOB),
				BSX,
				KUSD,
				2_000_000_000 / MAX_OUT_RATIO + 1,
				200_000_u128
			),
			Error::<Test>::MaxOutRatioExceeded
		);

		// 1/2 should not work
		assert_noop!(
			LBPPallet::buy(Origin::signed(BOB), BSX, KUSD, 2_000_000_000 / 2, 200_000_u128),
			Error::<Test>::MaxOutRatioExceeded
		);
	});
}

#[test]
fn trade_in_non_running_pool_should_not_work() {
	predefined_test_ext().execute_with(|| {
		let who = BOB;
		let asset_in = KUSD;
		let asset_out = BSX;
		let amount = 800_000_u128;
		let limit = 200_000_u128;

		//sale not started
		run_to_block::<Test>(9);
		assert_noop!(
			LBPPallet::sell(Origin::signed(who), asset_in, asset_out, amount, limit),
			Error::<Test>::SaleIsNotRunning
		);
		assert_noop!(
			LBPPallet::buy(Origin::signed(who), asset_out, asset_in, amount, limit),
			Error::<Test>::SaleIsNotRunning
		);

		//sale ended
		run_to_block::<Test>(41);
		assert_noop!(
			LBPPallet::sell(Origin::signed(who), asset_in, asset_out, amount, limit),
			Error::<Test>::SaleIsNotRunning
		);
		assert_noop!(
			LBPPallet::buy(Origin::signed(who), asset_out, asset_in, amount, limit),
			Error::<Test>::SaleIsNotRunning
		);
	});
}

#[test]
fn exceed_trader_limit_should_not_work() {
	predefined_test_ext().execute_with(|| {
		let who = BOB;
		let asset_in = KUSD;
		let asset_out = BSX;
		let amount = 800_000_u128;
		let sell_limit = 800_000_u128;
		let buy_limit = 1_000_u128;

		//start sale
		run_to_block::<Test>(11);
		assert_noop!(
			LBPPallet::sell(Origin::signed(who), asset_in, asset_out, amount, sell_limit),
			Error::<Test>::TradingLimitReached
		);

		assert_noop!(
			LBPPallet::buy(Origin::signed(who), asset_out, asset_in, amount, buy_limit),
			Error::<Test>::TradingLimitReached
		);
	});
}

#[test]
fn sell_with_insufficient_balance_should_not_work() {
	predefined_test_ext().execute_with(|| {
		let who = BOB;
		let asset_in = KUSD;
		let asset_out = BSX;
		let amount = 1_000_000_u128;

		assert_ok!(Currency::withdraw(asset_in, &who, 999_999_999_900_000));
		assert_eq!(Currency::free_balance(asset_in, &who), 100_000);

		//start sale
		run_to_block::<Test>(11);
		assert_noop!(
			LBPPallet::sell(Origin::signed(who), asset_in, asset_out, amount, 800_000_u128),
			Error::<Test>::InsufficientAssetBalance
		);
	});
}

#[test]
fn buy_with_insufficient_balance_should_not_work() {
	predefined_test_ext().execute_with(|| {
		let who = BOB;
		let asset_in = KUSD;
		let asset_out = BSX;
		let amount = 1_000_000_u128;

		assert_ok!(Currency::withdraw(asset_in, &who, 999_999_999_900_000));
		assert_eq!(Currency::free_balance(asset_in, &who), 100_000);

		//start sale
		run_to_block::<Test>(11);
		assert_noop!(
			LBPPallet::buy(Origin::signed(who), asset_out, asset_in, amount, 2_000_000_u128),
			Error::<Test>::InsufficientAssetBalance
		);
	});
}

#[test]
fn inverted_operations_should_be_equal() {
	let buy = predefined_test_ext().execute_with(|| {
		run_to_sale_start();
		assert_ok!(LBPPallet::buy(
			Origin::signed(BOB),
			BSX,
			KUSD,
			10_000_000_u128,
			21_000_000_u128
		));
		(
			Currency::free_balance(KUSD, &BOB),
			Currency::free_balance(KUSD, &KUSD_BSX_POOL_ID),
			Currency::free_balance(KUSD, &CHARLIE),
		)
	});
	let sell = predefined_test_ext().execute_with(|| {
		run_to_sale_start();
		assert_ok!(LBPPallet::sell(
			Origin::signed(BOB),
			KUSD,
			BSX,
			20_252_522_u128,
			9_000_000_u128
		));
		(
			Currency::free_balance(KUSD, &BOB),
			Currency::free_balance(KUSD, &KUSD_BSX_POOL_ID),
			Currency::free_balance(KUSD, &CHARLIE),
		)
	});
	assert_eq!(buy, sell);
}

#[test]
fn buy_should_work() {
	predefined_test_ext().execute_with(|| {
		let buyer = BOB;
		let asset_in = KUSD;
		let asset_out = BSX;
		let pool_id = LBPPallet::get_pair_id(AssetPair { asset_in, asset_out });

		//start sale
		run_to_block::<Test>(11);
		assert_ok!(LBPPallet::buy(
			Origin::signed(buyer),
			asset_out,
			asset_in,
			10_000_000_u128,
			2_000_000_000_u128
		));

		assert_eq!(Currency::free_balance(asset_in, &buyer), 999_999_982_069_403);
		assert_eq!(Currency::free_balance(asset_out, &buyer), 1_000_000_010_000_000);
		assert_eq!(Currency::free_balance(asset_in, &pool_id), 1_017_894_737);
		assert_eq!(Currency::free_balance(asset_out, &pool_id), 1_990_000_000);

		// test buy where the amount_in is less than the amount_out
		let asset_in = HDX;
		let asset_out = BSX;
		let pool_id2 = LBPPallet::get_pair_id(AssetPair { asset_in, asset_out });
		assert_ok!(LBPPallet::create_pool(
			Origin::root(),
			ALICE,
			HDX,
			1_000_000_000,
			BSX,
			2_000_000_000,
			80_000_000u32,
			10_000_000u32,
			WeightCurveType::Linear,
			DEFAULT_FEE,
			CHARLIE,
			0,
		));

		let pool_data1 = LBPPallet::pool_data(pool_id2).unwrap();

		assert_ok!(LBPPallet::update_pool_data(
			Origin::signed(ALICE),
			HDX_BSX_POOL_ID,
			None,
			Some(20),
			Some(30),
			None,
			None,
			None,
			None,
			None
		));

		let pool_data2 = LBPPallet::pool_data(pool_id2).unwrap();

		//start sale
		run_to_block::<Test>(21);
		assert_ok!(LBPPallet::buy(
			Origin::signed(buyer),
			asset_out,
			asset_in,
			10_000_000_u128,
			2_000_000_000_u128
		));

		assert_eq!(Currency::free_balance(asset_in, &buyer), 999_999_998_144_328);
		assert_eq!(Currency::free_balance(asset_out, &buyer), 1_000_000_020_000_000);
		assert_eq!(Currency::free_balance(asset_in, &pool_id2), 1_001_851_962);
		assert_eq!(Currency::free_balance(asset_out, &pool_id2), 1_990_000_000);

		expect_events(vec![
			orml_tokens::Event::Endowed(KUSD, CHARLIE, 35_860).into(),
			Event::BuyExecuted(buyer, BSX, KUSD, 17_894_737, 10_000_000, KUSD, 35_860).into(),
			Event::PoolCreated(pool_id2, pool_data1).into(),
			frame_system::Event::NewAccount(pool_id2).into(),
			orml_tokens::Event::Endowed(HDX, pool_id2, 1_000_000_000).into(),
			orml_tokens::Event::Endowed(BSX, pool_id2, 2_000_000_000).into(),
			Event::LiquidityAdded(pool_id2, HDX, BSX, 1_000_000_000, 2_000_000_000).into(),
			Event::PoolUpdated(pool_id2, pool_data2).into(),
			orml_tokens::Event::Endowed(asset_in, CHARLIE, 3710).into(),
			Event::BuyExecuted(buyer, asset_out, asset_in, 1_851_962, 10_000_000, 0, 3710).into(),
		]);
	});
}

#[test]
fn update_pool_data_after_sale_should_not_work() {
	predefined_test_ext().execute_with(|| {
		let buyer = BOB;
		let asset_in = KUSD;
		let asset_out = BSX;
		let pool_id = LBPPallet::get_pair_id(AssetPair { asset_in, asset_out });

		//start sale
		run_to_block::<Test>(11);
		assert_ok!(LBPPallet::buy(
			Origin::signed(buyer),
			asset_out,
			asset_in,
			10_000_000_u128,
			2_000_000_000_u128
		));

		assert_eq!(Currency::free_balance(asset_in, &buyer), 999_999_982_069_403);
		assert_eq!(Currency::free_balance(asset_out, &buyer), 1_000_000_010_000_000);
		assert_eq!(Currency::free_balance(asset_in, &pool_id), 1_017_894_737);
		assert_eq!(Currency::free_balance(asset_out, &pool_id), 1_990_000_000);
		assert_eq!(Currency::free_balance(asset_in, &CHARLIE), 35_860);

		run_to_block::<Test>(41);

		expect_events(vec![Event::BuyExecuted(
			buyer, BSX, KUSD, 17_894_737, 10_000_000, KUSD, 35_860,
		)
		.into()]);

		assert_noop!(
			LBPPallet::update_pool_data(
				Origin::signed(ALICE),
				KUSD_BSX_POOL_ID,
				None,
				Some(50),
				Some(60),
				None,
				None,
				None,
				None,
				None,
			),
			Error::<Test>::SaleStarted
		);
	});
}

#[test]
fn sell_should_work() {
	predefined_test_ext().execute_with(|| {
		let buyer = BOB;
		let asset_in = KUSD;
		let asset_out = BSX;
		let pool_id = LBPPallet::get_pair_id(AssetPair { asset_in, asset_out });

		//start sale
		run_to_block::<Test>(11);

		assert_ok!(LBPPallet::sell(
			Origin::signed(buyer),
			asset_in,
			asset_out,
			10_000_000_u128,
			2_000_u128
		));

		assert_eq!(Currency::free_balance(asset_in, &buyer), 999_999_990_000_000);
		assert_eq!(Currency::free_balance(asset_out, &buyer), 1_000_000_005_605_137);
		assert_eq!(Currency::free_balance(asset_in, &pool_id), 1_009_980_000);
		assert_eq!(Currency::free_balance(asset_out, &pool_id), 1_994_394_863);

		// test buy where the amount_in is less than the amount_out
		let asset_in = HDX;
		let asset_out = BSX;
		let pool_id2 = LBPPallet::get_pair_id(AssetPair { asset_in, asset_out });
		assert_ok!(LBPPallet::create_pool(
			Origin::root(),
			ALICE,
			HDX,
			1_000_000_000,
			BSX,
			2_000_000_000,
			80_000_000u32,
			10_000_000u32,
			WeightCurveType::Linear,
			DEFAULT_FEE,
			CHARLIE,
			0,
		));

		let pool_data1 = LBPPallet::pool_data(pool_id2).unwrap();

		assert_ok!(LBPPallet::update_pool_data(
			Origin::signed(ALICE),
			HDX_BSX_POOL_ID,
			None,
			Some(20),
			Some(30),
			None,
			None,
			None,
			None,
			None
		));

		let pool_data2 = LBPPallet::pool_data(pool_id2).unwrap();

		//start sale
		run_to_block::<Test>(21);
		assert_ok!(LBPPallet::sell(
			Origin::signed(buyer),
			asset_out,
			asset_in,
			10_000_000_u128,
			2_000_u128
		));

		assert_eq!(Currency::free_balance(asset_in, &buyer), 1_000_000_001_839_319);
		assert_eq!(Currency::free_balance(asset_out, &buyer), 999_999_995_605_137);
		assert_eq!(Currency::free_balance(asset_in, &pool_id2), 998_156_995);
		assert_eq!(Currency::free_balance(asset_out, &pool_id2), 2_010_000_000);

		expect_events(vec![
			orml_tokens::Event::Endowed(KUSD, CHARLIE, 20_000).into(),
			Event::SellExecuted(buyer, KUSD, BSX, 9_980_000, 5_605_137, KUSD, 20_000).into(),
			Event::PoolCreated(pool_id2, pool_data1).into(),
			frame_system::Event::NewAccount(pool_id2).into(),
			orml_tokens::Event::Endowed(asset_in, pool_id2, 1_000_000_000).into(),
			orml_tokens::Event::Endowed(asset_out, pool_id2, 2_000_000_000).into(),
			Event::LiquidityAdded(pool_id2, HDX, BSX, 1_000_000_000, 2_000_000_000).into(),
			Event::PoolUpdated(pool_id2, pool_data2).into(),
			orml_tokens::Event::Endowed(asset_in, CHARLIE, 3_686).into(),
			Event::SellExecuted(buyer, asset_out, asset_in, 10_000_000, 1_839_319, 0, 3_686).into(),
		]);
	});
}

#[test]
fn zero_fee_should_work() {
	new_test_ext().execute_with(|| {
		assert_ok!(LBPPallet::create_pool(
			Origin::root(),
			ALICE,
			KUSD,
			1_000_000_000,
			BSX,
			2_000_000_000,
			20_000_000,
			80_000_000,
			WeightCurveType::Linear,
			(0, 100),
			CHARLIE,
			0,
		));

		assert_ok!(LBPPallet::update_pool_data(
			Origin::signed(ALICE),
			KUSD_BSX_POOL_ID,
			None,
			Some(10),
			Some(20),
			None,
			None,
			None,
			None,
			None
		));

		//start sale
		run_to_block::<Test>(11);

		assert_ok!(LBPPallet::sell(Origin::signed(ALICE), KUSD, BSX, 1_000, 1,));
	});
}

#[test]
fn invalid_fee_should_not_work() {
	new_test_ext().execute_with(|| {
		assert_noop!(
			LBPPallet::create_pool(
				Origin::root(),
				ALICE,
				KUSD,
				1_000_000_000,
				BSX,
				2_000_000_000,
				20_000_000,
				80_000_000,
				WeightCurveType::Linear,
				(10, 0),
				CHARLIE,
				0,
			),
			Error::<Test>::FeeAmountInvalid
		);
	});
}

#[test]
fn amm_trait_should_work() {
	predefined_test_ext().execute_with(|| {
		let asset_pair = AssetPair {
			asset_in: KUSD,
			asset_out: BSX,
		};
		let reversed_asset_pair = AssetPair {
			asset_in: BSX,
			asset_out: KUSD,
		};
		let non_existing_asset_pair = AssetPair {
			asset_in: BSX,
			asset_out: HDX,
		};

		run_to_block::<Test>(11);

		assert!(LBPPallet::exists(asset_pair));
		assert!(LBPPallet::exists(reversed_asset_pair));
		assert!(!LBPPallet::exists(non_existing_asset_pair));

		assert_eq!(LBPPallet::get_pair_id(asset_pair), KUSD_BSX_POOL_ID);
		assert_eq!(LBPPallet::get_pair_id(reversed_asset_pair), KUSD_BSX_POOL_ID);

		assert_eq!(LBPPallet::get_pool_assets(&KUSD_BSX_POOL_ID), Some(vec![KUSD, BSX]));
		assert_eq!(LBPPallet::get_pool_assets(&HDX_BSX_POOL_ID), None);

		// calculate_spot_price is tested in get_spot_price_should_work
		// execute_sell and execute_buy is tested in execute_sell_should_work and execute_buy_should_work

		let who = BOB;
		let amount_in = 1_000_000;
		let sell_limit = 100_000;
		let pool_id = LBPPallet::get_pair_id(asset_pair);
		let pool_data = LBPPallet::pool_data(pool_id).unwrap();

		let fee = LBPPallet::calculate_fees(&pool_data, amount_in).unwrap();

		let t_sell = AMMTransfer {
			origin: who,
			assets: asset_pair,
			amount: amount_in - fee,
			amount_out: 563_739,
			discount: false,
			discount_amount: 0_u128,
			fee: (asset_pair.asset_in, fee),
		};

		assert_eq!(
			LBPPallet::validate_sell(&who, asset_pair, amount_in, sell_limit, false).unwrap(),
			t_sell
		);

		let amount_out = 1_000_000;
		let buy_limit = 10_000_000;
		let t_buy = AMMTransfer {
			origin: who,
			assets: asset_pair,
			amount: 1_771_192,
			amount_out,
			discount: false,
			discount_amount: 0_u128,
			fee: (asset_pair.asset_in, 3_548),
		};
		assert_eq!(
			LBPPallet::validate_buy(&who, asset_pair, amount_in, buy_limit, false).unwrap(),
			t_buy
		);

		assert_eq!(
			LBPPallet::get_min_trading_limit(),
			<Test as Config>::MinTradingLimit::get()
		);
		assert_eq!(
			LBPPallet::get_min_pool_liquidity(),
			<Test as Config>::MinPoolLiquidity::get()
		);
		assert_eq!(LBPPallet::get_max_in_ratio(), <Test as Config>::MaxInRatio::get());
		assert_eq!(LBPPallet::get_max_out_ratio(), <Test as Config>::MaxOutRatio::get());

		assert_ok!(LBPPallet::create_pool(
			Origin::root(),
			ALICE,
			HDX,
			1_000_000_000,
			BSX,
			2_000_000_000,
			20_000_000,
			80_000_000,
			WeightCurveType::Linear,
			Fee {
				numerator: 400,
				denominator: 1_000,
			},
			CHARLIE,
			0,
		));

		let pool_id = LBPPallet::get_pair_id(AssetPair {
			asset_in: HDX,
			asset_out: BSX,
		});
		// existing pool
		assert_eq!(
			LBPPallet::get_fee(&pool_id),
			(400, 1_000)
		);
		// not existing pool
		assert_eq!(LBPPallet::get_fee(&1_234), (0, 0));
	});
}

#[test]
fn get_spot_price_should_work() {
	new_test_ext().execute_with(|| {
		assert_ok!(LBPPallet::create_pool(
			Origin::root(),
			ALICE,
			KUSD,
			1_000_000_000,
			BSX,
			2_000_000_000,
			20_000_000,
			90_000_000,
			WeightCurveType::Linear,
			DEFAULT_FEE,
			CHARLIE,
			0,
		));

		assert_ok!(LBPPallet::update_pool_data(
			Origin::signed(ALICE),
			KUSD_BSX_POOL_ID,
			None,
			Some(10),
			Some(20),
			None,
			None,
			None,
			None,
			None
		));

		run_to_block::<Test>(10);

		let price = hydra_dx_math::lbp::calculate_spot_price(
			1_000_000_000_u128,
			2_000_000_000_u128,
			20_u32,
			80_u32,
			1_000_000_u128,
		)
		.unwrap_or_else(|_| BalanceOf::<Test>::zero());

		assert_eq!(LBPPallet::get_spot_price_unchecked(KUSD, BSX, 1_000_000_u128), price);

		// swap assets
		let price = hydra_dx_math::lbp::calculate_spot_price(
			2_000_000_000_u128,
			1_000_000_000_u128,
			80_u32,
			20_u32,
			1_000_000_u128,
		)
		.unwrap_or_else(|_| BalanceOf::<Test>::zero());

		assert_eq!(LBPPallet::get_spot_price_unchecked(BSX, KUSD, 1_000_000_u128), price);

		// change weights
		run_to_block::<Test>(20);

		let price = hydra_dx_math::lbp::calculate_spot_price(
			1_000_000_000_u128,
			2_000_000_000_u128,
			90_u32,
			10_u32,
			1_000_000_u128,
		)
		.unwrap_or_else(|_| BalanceOf::<Test>::zero());

		assert_eq!(LBPPallet::get_spot_price_unchecked(KUSD, BSX, 1_000_000), price);

		// pool does not exist
		assert_eq!(LBPPallet::get_spot_price_unchecked(KUSD, HDX, 1_000_000), 0);

		// overflow
		assert_eq!(LBPPallet::get_spot_price_unchecked(KUSD, BSX, u128::MAX), 0);

		// sale ended
		run_to_block::<Test>(21);
		assert_eq!(LBPPallet::get_spot_price_unchecked(KUSD, BSX, 1_000_000), 0);
	});
}

#[test]
fn simulate_lbp_event_should_work() {
	new_test_ext().execute_with(|| {
		// setup
		let pool_owner = BOB;
		let lbp_participant = CHARLIE;

		let asset_in = BSX;
		let asset_in_pool_reserve: u128 = 1_000_000;
		let owner_initial_asset_in_balance: u128 = 1_000_000_000_000;
		let lbp_participant_initial_asset_in_balance: u128 = 1_000_000_000_000;

		let asset_in_initial_weight = 10_000_000; // 10%
		let asset_in_final_weight = 75_000_000; // 75%

		let asset_out = HDX;
		let asset_out_pool_reserve: u128 = 500_000_000;
		let owner_initial_asset_out_balance: u128 = 1_000_000_000_000;
		let lbp_participant_initial_asset_out_balance: u128 = 1_000_000_000_000;

		let sale_start: u64 = 1_000;
		let sale_end: u64 = 22_600; // in blocks; 3 days

		let trades = generate_trades(sale_start, sale_end, 200_000_000, 2);

		let fee = (9, 1_000);

		let fee_collector = ALICE;

		let trade_limit_factor: u128 = 1_000;

		// preparations
		let asset_pair = AssetPair { asset_in, asset_out };
		let pool_account = LBPPallet::get_pair_id(asset_pair);

		Currency::set_balance(Origin::root(), fee_collector, asset_in, 0, 0).unwrap();
		Currency::set_balance(Origin::root(), fee_collector, asset_out, 0, 0).unwrap();

		Currency::set_balance(Origin::root(), pool_owner, asset_in, 0, 0).unwrap();
		Currency::set_balance(Origin::root(), pool_owner, asset_out, 0, 0).unwrap();

		Currency::set_balance(
			Origin::root(),
			pool_owner,
			asset_in,
			owner_initial_asset_in_balance
				.checked_add(asset_in_pool_reserve)
				.unwrap(),
			0,
		)
		.unwrap();
		Currency::set_balance(
			Origin::root(),
			pool_owner,
			asset_out,
			owner_initial_asset_out_balance
				.checked_add(asset_out_pool_reserve)
				.unwrap(),
			0,
		)
		.unwrap();

		<Test as Config>::MultiCurrency::update_balance(
			asset_in,
			&lbp_participant,
			lbp_participant_initial_asset_in_balance.try_into().unwrap(),
		)
		.unwrap();
		<Test as Config>::MultiCurrency::update_balance(
			asset_out,
			&lbp_participant,
			lbp_participant_initial_asset_out_balance.try_into().unwrap(),
		)
		.unwrap();

		assert_ok!(LBPPallet::create_pool(
			Origin::root(),
			pool_owner,
			asset_in,
			asset_in_pool_reserve,
			asset_out,
			asset_out_pool_reserve,
			asset_in_initial_weight,
			asset_in_final_weight,
			WeightCurveType::Linear,
			fee,
			fee_collector,
			0,
		));

		assert_ok!(LBPPallet::update_pool_data(
			Origin::signed(pool_owner),
			pool_account,
			None,
			Some(sale_start),
			Some(sale_end),
			None,
			None,
			None,
			None,
			None
		));

		run_to_block::<Test>(sale_start.checked_sub(1).unwrap());
		//frame_system::Pallet::<Test>::set_block_number(sale_start + 1);

		// start LBP
		for block_num in sale_start..=sale_end {
			run_to_block::<Test>(block_num);

			if let Some((is_buy, amount)) = trades.get(&block_num) {
				if *is_buy {
					assert_ok!(LBPPallet::buy(
						Origin::signed(lbp_participant),
						asset_out,
						asset_in,
						*amount,
						amount.saturating_mul(trade_limit_factor)
					));
				} else {
					assert_ok!(LBPPallet::sell(
						Origin::signed(lbp_participant),
						asset_out,
						asset_in,
						*amount,
						amount.checked_div(trade_limit_factor).unwrap()
					));
				}
			}
		}

		// end LBP and consolidate results
		run_to_block::<Test>(sale_end.checked_add(1).unwrap());

		let pool_account_result_asset_in = Currency::free_balance(asset_in, &pool_account);
		let pool_account_result_asset_out = Currency::free_balance(asset_out, &pool_account);

		assert_eq!(
			Currency::free_balance(asset_in, &pool_owner),
			owner_initial_asset_in_balance
		);
		assert_eq!(
			Currency::free_balance(asset_out, &pool_owner),
			owner_initial_asset_out_balance
		);

		assert_eq!(Currency::free_balance(asset_in, &pool_account), 4_892_480);
		assert_eq!(Currency::free_balance(asset_out, &pool_account), 125_000_009);

		assert_eq!(Currency::free_balance(asset_in, &lbp_participant), 999_996_062_943);
		assert_eq!(Currency::free_balance(asset_out, &lbp_participant), 1_000_374_999_991);

		// remove liquidity from the pool
		assert_ok!(LBPPallet::remove_liquidity(Origin::signed(pool_owner), pool_account));

		assert_eq!(Currency::free_balance(asset_in, &pool_account), 0);
		assert_eq!(Currency::free_balance(asset_out, &pool_account), 0);

		assert_eq!(
			Currency::free_balance(asset_in, &pool_owner),
			owner_initial_asset_in_balance
				.checked_add(pool_account_result_asset_in)
				.unwrap()
		);
		assert_eq!(
			Currency::free_balance(asset_out, &pool_owner),
			owner_initial_asset_out_balance
				.checked_add(pool_account_result_asset_out)
				.unwrap()
		);

		assert_eq!(Currency::free_balance(asset_in, &fee_collector), 44_577);
		assert_eq!(Currency::free_balance(asset_out, &fee_collector), 0);
	});
}

#[test]
fn validate_trade_should_work() {
	predefined_test_ext().execute_with(|| {
		run_to_sale_start();

		assert_eq!(
			LBPPallet::validate_buy(
				&ALICE,
				AssetPair {
					asset_in: KUSD,
					asset_out: BSX
				},
				1_000_000_u128,
				2_157_153_u128,
				false
			)
			.unwrap(),
			AMMTransfer {
				origin: ALICE,
				assets: AssetPair {
					asset_in: KUSD,
					asset_out: BSX
				},
				amount: 1_998_494_u128,
				amount_out: 1_000_000_u128,
				discount: false,
				discount_amount: 0_u128,
				fee: (KUSD, 4_004),
			}
		);

		assert_eq!(
			LBPPallet::validate_sell(
				&ALICE,
				AssetPair {
					asset_in: KUSD,
					asset_out: BSX
				},
				1_000_000_u128,
				2_000_u128,
				false
			)
			.unwrap(),
			AMMTransfer {
				origin: ALICE,
				assets: AssetPair {
					asset_in: KUSD,
					asset_out: BSX
				},
				amount: 998_000_u128,
				amount_out: 499_685_u128,
				discount: false,
				discount_amount: 0_u128,
				fee: (KUSD, 2000),
			}
		);
	});
}

#[test]
fn validate_trade_should_not_work() {
	predefined_test_ext().execute_with(|| {
		run_to_block::<Test>(9);

		assert_noop!(
			LBPPallet::validate_buy(
				&ALICE,
				AssetPair {
					asset_in: KUSD,
					asset_out: BSX
				},
				1_000_000_u128,
				2_157_153_u128,
				false,
			),
			Error::<Test>::SaleIsNotRunning
		);

		run_to_block::<Test>(10);

		assert_noop!(
			LBPPallet::validate_buy(
				&ALICE,
				AssetPair {
					asset_in: KUSD,
					asset_out: BSX
				},
				0,
				2_157_153_u128,
				false,
			),
			Error::<Test>::ZeroAmount
		);

		assert_ok!(Currency::transfer(Origin::signed(ALICE), BOB, BSX, 999997500000000));
		assert_ok!(Currency::transfer(Origin::signed(ALICE), BOB, KUSD, 999998500000000));
		assert_eq!(Currency::free_balance(BSX, &ALICE), 500000000);
		assert_eq!(Currency::free_balance(KUSD, &ALICE), 500000000);
		assert_err!(
			LBPPallet::validate_buy(
				&ALICE,
				AssetPair {
					asset_in: KUSD,
					asset_out: BSX
				},
				500_000_001u128,
				3000000000_u128,
				false,
			),
			Error::<Test>::InsufficientAssetBalance
		);

		assert_noop!(
			LBPPallet::validate_buy(
				&ALICE,
				AssetPair {
					asset_in: KUSD,
					asset_out: HDX
				},
				1_000_000_u128,
				2_157_153_u128,
				false,
			),
			Error::<Test>::PoolNotFound
		);

		assert_err!(
			LBPPallet::validate_buy(
				&ALICE,
				AssetPair {
					asset_in: KUSD,
					asset_out: BSX
				},
				1_000_000_000_u128,
				2_157_153_u128,
				false,
			),
			Error::<Test>::MaxOutRatioExceeded
		);

		assert_err!(
			LBPPallet::validate_sell(
				&ALICE,
				AssetPair {
					asset_in: KUSD,
					asset_out: BSX
				},
				400_000_000_u128,
				2_157_153_u128,
				false,
			),
			Error::<Test>::MaxInRatioExceeded
		);

		assert_err!(
			LBPPallet::validate_sell(
				&ALICE,
				AssetPair {
					asset_in: KUSD,
					asset_out: BSX
				},
				1_000_u128,
				499_u128,
				false,
			),
			Error::<Test>::TradingLimitReached
		);

		assert_err!(
			LBPPallet::validate_buy(
				&ALICE,
				AssetPair {
					asset_in: KUSD,
					asset_out: BSX
				},
				1_000_u128,
				1_994_u128,
				false,
			),
			Error::<Test>::TradingLimitReached
		);

		Currency::set_balance(Origin::root(), ALICE, KUSD, INITIAL_BALANCE, 0).unwrap();
		Currency::set_balance(Origin::root(), ALICE, HDX, INITIAL_BALANCE, 0).unwrap();

		// transfer fee > token amount in
		assert_ok!(LBPPallet::create_pool(
			Origin::root(),
			ALICE,
			HDX,
			1_000_000_000,
			KUSD,
			2_000_000_000,
			20_000_000,
			80_000_000,
			WeightCurveType::Linear,
			(10, 1),
			CHARLIE,
			0,
		));
		let pool_id2 = LBPPallet::get_pair_id(AssetPair {
			asset_in: KUSD,
			asset_out: HDX,
		});
		assert_ok!(LBPPallet::update_pool_data(
			Origin::signed(ALICE),
			pool_id2,
			None,
			Some(12),
			Some(20),
			None,
			None,
			None,
			None,
			None
		));
	});
}

#[test]
fn get_sorted_weight_should_work() {
	predefined_test_ext().execute_with(|| {
		let pool = LBPPallet::pool_data(KUSD_BSX_POOL_ID).unwrap();

		assert_eq!(
			LBPPallet::get_sorted_weight(KUSD, <Test as frame_system::Config>::BlockNumber::from(10u32), &pool)
				.unwrap(),
			(20_000_000, 80_000_000),
		);

		assert_eq!(
			LBPPallet::get_sorted_weight(BSX, <Test as frame_system::Config>::BlockNumber::from(10u32), &pool).unwrap(),
			(80_000_000, 20_000_000),
		);

		assert_eq!(
			LBPPallet::get_sorted_weight(KUSD, <Test as frame_system::Config>::BlockNumber::from(41u32), &pool)
				.err()
				.unwrap()
				.as_u8(),
			12_u8, // InvalidWeight
		);
	});
}

#[test]
fn calculate_fees_should_work() {
	predefined_test_ext().execute_with(|| {
		let pool = LBPPallet::pool_data(KUSD_BSX_POOL_ID).unwrap();

		assert_eq!(LBPPallet::calculate_fees(&pool, 1_234_567_890_u128).unwrap(), 2_469_134,);

		assert_eq!(LBPPallet::calculate_fees(&pool, 1000_u128).unwrap(), 2,);

		assert_eq!(LBPPallet::calculate_fees(&pool, 1999_u128).unwrap(), 2,);

		assert_eq!(LBPPallet::calculate_fees(&pool, 999_u128).unwrap(), 0,);

		assert_eq!(LBPPallet::calculate_fees(&pool, u128::MAX).unwrap(), 680564733841876926926749214863536422);

		assert_ok!(LBPPallet::create_pool(
			Origin::root(),
			ALICE,
			HDX,
			1_000_000_000,
			BSX,
			2_000_000_000,
			80_000_000,
			20_000_000,
			WeightCurveType::Linear,
			(10, 1),
			CHARLIE,
			0,
		));

		assert_ok!(LBPPallet::update_pool_data(
			Origin::signed(ALICE),
			KUSD_BSX_POOL_ID,
			None,
			SALE_START,
			Some(20),
			None,
			None,
			None,
			None,
			None,
		));

		let pool = LBPPallet::pool_data(HDX_BSX_POOL_ID).unwrap();

		assert_err!(
			LBPPallet::calculate_fees(&pool, u128::MAX),
			Error::<Test>::FeeAmountInvalid,
		);
	});
}

#[test]
fn can_create_should_work() {
	new_test_ext().execute_with(|| {
		let asset_pair = AssetPair {
			asset_in: KUSD,
			asset_out: BSX,
		};
		// pool doesn't exist
		assert!(DisallowWhenLBPPoolRunning::<Test>::can_create(
			asset_pair.asset_in,
			asset_pair.asset_out
		));

		assert_ok!(LBPPallet::create_pool(
			Origin::root(),
			ALICE,
			KUSD,
			1_000_000_000,
			BSX,
			2_000_000_000,
			20_000_000,
			80_000_000,
			WeightCurveType::Linear,
			DEFAULT_FEE,
			CHARLIE,
			0,
		));
		// pool is not initialized
		assert!(!DisallowWhenLBPPoolRunning::<Test>::can_create(
			asset_pair.asset_in,
			asset_pair.asset_out
		));

		assert_ok!(LBPPallet::update_pool_data(
			Origin::signed(ALICE),
			KUSD_BSX_POOL_ID,
			None,
			Some(10),
			Some(20),
			None,
			None,
			None,
			None,
			None,
		));
		// pool is initialized but is not running
		assert!(!DisallowWhenLBPPoolRunning::<Test>::can_create(
			asset_pair.asset_in,
			asset_pair.asset_out
		));

		run_to_block::<Test>(15);
		// pool is running
		assert!(!DisallowWhenLBPPoolRunning::<Test>::can_create(
			asset_pair.asset_in,
			asset_pair.asset_out
		));

		run_to_block::<Test>(30);
		// sale ended
		assert!(DisallowWhenLBPPoolRunning::<Test>::can_create(
			asset_pair.asset_in,
			asset_pair.asset_out
		));

		assert_ok!(LBPPallet::remove_liquidity(Origin::signed(ALICE), KUSD_BSX_POOL_ID,));
		// pool was destroyed
		assert!(DisallowWhenLBPPoolRunning::<Test>::can_create(
			asset_pair.asset_in,
			asset_pair.asset_out
		));
	});
}

#[test]
fn repay_fee_not_applied_when_set_to_zero() {
	new_test_ext().execute_with(|| {
		let pool = Pool {
			repay_target: 0,
			..SAMPLE_POOL_DATA
		};
		assert_eq!(LBPPallet::is_repay_fee_applied(&pool), false);
	});
}

#[test]
fn repay_fee_applied_when_set() {
	new_test_ext().execute_with(|| {
		let pool = Pool {
			repay_target: 10_000_000,
			..SAMPLE_POOL_DATA
		};
		assert_eq!(LBPPallet::is_repay_fee_applied(&pool), true);
	});
}

#[test]
fn repay_fee_not_applied_when_target_reached() {
	new_test_ext().execute_with(|| {
		let pool = Pool {
			fee_collector: ALICE,
			repay_target: INITIAL_BALANCE,
			..SAMPLE_POOL_DATA
		};
		assert_ok!(Currency::set_lock(
			COLLECTOR_LOCK_ID,
			pool.assets.0,
			&ALICE,
			INITIAL_BALANCE
		));
		assert_eq!(LBPPallet::is_repay_fee_applied(&pool), false);
	});
}

#[test]
fn repay_fee_not_applied_in_predefined_env() {
	predefined_test_ext().execute_with(|| {
		let pool = LBPPallet::pool_data(KUSD_BSX_POOL_ID).unwrap();
		assert_eq!(LBPPallet::is_repay_fee_applied(&pool), false);
	});
}

#[test]
fn repay_fee_applied_in_env_with_repay_target() {
	predefined_test_ext_with_repay_target().execute_with(|| {
		let pool = LBPPallet::pool_data(KUSD_BSX_POOL_ID).unwrap();
		assert_eq!(LBPPallet::is_repay_fee_applied(&pool), true);
	});
}

#[test]
fn calculate_repay_fee() {
	predefined_test_ext_with_repay_target().execute_with(|| {
		let pool = LBPPallet::pool_data(KUSD_BSX_POOL_ID).unwrap();

		assert_eq!(LBPPallet::calculate_fees(&pool, 1000).unwrap(), 200,);
	});
}

#[test]
fn collected_fees_should_be_locked_and_unlocked_after_liquidity_is_removed() {
	predefined_test_ext().execute_with(|| {
		run_to_sale_start();
		let Pool { fee_collector, .. } = LBPPallet::pool_data(KUSD_BSX_POOL_ID).unwrap();
		let (fee_asset, fee_amount) = SAMPLE_AMM_TRANSFER.fee;
		assert_ok!(LBPPallet::execute_buy(&SAMPLE_AMM_TRANSFER));

		// collector receives locked fee
		assert_eq!(Currency::free_balance(fee_asset, &fee_collector), fee_amount);
		assert_eq!(
			<Test as pallet::Config>::LockedBalance::get_by_lock(COLLECTOR_LOCK_ID, fee_asset, fee_collector),
			fee_amount
		);

		// still locked after sale ends
		run_to_sale_end();
		assert_eq!(
			<Test as pallet::Config>::LockedBalance::get_by_lock(COLLECTOR_LOCK_ID, fee_asset, fee_collector),
			fee_amount
		);

		// unlocked after liquidity is removed from pool
		assert_ok!(LBPPallet::remove_liquidity(Origin::signed(ALICE), KUSD_BSX_POOL_ID));
		assert_eq!(
			<Test as pallet::Config>::LockedBalance::get_by_lock(COLLECTOR_LOCK_ID, fee_asset, fee_collector),
			0
		);
	});
}

#[test]
fn collected_fees_are_continually_locked() {
	predefined_test_ext().execute_with(|| {
		run_to_sale_start();
		let Pool { fee_collector, .. } = LBPPallet::pool_data(KUSD_BSX_POOL_ID).unwrap();
		let (fee_asset, fee_amount) = SAMPLE_AMM_TRANSFER.fee;
		assert_ok!(LBPPallet::execute_buy(&SAMPLE_AMM_TRANSFER));
		assert_ok!(LBPPallet::execute_buy(&SAMPLE_AMM_TRANSFER));
		let total = 2 * fee_amount;
		assert_eq!(Currency::free_balance(fee_asset, &fee_collector), total);
		assert_eq!(
			<Test as pallet::Config>::LockedBalance::get_by_lock(COLLECTOR_LOCK_ID, fee_asset, fee_collector),
			total
		);
	});
}

#[ignore]
#[test]
fn simulate_lbp_event_with_repayment() {
	new_test_ext().execute_with(|| {
		// setup
		let pool_owner = ALICE;
		let lbp_participant = BOB;
		let initial_balance: u128 = 1_000_000_000_000_000_000_000_000;

		let accumulated_asset = BSX;
		let asset_in_pool_reserve: u128 = 1_000_000_000_000;

		let sold_asset = HDX;
		let asset_out_pool_reserve: u128 = 500_000_000_000_000;

		let initial_weight = 90_000_000;
		let final_weight = 30_000_000;

		let sale_start: u64 = 1_000;
		let sale_end: u64 = 22_600; // in blocks; 3 days

		let trades = generate_trades(sale_start, sale_end, 500_000_000_000, 4);

		let fee = (9, 1_000);

		let fee_collector = CHARLIE;

		let trade_limit_factor: u128 = 1_000_000_000;

		// preparations
		let asset_pair = AssetPair {
			asset_in: accumulated_asset,
			asset_out: sold_asset,
		};
		let pool_account = LBPPallet::get_pair_id(asset_pair);

		assert_ok!(LBPPallet::create_pool(
			Origin::root(),
			pool_owner,
			accumulated_asset,
			asset_in_pool_reserve,
			sold_asset,
			asset_out_pool_reserve,
			initial_weight,
			final_weight,
			WeightCurveType::Linear,
			fee,
			fee_collector,
			0,
		));

		assert_ok!(LBPPallet::update_pool_data(
			Origin::signed(pool_owner),
			pool_account,
			None,
			Some(sale_start),
			Some(sale_end),
			None,
			None,
			None,
			None,
			None
		));

		run_to_block::<Test>(sale_start.checked_sub(1).unwrap());
		//frame_system::Pallet::<Test>::set_block_number(sale_start + 1);

		// start LBP
		for block_num in sale_start..=sale_end {
			run_to_block::<Test>(block_num);
			println!("{}", LBPPallet::get_spot_price_unchecked(HDX, BSX, 100_000_000_000));
			if let Some((is_buy, amount)) = trades.get(&block_num) {
				if *is_buy {
					assert_ok!(LBPPallet::buy(
						Origin::signed(lbp_participant),
						accumulated_asset,
						sold_asset,
						*amount,
						amount.saturating_mul(trade_limit_factor)
					));
				} else {
					assert_ok!(LBPPallet::sell(
						Origin::signed(lbp_participant),
						accumulated_asset,
						sold_asset,
						*amount,
						amount.checked_div(trade_limit_factor).unwrap()
					));
				}
			}
		}

		// end LBP and consolidate results
		run_to_block::<Test>(sale_end.checked_add(1).unwrap());

		let pool_account_result_asset_in = Currency::free_balance(accumulated_asset, &pool_account);
		let pool_account_result_asset_out = Currency::free_balance(sold_asset, &pool_account);

		assert_eq!(Currency::free_balance(accumulated_asset, &pool_owner), initial_balance);
		assert_eq!(Currency::free_balance(sold_asset, &pool_owner), initial_balance);

		assert_eq!(Currency::free_balance(accumulated_asset, &pool_account), 4_970_435);
		assert_eq!(Currency::free_balance(sold_asset, &pool_account), 125_000_009);

		assert_eq!(
			Currency::free_balance(accumulated_asset, &lbp_participant),
			999_995_984_267
		);
		assert_eq!(Currency::free_balance(sold_asset, &lbp_participant), 1_000_374_999_991);

		// remove liquidity from the pool
		assert_ok!(LBPPallet::remove_liquidity(Origin::signed(pool_owner), pool_account));

		assert_eq!(Currency::free_balance(accumulated_asset, &pool_account), 0);
		assert_eq!(Currency::free_balance(sold_asset, &pool_account), 0);

		assert_eq!(
			Currency::free_balance(accumulated_asset, &pool_owner),
			initial_balance.checked_add(pool_account_result_asset_in).unwrap()
		);
		assert_eq!(
			Currency::free_balance(sold_asset, &pool_owner),
			initial_balance.checked_add(pool_account_result_asset_out).unwrap()
		);

		assert_eq!(Currency::free_balance(accumulated_asset, &fee_collector), 45_298);
		assert_eq!(Currency::free_balance(sold_asset, &fee_collector), 0);
	});
}<|MERGE_RESOLUTION|>--- conflicted
+++ resolved
@@ -25,10 +25,6 @@
 	run_to_block, Currency, Event as TestEvent, ExtBuilder, LBPPallet, Origin, System, Test, ALICE, BOB, BSX, CHARLIE,
 	ETH, HDX, KUSD,
 };
-<<<<<<< HEAD
-=======
-use crate::mock::{KUSD_BSX_POOL_ID, HDX_BSX_POOL_ID, INITIAL_BALANCE, SAMPLE_POOL_DATA, EXISTENTIAL_DEPOSIT, generate_trades, SALE_START, SALE_END, run_to_sale_start, run_to_sale_end, SAMPLE_AMM_TRANSFER, DEFAULT_FEE};
->>>>>>> c0203c75
 use frame_support::{assert_err, assert_noop, assert_ok};
 use hydradx_traits::{AMMTransfer, LockedBalance};
 use sp_runtime::traits::BadOrigin;
@@ -237,21 +233,7 @@
 #[test]
 fn max_sale_duration_ckeck() {
 	new_test_ext().execute_with(|| {
-<<<<<<< HEAD
-		assert_ok!(LBPPallet::validate_pool_data(&Pool {
-			owner: ALICE,
-			start: SALE_START,
-			end: Some(SALE_START.unwrap() + MAX_SALE_DURATION as u64 - 1),
-			assets: (KUSD, BSX),
-			initial_weight: 20_000_000,
-			final_weight: 90_000_000,
-			weight_curve: WeightCurveType::Linear,
-			fee: Fee::default(),
-			fee_collector: CHARLIE,
-			repay_target: 0,
-		}));
-=======
-		assert_ok!(
+    assert_ok!(
 			LBPPallet::validate_pool_data(&Pool {
 				owner: ALICE,
 				start: SALE_START,
@@ -265,8 +247,8 @@
 				repay_target: 0,
 			})
 		);
->>>>>>> c0203c75
-		assert_noop!(
+
+    assert_noop!(
 			LBPPallet::validate_pool_data(&Pool {
 				owner: ALICE,
 				start: SALE_START,
@@ -508,22 +490,6 @@
 			0,
 		));
 
-<<<<<<< HEAD
-		assert_ok!(LBPPallet::create_pool(
-			Origin::root(),
-			ALICE,
-			HDX,
-			1_000_000_000,
-			BSX,
-			2_000_000_000,
-			20_000_000u32,
-			90_000_000u32,
-			WeightCurveType::Linear,
-			Fee::default(),
-			CHARLIE,
-			0,
-		),);
-=======
 		assert_ok!(
 			LBPPallet::create_pool(
 				Origin::root(),
@@ -540,7 +506,6 @@
 				0,
 			),
 		);
->>>>>>> c0203c75
 	});
 }
 
