--- conflicted
+++ resolved
@@ -15,11 +15,7 @@
 	ext
 }
 
-<<<<<<< HEAD
-pub use primitives::{
-=======
 use primitives::{
->>>>>>> 6badbb21
 	asset::AssetPair,
 	constants::chain::{MAX_IN_RATIO, MAX_OUT_RATIO},
 	fee::Fee,
@@ -2585,12 +2581,12 @@
 }
 
 #[test]
-fn update_weights_and_validate_trade_should_work() {
-	predefined_test_ext().execute_with(|| {
-		System::set_block_number(10);
-
-		assert_eq!(
-			LBPPallet::update_weights_and_validate_trade(
+fn validate_trade_should_work() {
+	predefined_test_ext().execute_with(|| {
+		run_to_block(10);
+
+		assert_eq!(
+			LBPPallet::validate_trade(
 				&ALICE,
 				AssetPair {
 					asset_in: ACA,
@@ -2607,16 +2603,16 @@
 					asset_in: ACA,
 					asset_out: DOT
 				},
-				amount: 2_152_848_u128,
+				amount: 2_002_498_u128,
 				amount_out: 1_000_000_u128,
 				discount: false,
 				discount_amount: 0_u128,
-				fee: (ACA, 4_305),
+				fee: (ACA, 4_004),
 			}
 		);
 
 		assert_eq!(
-			LBPPallet::update_weights_and_validate_trade(
+			LBPPallet::validate_trade(
 				&ALICE,
 				AssetPair {
 					asset_in: ACA,
@@ -2634,22 +2630,22 @@
 					asset_out: DOT
 				},
 				amount: 1_000_000_u128,
-				amount_out: 463_899_u128,
+				amount_out: 498_686_u128,
 				discount: false,
 				discount_amount: 0_u128,
-				fee: (DOT, 929),
+				fee: (DOT, 999),
 			}
 		);
 	});
 }
 
 #[test]
-fn update_weights_and_validate_trade_should_not_work() {
-	predefined_test_ext().execute_with(|| {
-		System::set_block_number(9);
-
-		assert_noop!(
-			LBPPallet::update_weights_and_validate_trade(
+fn validate_trade_should_not_work() {
+	predefined_test_ext().execute_with(|| {
+		run_to_block(9);
+
+		assert_noop!(
+			LBPPallet::validate_trade(
 				&ALICE,
 				AssetPair {
 					asset_in: ACA,
@@ -2662,10 +2658,10 @@
 			Error::<Test>::SaleIsNotRunning
 		);
 
-		System::set_block_number(10);
-
-		assert_noop!(
-			LBPPallet::update_weights_and_validate_trade(
+		run_to_block(10);
+
+		assert_noop!(
+			LBPPallet::validate_trade(
 				&ALICE,
 				AssetPair {
 					asset_in: ACA,
@@ -2683,7 +2679,7 @@
 		assert_eq!(Currency::free_balance(DOT, &ALICE), 500000000);
 		assert_eq!(Currency::free_balance(ACA, &ALICE), 500000000);
 		assert_err!(
-			LBPPallet::update_weights_and_validate_trade(
+			LBPPallet::validate_trade(
 				&ALICE,
 				AssetPair {
 					asset_in: ACA,
@@ -2697,7 +2693,7 @@
 		);
 
 		assert_noop!(
-			LBPPallet::update_weights_and_validate_trade(
+			LBPPallet::validate_trade(
 				&ALICE,
 				AssetPair {
 					asset_in: ACA,
@@ -2711,7 +2707,7 @@
 		);
 
 		assert_err!(
-			LBPPallet::update_weights_and_validate_trade(
+			LBPPallet::validate_trade(
 				&ALICE,
 				AssetPair {
 					asset_in: ACA,
@@ -2725,7 +2721,7 @@
 		);
 
 		assert_err!(
-			LBPPallet::update_weights_and_validate_trade(
+			LBPPallet::validate_trade(
 				&ALICE,
 				AssetPair {
 					asset_in: ACA,
@@ -2739,28 +2735,28 @@
 		);
 
 		assert_err!(
-			LBPPallet::update_weights_and_validate_trade(
+			LBPPallet::validate_trade(
 				&ALICE,
 				AssetPair {
 					asset_in: ACA,
 					asset_out: DOT
 				},
 				1_000_u128,
-				464_u128,
+				499_u128,
 				TradeType::Sell,
 			),
 			Error::<Test>::AssetBalanceLimitExceeded
 		);
 
 		assert_err!(
-			LBPPallet::update_weights_and_validate_trade(
+			LBPPallet::validate_trade(
 				&ALICE,
 				AssetPair {
 					asset_in: ACA,
 					asset_out: DOT
 				},
 				1_000_u128,
-				2149_u128,
+				1_994_u128,
 				TradeType::Buy,
 			),
 			Error::<Test>::AssetBalanceLimitExceeded
@@ -2769,24 +2765,24 @@
 }
 
 #[test]
-fn get_weights_in_order_should_work() {
+fn get_sorted_weight_should_work() {
 	predefined_test_ext().execute_with(|| {
 		let pool = LBPPallet::pool_data(ACA_DOT_POOL_ID);
 
 		assert_eq!(
-			LBPPallet::get_weights_in_order(&pool, ((ACA, 1_u128), (DOT, 2_u128))).unwrap(),
-			(1_u128, 2_u128),
-		);
-
-		assert_eq!(
-			LBPPallet::get_weights_in_order(&pool, ((DOT, 2_u128), (ACA, 1_u128))).unwrap(),
-			(1_u128, 2_u128),
-		);
-
-		assert_err!(
-			LBPPallet::get_weights_in_order(&pool, ((DOT, 2_u128), (DOT, 1_u128))),
-			Error::<Test>::InvalidAsset,
-		)
+			LBPPallet::get_sorted_weight(ACA, <Test as frame_system::Config>::BlockNumber::from(10u32), &pool).unwrap(),
+			(20_000_000, 80_000_000),
+		);
+
+		assert_eq!(
+			LBPPallet::get_sorted_weight(DOT, <Test as frame_system::Config>::BlockNumber::from(10u32), &pool).unwrap(),
+			(80_000_000, 20_000_000),
+		);
+
+		assert_eq!(
+			LBPPallet::get_sorted_weight(ACA, <Test as frame_system::Config>::BlockNumber::from(30u32), &pool).err().unwrap().as_u8(),
+			12_u8, // InvalidWeight
+		);
 	});
 }
 
