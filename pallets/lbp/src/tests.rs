// This file is part of Basilisk-node.

// Copyright (C) 2020-2021  Intergalactic, Limited (GIB).
// SPDX-License-Identifier: Apache-2.0

// Licensed under the Apache License, Version 2.0 (the "License");
// you may not use this file except in compliance with the License.
// You may obtain a copy of the License at
//
//     http://www.apache.org/licenses/LICENSE-2.0
//
// Unless required by applicable law or agreed to in writing, software
// distributed under the License is distributed on an "AS IS" BASIS,
// WITHOUT WARRANTIES OR CONDITIONS OF ANY KIND, either express or implied.
// See the License for the specific language governing permissions and
// limitations under the License.

#![allow(clippy::bool_assert_comparison)]
use super::*;
pub use crate::mock::{
	run_to_block, Currency, Event as TestEvent, ExtBuilder, LBPPallet, Origin, System, Test, KUSD, ALICE, BOB, CHARLIE,
	BSX, ETH, HDX,
};
use crate::mock::{KUSD_BSX_POOL_ID, HDX_DOT_POOL_ID, INITIAL_BALANCE, SAMPLE_POOL_DATA, EXISTENTIAL_DEPOSIT, generate_trades, SALE_START, SALE_END, run_to_sale_start};
use frame_support::{assert_err, assert_noop, assert_ok};
use sp_runtime::traits::BadOrigin;
use sp_std::convert::TryInto;

pub fn new_test_ext() -> sp_io::TestExternalities {
	let mut ext = ExtBuilder::default().build();
	ext.execute_with(|| run_to_block::<Test>(1));
	ext
}

use hydradx_traits::AMMTransfer;
use primitives::{
	asset::AssetPair,
	constants::chain::{MAX_IN_RATIO, MAX_OUT_RATIO},
	fee::Fee,
};

pub fn predefined_test_ext() -> sp_io::TestExternalities {
	let mut ext = new_test_ext();
	ext.execute_with(|| {
		assert_ok!(LBPPallet::create_pool(
			Origin::root(),
			ALICE,
			KUSD,
			1_000_000_000,
			BSX,
			2_000_000_000,
			20_000_000,
			80_000_000,
			WeightCurveType::Linear,
			Fee::default(),
			CHARLIE,
			0,
		));

		assert_ok!(LBPPallet::update_pool_data(
			Origin::signed(ALICE),
			KUSD_BSX_POOL_ID,
			None,
			SALE_START,
			SALE_END,
			None,
			None,
			None,
			None,
			None,
		));

		let pool_data2 = Pool {
			owner: ALICE,
			start: SALE_START,
			end: SALE_END,
			assets: (KUSD, BSX),
			initial_weight: 20_000_000,
			final_weight: 80_000_000,
			weight_curve: WeightCurveType::Linear,
			fee: Fee::default(),
			fee_collector: CHARLIE,
			repay_target: 0,
		};

		assert_eq!(<PoolData<Test>>::get(KUSD_BSX_POOL_ID).unwrap(), pool_data2);

		expect_events(vec![
			Event::LiquidityAdded(KUSD_BSX_POOL_ID, KUSD, BSX, 1_000_000_000, 2_000_000_000).into(),
			Event::PoolUpdated(KUSD_BSX_POOL_ID, pool_data2).into(),
		]);
	});
	ext
}

pub fn predefined_test_ext_with_repay_target() -> sp_io::TestExternalities {
	let mut ext = new_test_ext();
	ext.execute_with(|| {
		let initial_liquidity = 1_000_000_000;

		assert_ok!(LBPPallet::create_pool(
			Origin::root(),
			ALICE,
			KUSD,
			1_000_000_000,
			BSX,
			2_000_000_000,
			80_000_000,
			20_000_000,
			WeightCurveType::Linear,
			Fee::default(),
			CHARLIE,
			initial_liquidity,
		));

		assert_ok!(LBPPallet::update_pool_data(
			Origin::signed(ALICE),
			KUSD_BSX_POOL_ID,
			None,
			SALE_START,
			Some(20),
			None,
			None,
			None,
			None,
			None,
		));

		assert_ok!(LBPPallet::add_liquidity(
			Origin::signed(ALICE),
			(KUSD, 10_000_000_000),
			(BSX, initial_liquidity),
		));
	});
	ext
}

fn last_events(n: usize) -> Vec<TestEvent> {
	frame_system::Pallet::<Test>::events()
		.into_iter()
		.rev()
		.take(n)
		.rev()
		.map(|e| e.event)
		.collect()
}

fn expect_events(e: Vec<TestEvent>) {
	assert_eq!(last_events(e.len()), e);
}

#[test]
fn validate_pool_data_should_work() {
	new_test_ext().execute_with(|| {
		let pool_data = Pool {
			owner: ALICE,
			start: SALE_START,
			end: SALE_END,
			assets: (KUSD, BSX),
			initial_weight: 20_000_000,
			final_weight: 90_000_000,
			weight_curve: WeightCurveType::Linear,
			fee: Fee::default(),
			fee_collector: CHARLIE,
			repay_target: 0,
		};
		assert_ok!(LBPPallet::validate_pool_data(&pool_data));

		// null interval
		let pool_data = Pool {
			owner: ALICE,
			start: None,
			end: None,
			assets: (KUSD, BSX),
			initial_weight: 20_000_000,
			final_weight: 90_000_000,
			weight_curve: WeightCurveType::Linear,
			fee: Fee::default(),
			fee_collector: CHARLIE,
			repay_target: 0,
		};
		assert_ok!(LBPPallet::validate_pool_data(&pool_data));

		let pool_data = Pool {
			owner: ALICE,
			start: SALE_START,
			end: Some(2u64),
			assets: (KUSD, BSX),
			initial_weight: 20_000_000,
			final_weight: 90_000_000,
			weight_curve: WeightCurveType::Linear,
			fee: Fee::default(),
			fee_collector: CHARLIE,
			repay_target: 0,
		};
		assert_noop!(
			LBPPallet::validate_pool_data(&pool_data),
			Error::<Test>::InvalidBlockRange
		);

		let pool_data = Pool {
			owner: ALICE,
			start: SALE_START,
			end: Some(11u64 + u32::MAX as u64),
			assets: (KUSD, BSX),
			initial_weight: 20_000_000,
			final_weight: 90_000_000,
			weight_curve: WeightCurveType::Linear,
			fee: Fee::default(),
			fee_collector: CHARLIE,
			repay_target: 0,
		};
		assert_noop!(
			LBPPallet::validate_pool_data(&pool_data),
			Error::<Test>::MaxSaleDurationExceeded
		);
	});
}

#[test]
fn max_sale_duration_ckeck() {
	new_test_ext().execute_with(|| {
		assert_ok!(
			LBPPallet::validate_pool_data(&Pool {
				owner: ALICE,
				start: SALE_START,
				end: Some(SALE_START.unwrap() + MAX_SALE_DURATION as u64 - 1),
				assets: (KUSD, BSX),
				initial_weight: 20_000_000,
				final_weight: 90_000_000,
				weight_curve: WeightCurveType::Linear,
				fee: Fee::default(),
				fee_collector: CHARLIE,
				repay_target: 0,
			})
		);
		assert_noop!(
			LBPPallet::validate_pool_data(&Pool {
				owner: ALICE,
				start: SALE_START,
				end: Some(SALE_START.unwrap() + MAX_SALE_DURATION as u64),
				assets: (KUSD, BSX),
				initial_weight: 20_000_000,
				final_weight: 90_000_000,
				weight_curve: WeightCurveType::Linear,
				fee: Fee::default(),
				fee_collector: CHARLIE,
				repay_target: 0,
			}),
			Error::<Test>::MaxSaleDurationExceeded
		);
	});
}

#[test]
fn calculate_weights_should_work() {
	new_test_ext().execute_with(|| {
		let mut pool_data = Pool {
			owner: ALICE,
			start: Some(100),
			end: Some(200),
			assets: (KUSD, BSX),
			initial_weight: 50_000_000,
			final_weight: 33_333_333,
			weight_curve: WeightCurveType::Linear,
			fee: Fee::default(),
			fee_collector: CHARLIE,
			repay_target: 0,
		};
		assert_eq!(LBPPallet::calculate_weights(&pool_data, 170), Ok((38333333, 61666667)));

		pool_data.initial_weight = 33_333_333;
		pool_data.final_weight = 66_666_666;
		assert_eq!(LBPPallet::calculate_weights(&pool_data, 100), Ok((33333333, 66666667)));

		pool_data.initial_weight = 33_333_333;
		pool_data.final_weight = 33_333_333;
		assert_eq!(LBPPallet::calculate_weights(&pool_data, 100), Ok((33333333, 66666667)));

		pool_data.initial_weight = 50_000_000;
		pool_data.final_weight = 33_333_333;
		assert_eq!(LBPPallet::calculate_weights(&pool_data, 200), Ok((33333333, 66666667)));

		// invalid interval
		pool_data.start = Some(200);
		pool_data.end = Some(100);
		assert_eq!(
			LBPPallet::calculate_weights(&pool_data, 200),
			Err(Error::<Test>::WeightCalculationError.into())
		);

		// invalid interval
		pool_data.start = Some(100);
		pool_data.end = Some(200);
		assert_eq!(
			LBPPallet::calculate_weights(&pool_data, 201),
			Err(Error::<Test>::WeightCalculationError.into())
		);

		// out of bound
		pool_data.start = Some(100);
		pool_data.end = Some(200);
		assert_eq!(
			LBPPallet::calculate_weights(&pool_data, 10),
			Err(Error::<Test>::WeightCalculationError.into())
		);
		assert_eq!(
			LBPPallet::calculate_weights(&pool_data, 210),
			Err(Error::<Test>::WeightCalculationError.into())
		);
	});
}

#[test]
fn create_pool_should_work() {
	new_test_ext().execute_with(|| {
		assert_ok!(LBPPallet::create_pool(
			Origin::root(),
			ALICE,
			KUSD,
			1_000_000_000,
			BSX,
			2_000_000_000,
			20_000_000u32,
			90_000_000u32,
			WeightCurveType::Linear,
			Fee::default(),
			CHARLIE,
			0,
		));

		assert_eq!(Currency::free_balance(KUSD, &KUSD_BSX_POOL_ID), 1_000_000_000);
		assert_eq!(Currency::free_balance(BSX, &KUSD_BSX_POOL_ID), 2_000_000_000);
		assert_eq!(
			Currency::free_balance(KUSD, &ALICE),
			INITIAL_BALANCE.saturating_sub(1_000_000_000)
		);
		assert_eq!(
			Currency::free_balance(BSX, &ALICE),
			INITIAL_BALANCE.saturating_sub(2_000_000_000)
		);

		let pool_data = LBPPallet::pool_data(KUSD_BSX_POOL_ID).unwrap();
		assert_eq!(pool_data.owner, ALICE);
		assert_eq!(pool_data.start, None);
		assert_eq!(pool_data.end, None);
		assert_eq!(pool_data.assets, (KUSD, BSX));
		assert_eq!(pool_data.initial_weight, 20_000_000);
		assert_eq!(pool_data.final_weight, 90_000_000);
		assert_eq!(pool_data.weight_curve, WeightCurveType::Linear);
		assert_eq!(pool_data.fee, Fee::default());
		assert_eq!(pool_data.fee_collector, CHARLIE);

		expect_events(vec![
			Event::LiquidityAdded(KUSD_BSX_POOL_ID, KUSD, BSX, 1_000_000_000, 2_000_000_000).into(),
		]);
	});
}

#[test]
fn create_pool_from_basic_origin_should_not_work() {
	new_test_ext().execute_with(|| {
		// only CreatePoolOrigin is allowed to create new pools
		assert_noop!(
			LBPPallet::create_pool(
				Origin::signed(ALICE),
				ALICE,
				HDX,
				1_000_000_000,
				BSX,
				2_000_000_000,
				80_000_000u32,
				10_000_000u32,
				WeightCurveType::Linear,
				Fee::default(),
				CHARLIE,
				0,
			),
			BadOrigin
		);
	});
}

#[test]
fn create_same_pool_should_not_work() {
	new_test_ext().execute_with(|| {
		assert_ok!(LBPPallet::create_pool(
			Origin::root(),
			ALICE,
			KUSD,
			1_000_000_000,
			BSX,
			2_000_000_000,
			80_000_000u32,
			10_000_000u32,
			WeightCurveType::Linear,
			Fee::default(),
			CHARLIE,
			0,
		));

		assert_noop!(
			LBPPallet::create_pool(
				Origin::root(),
				ALICE,
				KUSD,
				10_000_000_000,
				BSX,
				20_000_000_000,
				80_000_000u32,
				10_000_000u32,
				WeightCurveType::Linear,
				Fee::default(),
				CHARLIE,
				0,
			),
			Error::<Test>::PoolAlreadyExists
		);

		expect_events(vec![
			Event::LiquidityAdded(KUSD_BSX_POOL_ID, KUSD, BSX, 1_000_000_000, 2_000_000_000).into(),
		]);
	});
}

#[test]
fn create_pool_with_same_assets_should_not_work() {
	new_test_ext().execute_with(|| {
		assert_noop!(
			LBPPallet::create_pool(
				Origin::root(),
				ALICE,
				KUSD,
				1_000_000_000,
				KUSD,
				2_000_000_000,
				80_000_000u32,
				10_000_000u32,
				WeightCurveType::Linear,
				Fee::default(),
				CHARLIE,
				0,
			),
			Error::<Test>::CannotCreatePoolWithSameAssets
		);
	});
}

#[test]
fn create_pool_with_insufficient_liquidity_should_not_work() {
	new_test_ext().execute_with(|| {
		assert_noop!(
			LBPPallet::create_pool(
				Origin::root(),
				ALICE,
				HDX,
				0,
				BSX,
				0,
				80_000_000u32,
				10_000_000u32,
				WeightCurveType::Linear,
				Fee::default(),
				CHARLIE,
				0,
			),
			Error::<Test>::InsufficientLiquidity
		);

		assert_noop!(
			LBPPallet::create_pool(
				Origin::root(),
				ALICE,
				HDX,
				0,
				BSX,
				2_000_000_000,
				80_000_000u32,
				10_000_000u32,
				WeightCurveType::Linear,
				Fee::default(),
				CHARLIE,
				0,
			),
			Error::<Test>::InsufficientLiquidity
		);

		assert_noop!(
			LBPPallet::create_pool(
				Origin::root(),
				ALICE,
				HDX,
				100,
				BSX,
				100,
				80_000_000u32,
				10_000_000u32,
				WeightCurveType::Linear,
				Fee::default(),
				CHARLIE,
				0,
			),
			Error::<Test>::InsufficientLiquidity
		);
	});
}

#[test]
fn create_pool_with_insufficient_balance_should_not_work() {
	new_test_ext().execute_with(|| {
		assert_noop!(
			LBPPallet::create_pool(
				Origin::root(),
				ALICE,
				KUSD,
				2_000_000_000_000_000,
				BSX,
				2_000_000_000_000_000,
				80_000_000u32,
				10_000_000u32,
				WeightCurveType::Linear,
				Fee::default(),
				CHARLIE,
				0,
			),
			Error::<Test>::InsufficientAssetBalance
		);
	});
}

#[test]
fn update_pool_data_should_work() {
	predefined_test_ext().execute_with(|| {
		// update all parameters
		assert_ok!(LBPPallet::update_pool_data(
			Origin::signed(ALICE),
			KUSD_BSX_POOL_ID,
			None,
			Some(15),
			Some(18),
			Some(10_000_000),
			Some(80_000_000),
			Some(Fee {
				numerator: 5,
				denominator: 100,
			}),
			Some(BOB),
			None,
		));

		// verify changes
		let updated_pool_data_1 = LBPPallet::pool_data(KUSD_BSX_POOL_ID).unwrap();
		assert_eq!(updated_pool_data_1.start, Some(15));
		assert_eq!(updated_pool_data_1.end, Some(18));
		assert_eq!(updated_pool_data_1.initial_weight, 10_000_000);
		assert_eq!(updated_pool_data_1.final_weight, 80_000_000);
		assert_eq!(
			updated_pool_data_1.fee,
			Fee {
				numerator: 5,
				denominator: 100
			}
		);
		assert_eq!(updated_pool_data_1.fee_collector, BOB);

		// update only one parameter
		assert_ok!(LBPPallet::update_pool_data(
			Origin::signed(ALICE),
			KUSD_BSX_POOL_ID,
			None,
			None,
			Some(30),
			None,
			None,
			None,
			None,
			None,
		));

		// verify changes
		let updated_pool_data_2 = LBPPallet::pool_data(KUSD_BSX_POOL_ID).unwrap();
		assert_eq!(updated_pool_data_2.start, Some(15));
		assert_eq!(updated_pool_data_2.end, Some(30));
		assert_eq!(updated_pool_data_2.initial_weight, 10_000_000);
		assert_eq!(updated_pool_data_2.final_weight, 80_000_000);
		assert_eq!(
			updated_pool_data_2.fee,
			Fee {
				numerator: 5,
				denominator: 100
			}
		);
		assert_eq!(updated_pool_data_2.fee_collector, BOB);

		// update only one parameter
		assert_ok!(LBPPallet::update_pool_data(
			Origin::signed(ALICE),
			KUSD_BSX_POOL_ID,
			None,
			None,
			None,
			Some(12_500_000),
			None,
			None,
			None,
			None,
		));

		// verify changes
		let updated_pool_data_3 = LBPPallet::pool_data(KUSD_BSX_POOL_ID).unwrap();
		assert_eq!(updated_pool_data_3.start, Some(15));
		assert_eq!(updated_pool_data_3.end, Some(30));
		assert_eq!(updated_pool_data_3.initial_weight, 12_500_000);
		assert_eq!(updated_pool_data_3.final_weight, 80_000_000);
		assert_eq!(
			updated_pool_data_3.fee,
			Fee {
				numerator: 5,
				denominator: 100
			}
		);
		assert_eq!(updated_pool_data_3.fee_collector, BOB);

		// update only one parameter
		assert_ok!(LBPPallet::update_pool_data(
			Origin::signed(ALICE),
			KUSD_BSX_POOL_ID,
			None,
			None,
			None,
			None,
			None,
			None,
			Some(ALICE),
			None,
		));

		// verify changes
		let updated_pool_data_4 = LBPPallet::pool_data(KUSD_BSX_POOL_ID).unwrap();
		assert_eq!(updated_pool_data_4.start, Some(15));
		assert_eq!(updated_pool_data_4.end, Some(30));
		assert_eq!(updated_pool_data_4.initial_weight, 12_500_000);
		assert_eq!(updated_pool_data_4.final_weight, 80_000_000);
		assert_eq!(
			updated_pool_data_4.fee,
			Fee {
				numerator: 5,
				denominator: 100
			}
		);
		assert_eq!(updated_pool_data_4.fee_collector, ALICE);

		// mix
		assert_ok!(LBPPallet::update_pool_data(
			Origin::signed(ALICE),
			KUSD_BSX_POOL_ID,
			None,
			None,
			Some(18),
			Some(10_000_000),
			Some(80_000_000),
			Some(Fee {
				numerator: 6,
				denominator: 1_000
			}),
			None,
			None,
		));

		// verify changes
		let updated_pool_data_5 = LBPPallet::pool_data(KUSD_BSX_POOL_ID).unwrap();
		assert_eq!(updated_pool_data_5.start, Some(15));
		assert_eq!(updated_pool_data_5.end, Some(18));
		assert_eq!(updated_pool_data_5.initial_weight, 10_000_000);
		assert_eq!(updated_pool_data_5.final_weight, 80_000_000);
		assert_eq!(
			updated_pool_data_5.fee,
			Fee {
				numerator: 6,
				denominator: 1_000
			}
		);
		assert_eq!(updated_pool_data_5.fee_collector, ALICE);

		// set repay target
		let repayment = 1_000_000;
		assert_eq!(updated_pool_data_5.repay_target, 0);
		assert_ok!(LBPPallet::update_pool_data(
			Origin::signed(ALICE),
			KUSD_BSX_POOL_ID,
			None,
			None,
			None,
			None,
			None,
			None,
			None,
			Some(repayment),
		));
		let updated_pool_data_6 = LBPPallet::pool_data(KUSD_BSX_POOL_ID).unwrap();
		assert_eq!(updated_pool_data_6.repay_target, repayment);

		expect_events(vec![
			Event::PoolUpdated(KUSD_BSX_POOL_ID, updated_pool_data_1).into(),
			Event::PoolUpdated(KUSD_BSX_POOL_ID, updated_pool_data_2).into(),
			Event::PoolUpdated(KUSD_BSX_POOL_ID, updated_pool_data_3).into(),
			Event::PoolUpdated(KUSD_BSX_POOL_ID, updated_pool_data_4).into(),
			Event::PoolUpdated(KUSD_BSX_POOL_ID, updated_pool_data_5).into(),
			Event::PoolUpdated(KUSD_BSX_POOL_ID, updated_pool_data_6).into(),
		]);
	});
}

#[test]
fn update_non_existing_pool_data_should_not_work() {
	new_test_ext().execute_with(|| {
		assert_noop!(
			LBPPallet::update_pool_data(
				Origin::signed(ALICE),
				KUSD_BSX_POOL_ID,
				None,
				Some(15),
				Some(18),
				Some(10_000_000),
				Some(80_000_000),
				Some(Fee {
					numerator: 5,
					denominator: 100,
				}),
				None,
				None,
			),
			Error::<Test>::PoolNotFound
		);
	});
}

#[test]
fn update_pool_with_invalid_data_should_not_work() {
	predefined_test_ext().execute_with(|| {
		assert_noop!(
			LBPPallet::update_pool_data(
				Origin::signed(ALICE),
				KUSD_BSX_POOL_ID,
				None,
				// reversed interval, the end precedes the beginning
				Some(20),
				Some(10),
				Some(10_000_000),
				Some(80_000_000),
				Some(Fee {
					numerator: 5,
					denominator: 100,
				}),
				None,
				None,
			),
			Error::<Test>::InvalidBlockRange
		);

		run_to_block::<Test>(6);

		assert_noop!(
			LBPPallet::update_pool_data(
				Origin::signed(ALICE),
				KUSD_BSX_POOL_ID,
				None,
				Some(5),
				Some(20),
				Some(10_000_000),
				Some(80_000_000),
				Some(Fee {
					numerator: 5,
					denominator: 100,
				}),
				None,
				None,
			),
			Error::<Test>::InvalidBlockRange
		);

		assert_noop!(
			LBPPallet::update_pool_data(
				Origin::signed(ALICE),
				KUSD_BSX_POOL_ID,
				None,
				Some(0),
				Some(20),
				Some(10_000_000),
				Some(80_000_000),
				Some(Fee {
					numerator: 5,
					denominator: 100,
				}),
				None,
				None,
			),
			Error::<Test>::InvalidBlockRange
		);

		assert_noop!(
			LBPPallet::update_pool_data(
				Origin::signed(ALICE),
				KUSD_BSX_POOL_ID,
				None,
				Some(5),
				Some(0),
				Some(10_000_000),
				Some(80_000_000),
				Some(Fee {
					numerator: 5,
					denominator: 100,
				}),
				None,
				None,
			),
			Error::<Test>::InvalidBlockRange
		);
	});
}

#[test]
fn update_pool_data_without_changes_should_not_work() {
	predefined_test_ext().execute_with(|| {
		assert_noop!(
			LBPPallet::update_pool_data(
				Origin::signed(ALICE),
				KUSD_BSX_POOL_ID,
				None,
				None,
				None,
				None,
				None,
				None,
				None,
				None,
			),
			Error::<Test>::NothingToUpdate
		);
	});
}

#[test]
fn update_pool_data_by_non_owner_should_not_work() {
	predefined_test_ext().execute_with(|| {
		assert_noop!(
			LBPPallet::update_pool_data(
				Origin::signed(BOB),
				KUSD_BSX_POOL_ID,
				None,
				Some(15),
				Some(20),
				Some(10_000_000),
				Some(80_000_000),
				None,
				None,
				None,
			),
			Error::<Test>::NotOwner
		);
	});
}

#[test]
fn update_pool_owner_by_new_owner_should_work() {
	predefined_test_ext().execute_with(|| {
		assert_ok!(LBPPallet::update_pool_data(
			Origin::signed(ALICE),
			KUSD_BSX_POOL_ID,
			Some(BOB),
			Some(15),
			Some(20),
			Some(10_000_000),
			Some(80_000_000),
			None,
			None,
			None,
		));

		let pool_data1 = LBPPallet::pool_data(KUSD_BSX_POOL_ID).unwrap();

		assert_ok!(LBPPallet::update_pool_data(
			Origin::signed(BOB),
			KUSD_BSX_POOL_ID,
			Some(ALICE),
			Some(15),
			Some(20),
			Some(10_000_000),
			Some(80_000_000),
			None,
			None,
			None,
		));

		let pool_data2 = LBPPallet::pool_data(KUSD_BSX_POOL_ID).unwrap();

		expect_events(vec![
			Event::PoolUpdated(KUSD_BSX_POOL_ID, pool_data1).into(),
			Event::PoolUpdated(KUSD_BSX_POOL_ID, pool_data2).into(),
		]);
	});
}

#[test]
fn update_pool_data_for_running_lbp_should_not_work() {
	predefined_test_ext().execute_with(|| {
		assert_ok!(LBPPallet::update_pool_data(
			Origin::signed(ALICE),
			KUSD_BSX_POOL_ID,
			None,
			Some(15),
			Some(20),
			None,
			None,
			None,
			None,
			None,
		));

		run_to_block::<Test>(16);

		// update starting block and final weights
		assert_noop!(
			LBPPallet::update_pool_data(
				Origin::signed(ALICE),
				KUSD_BSX_POOL_ID,
				None,
				Some(15),
				Some(30),
				Some(10_000_000),
				Some(80_000_000),
				Some(Fee {
					numerator: 5,
					denominator: 100
				}),
				Some(BOB),
				None,
			),
			Error::<Test>::SaleStarted
		);

		let pool_data = LBPPallet::pool_data(KUSD_BSX_POOL_ID).unwrap();

		expect_events(vec![Event::PoolUpdated(KUSD_BSX_POOL_ID, pool_data).into()]);
	});
}

#[test]
fn update_pool_interval_should_work() {
	new_test_ext().execute_with(|| {
		assert_ok!(LBPPallet::create_pool(
			Origin::root(),
			ALICE,
			KUSD,
			1_000_000_000,
			BSX,
			2_000_000_000,
			10_000_000,
			10_000_000,
			WeightCurveType::Linear,
			Fee::default(),
			CHARLIE,
			0,
		));

		run_to_block::<Test>(15);

		assert_noop!(
			LBPPallet::update_pool_data(
				Origin::signed(ALICE),
				KUSD_BSX_POOL_ID,
				None,
				Some(16),
				Some(0),
				None,
				None,
				None,
				None,
				None,
			),
			Error::<Test>::InvalidBlockRange
		);

		assert_ok!(LBPPallet::update_pool_data(
			Origin::signed(ALICE),
			KUSD_BSX_POOL_ID,
			None,
			Some(16),
			Some(20),
			None,
			None,
			None,
			None,
			None,
		));

		// verify changes
		let updated_pool_data = LBPPallet::pool_data(KUSD_BSX_POOL_ID).unwrap();
		assert_eq!(updated_pool_data.start, Some(16));
		assert_eq!(updated_pool_data.end, Some(20));

		expect_events(vec![
			Event::LiquidityAdded(KUSD_BSX_POOL_ID, KUSD, BSX, 1_000_000_000, 2_000_000_000).into(),
			Event::PoolUpdated(KUSD_BSX_POOL_ID, updated_pool_data).into(),
		]);
	});
}

#[test]
fn add_liquidity_should_work() {
	predefined_test_ext().execute_with(|| {
		let user_balance_a_before = Currency::free_balance(KUSD, &ALICE);
		let user_balance_b_before = Currency::free_balance(BSX, &ALICE);
		let pool_balance_a_before = Currency::free_balance(KUSD, &KUSD_BSX_POOL_ID);
		let pool_balance_b_before = Currency::free_balance(BSX, &KUSD_BSX_POOL_ID);

		let added_a = 10_000_000_000;
		let added_b = 20_000_000_000;

		assert_ok!(LBPPallet::add_liquidity(
			Origin::signed(ALICE),
			(KUSD, added_a),
			(BSX, added_b),
		));

		let pool_balance_a_after = Currency::free_balance(KUSD, &KUSD_BSX_POOL_ID);
		let pool_balance_b_after = Currency::free_balance(BSX, &KUSD_BSX_POOL_ID);
		assert_eq!(pool_balance_a_after, pool_balance_a_before.saturating_add(added_a));
		assert_eq!(pool_balance_b_after, pool_balance_b_before.saturating_add(added_b));

		let user_balance_a_after = Currency::free_balance(KUSD, &ALICE);
		let user_balance_b_after = Currency::free_balance(BSX, &ALICE);
		assert_eq!(user_balance_a_after, user_balance_a_before.saturating_sub(added_a));
		assert_eq!(user_balance_b_after, user_balance_b_before.saturating_sub(added_b));

		let user_balance_a_before = Currency::free_balance(KUSD, &ALICE);
		let user_balance_b_before = Currency::free_balance(BSX, &ALICE);
		let pool_balance_a_before = Currency::free_balance(KUSD, &KUSD_BSX_POOL_ID);
		let pool_balance_b_before = Currency::free_balance(BSX, &KUSD_BSX_POOL_ID);

		assert_ok!(LBPPallet::add_liquidity(
			Origin::signed(ALICE),
			(KUSD, added_a),
			(BSX, 0),
		));

		let pool_balance_a_after = Currency::free_balance(KUSD, &KUSD_BSX_POOL_ID);
		let pool_balance_b_after = Currency::free_balance(BSX, &KUSD_BSX_POOL_ID);
		assert_eq!(pool_balance_a_after, pool_balance_a_before.saturating_add(added_a));
		assert_eq!(pool_balance_b_after, pool_balance_b_before);

		let user_balance_a_after = Currency::free_balance(KUSD, &ALICE);
		let user_balance_b_after = Currency::free_balance(BSX, &ALICE);
		assert_eq!(user_balance_a_after, user_balance_a_before.saturating_sub(added_a));
		assert_eq!(user_balance_b_after, user_balance_b_before);

		// change asset order
		let user_balance_a_before = Currency::free_balance(KUSD, &ALICE);
		let user_balance_b_before = Currency::free_balance(BSX, &ALICE);
		let pool_balance_a_before = Currency::free_balance(KUSD, &KUSD_BSX_POOL_ID);
		let pool_balance_b_before = Currency::free_balance(BSX, &KUSD_BSX_POOL_ID);

		assert_ok!(LBPPallet::add_liquidity(
			Origin::signed(ALICE),
			(BSX, added_b),
			(KUSD, added_a),
		));

		let pool_balance_a_after = Currency::free_balance(KUSD, &KUSD_BSX_POOL_ID);
		let pool_balance_b_after = Currency::free_balance(BSX, &KUSD_BSX_POOL_ID);
		assert_eq!(pool_balance_a_after, pool_balance_a_before.saturating_add(added_a));
		assert_eq!(pool_balance_b_after, pool_balance_b_before.saturating_add(added_b));

		let user_balance_a_after = Currency::free_balance(KUSD, &ALICE);
		let user_balance_b_after = Currency::free_balance(BSX, &ALICE);
		assert_eq!(user_balance_a_after, user_balance_a_before.saturating_sub(added_a));
		assert_eq!(user_balance_b_after, user_balance_b_before.saturating_sub(added_b));

		expect_events(vec![
			Event::LiquidityAdded(KUSD_BSX_POOL_ID, KUSD, BSX, added_a, added_b).into(),
			Event::LiquidityAdded(KUSD_BSX_POOL_ID, KUSD, BSX, added_a, 0).into(),
			Event::LiquidityAdded(KUSD_BSX_POOL_ID, BSX, KUSD, added_b, added_a).into(),
		]);
	});
}

#[test]
fn add_liquidity_by_non_owner_should_not_work() {
	predefined_test_ext().execute_with(|| {
		assert_eq!(Currency::free_balance(KUSD, &BOB), 1000000000000000);
		assert_eq!(Currency::free_balance(BSX, &BOB), 1000000000000000);

		assert_eq!(Currency::free_balance(KUSD, &KUSD_BSX_POOL_ID), 1_000_000_000);
		assert_eq!(Currency::free_balance(BSX, &KUSD_BSX_POOL_ID), 2_000_000_000);

		assert_noop!(
			LBPPallet::add_liquidity(Origin::signed(BOB), (KUSD, 10_000_000_000), (BSX, 20_000_000_000),),
			Error::<Test>::NotOwner
		);
	});
}

#[test]
fn add_zero_liquidity_should_not_work() {
	predefined_test_ext().execute_with(|| {
		let user_balance_a_before = Currency::free_balance(KUSD, &ALICE);
		let user_balance_b_before = Currency::free_balance(BSX, &ALICE);

		let pool_balance_a_before = Currency::free_balance(KUSD, &KUSD_BSX_POOL_ID);
		let pool_balance_b_before = Currency::free_balance(BSX, &KUSD_BSX_POOL_ID);

		assert_noop!(
			LBPPallet::add_liquidity(Origin::signed(ALICE), (KUSD, 0), (BSX, 0),),
			Error::<Test>::CannotAddZeroLiquidity
		);

		let pool_balance_a_after = Currency::free_balance(KUSD, &KUSD_BSX_POOL_ID);
		let pool_balance_b_after = Currency::free_balance(BSX, &KUSD_BSX_POOL_ID);

		assert_eq!(pool_balance_a_after, pool_balance_a_before);
		assert_eq!(pool_balance_b_after, pool_balance_b_before);

		let user_balance_a_after = Currency::free_balance(KUSD, &ALICE);
		let user_balance_b_after = Currency::free_balance(BSX, &ALICE);
		assert_eq!(user_balance_a_after, user_balance_a_before);
		assert_eq!(user_balance_b_after, user_balance_b_before);

		// No new events expected
		expect_events(vec![]);
	});
}

#[test]
fn add_liquidity_with_insufficient_balance_should_not_work() {
	predefined_test_ext().execute_with(|| {
		let user_balance_a_before = Currency::free_balance(KUSD, &ALICE);

		let pool_balance_a_before = Currency::free_balance(KUSD, &KUSD_BSX_POOL_ID);
		let pool_balance_b_before = Currency::free_balance(BSX, &KUSD_BSX_POOL_ID);

		assert_noop!(
			LBPPallet::add_liquidity(Origin::signed(ALICE), (KUSD, u128::MAX), (BSX, 0),),
			Error::<Test>::InsufficientAssetBalance
		);

		let pool_balance_a_after = Currency::free_balance(KUSD, &KUSD_BSX_POOL_ID);
		let pool_balance_b_after = Currency::free_balance(BSX, &KUSD_BSX_POOL_ID);

		assert_eq!(pool_balance_a_after, pool_balance_a_before);
		assert_eq!(pool_balance_b_after, pool_balance_b_before);

		let user_balance_a_after = Currency::free_balance(KUSD, &ALICE);
		assert_eq!(user_balance_a_after, user_balance_a_before);
	});
}

#[test]
fn add_liquidity_after_sale_started_should_work() {
	predefined_test_ext().execute_with(|| {
		run_to_block::<Test>(15);

		let user_balance_a_before = Currency::free_balance(KUSD, &ALICE);
		let user_balance_b_before = Currency::free_balance(BSX, &ALICE);

		let pool_balance_a_before = Currency::free_balance(KUSD, &KUSD_BSX_POOL_ID);
		let pool_balance_b_before = Currency::free_balance(BSX, &KUSD_BSX_POOL_ID);

		assert_ok!(LBPPallet::add_liquidity(
			Origin::signed(ALICE),
			(KUSD, 1_000),
			(BSX, 1_000),
		));

		let pool_balance_a_after = Currency::free_balance(KUSD, &KUSD_BSX_POOL_ID);
		let pool_balance_b_after = Currency::free_balance(BSX, &KUSD_BSX_POOL_ID);

		assert_eq!(pool_balance_a_after, pool_balance_a_before.saturating_add(1_000));
		assert_eq!(pool_balance_b_after, pool_balance_b_before.saturating_add(1_000));

		let user_balance_a_after = Currency::free_balance(KUSD, &ALICE);
		let user_balance_b_after = Currency::free_balance(BSX, &ALICE);

		assert_eq!(user_balance_a_after, user_balance_a_before.saturating_sub(1_000));
		assert_eq!(user_balance_b_after, user_balance_b_before.saturating_sub(1_000));

		// sale ended at the block number 20
		run_to_block::<Test>(30);

		let user_balance_a_before = Currency::free_balance(KUSD, &ALICE);
		let user_balance_b_before = Currency::free_balance(BSX, &ALICE);

		let pool_balance_a_before = Currency::free_balance(KUSD, &KUSD_BSX_POOL_ID);
		let pool_balance_b_before = Currency::free_balance(BSX, &KUSD_BSX_POOL_ID);

		assert_ok!(LBPPallet::add_liquidity(
			Origin::signed(ALICE),
			(KUSD, 1_000),
			(BSX, 1_000),
		));

		let pool_balance_a_after = Currency::free_balance(KUSD, &KUSD_BSX_POOL_ID);
		let pool_balance_b_after = Currency::free_balance(BSX, &KUSD_BSX_POOL_ID);

		assert_eq!(pool_balance_a_after, pool_balance_a_before.saturating_add(1_000));
		assert_eq!(pool_balance_b_after, pool_balance_b_before.saturating_add(1_000));

		let user_balance_a_after = Currency::free_balance(KUSD, &ALICE);
		let user_balance_b_after = Currency::free_balance(BSX, &ALICE);

		assert_eq!(user_balance_a_after, user_balance_a_before.saturating_sub(1_000));
		assert_eq!(user_balance_b_after, user_balance_b_before.saturating_sub(1_000));

		expect_events(vec![
			Event::LiquidityAdded(KUSD_BSX_POOL_ID, KUSD, BSX, 1_000, 1_000).into(),
			Event::LiquidityAdded(KUSD_BSX_POOL_ID, KUSD, BSX, 1_000, 1_000).into(),
		]);
	});
}

#[test]
fn add_liquidity_to_non_existing_pool_should_not_work() {
	predefined_test_ext().execute_with(|| {
		assert_noop!(
			LBPPallet::add_liquidity(Origin::signed(ALICE), (KUSD, 1_000), (HDX, 1_000),),
			Error::<Test>::PoolNotFound
		);
	});
}

#[test]
fn remove_liquidity_should_work() {
	predefined_test_ext().execute_with(|| {
		run_to_block::<Test>(41);

		let user_balance_a_before = Currency::free_balance(KUSD, &ALICE);
		let user_balance_b_before = Currency::free_balance(BSX, &ALICE);

		let pool_balance_a_before = Currency::free_balance(KUSD, &KUSD_BSX_POOL_ID);
		let pool_balance_b_before = Currency::free_balance(BSX, &KUSD_BSX_POOL_ID);

		assert_ok!(LBPPallet::remove_liquidity(Origin::signed(ALICE), KUSD_BSX_POOL_ID,));

		let pool_balance_a_after = Currency::free_balance(KUSD, &KUSD_BSX_POOL_ID);
		let pool_balance_b_after = Currency::free_balance(BSX, &KUSD_BSX_POOL_ID);

		assert_eq!(pool_balance_a_after, 0);
		assert_eq!(pool_balance_b_after, 0);

		let user_balance_a_after = Currency::free_balance(KUSD, &ALICE);
		assert_eq!(
			user_balance_a_after,
			user_balance_a_before.saturating_add(pool_balance_a_before)
		);

		let user_balance_b_after = Currency::free_balance(BSX, &ALICE);
		assert_eq!(
			user_balance_b_after,
			user_balance_b_before.saturating_add(pool_balance_b_before)
		);

		assert!(!<PoolData<Test>>::contains_key(KUSD_BSX_POOL_ID));

		expect_events(vec![
			frame_system::Event::KilledAccount(KUSD_BSX_POOL_ID).into(),
			Event::LiquidityRemoved(KUSD_BSX_POOL_ID, KUSD, BSX, pool_balance_a_before, pool_balance_b_before).into(),
		]);
	});
}

#[test]
fn remove_liquidity_from_not_started_pool_should_work() {
	predefined_test_ext().execute_with(|| {
		let user_balance_a_before = Currency::free_balance(KUSD, &ALICE);
		let user_balance_b_before = Currency::free_balance(BSX, &ALICE);

		let pool_balance_a_before = Currency::free_balance(KUSD, &KUSD_BSX_POOL_ID);
		let pool_balance_b_before = Currency::free_balance(BSX, &KUSD_BSX_POOL_ID);

		assert_ok!(LBPPallet::remove_liquidity(Origin::signed(ALICE), KUSD_BSX_POOL_ID,));

		let pool_balance_a_after = Currency::free_balance(KUSD, &KUSD_BSX_POOL_ID);
		let pool_balance_b_after = Currency::free_balance(BSX, &KUSD_BSX_POOL_ID);

		assert_eq!(pool_balance_a_after, 0);
		assert_eq!(pool_balance_b_after, 0);

		let user_balance_a_after = Currency::free_balance(KUSD, &ALICE);
		assert_eq!(
			user_balance_a_after,
			user_balance_a_before.saturating_add(pool_balance_a_before)
		);

		let user_balance_b_after = Currency::free_balance(BSX, &ALICE);
		assert_eq!(
			user_balance_b_after,
			user_balance_b_before.saturating_add(pool_balance_b_before)
		);

		assert!(!<PoolData<Test>>::contains_key(KUSD_BSX_POOL_ID));

		expect_events(vec![
			frame_system::Event::KilledAccount(KUSD_BSX_POOL_ID).into(),
			Event::LiquidityRemoved(KUSD_BSX_POOL_ID, KUSD, BSX, pool_balance_a_before, pool_balance_b_before).into(),
		]);

		// sale duration is not specified
		assert_ok!(LBPPallet::create_pool(
			Origin::root(),
			ALICE,
			HDX,
			1_000_000_000,
			BSX,
			2_000_000_000,
			10_000_000,
			90_000_000,
			WeightCurveType::Linear,
			Fee::default(),
			CHARLIE,
			0,
		));

		let user_balance_a_before = Currency::free_balance(HDX, &ALICE);
		let user_balance_b_before = Currency::free_balance(BSX, &ALICE);

		let pool_balance_a_before = Currency::free_balance(HDX, &HDX_DOT_POOL_ID);
		let pool_balance_b_before = Currency::free_balance(BSX, &HDX_DOT_POOL_ID);

		assert_ok!(LBPPallet::remove_liquidity(Origin::signed(ALICE), HDX_DOT_POOL_ID,));

		let pool_balance_a_after = Currency::free_balance(HDX, &HDX_DOT_POOL_ID);
		let pool_balance_b_after = Currency::free_balance(BSX, &HDX_DOT_POOL_ID);

		assert_eq!(pool_balance_a_after, 0);
		assert_eq!(pool_balance_b_after, 0);

		let user_balance_a_after = Currency::free_balance(HDX, &ALICE);
		assert_eq!(
			user_balance_a_after,
			user_balance_a_before.saturating_add(pool_balance_a_before)
		);

		let user_balance_b_after = Currency::free_balance(BSX, &ALICE);
		assert_eq!(
			user_balance_b_after,
			user_balance_b_before.saturating_add(pool_balance_b_before)
		);

		assert!(!<PoolData<Test>>::contains_key(HDX_DOT_POOL_ID));

		expect_events(vec![
			frame_system::Event::KilledAccount(HDX_DOT_POOL_ID).into(),
			Event::LiquidityRemoved(HDX_DOT_POOL_ID, HDX, BSX, pool_balance_a_before, pool_balance_b_before).into(),
		]);
	});
}

#[test]
fn remove_liquidity_from_non_existing_pool_should_not_work() {
	new_test_ext().execute_with(|| {
		assert_noop!(
			LBPPallet::remove_liquidity(Origin::signed(ALICE), KUSD_BSX_POOL_ID),
			Error::<Test>::PoolNotFound
		);
	});
}

#[test]
fn remove_liquidity_from_not_finalized_pool_should_not_work() {
	predefined_test_ext().execute_with(|| {
		run_to_block::<Test>(15);

		let user_balance_a_before = Currency::free_balance(KUSD, &ALICE);
		let user_balance_b_before = Currency::free_balance(BSX, &ALICE);

		let pool_balance_a_before = Currency::free_balance(KUSD, &KUSD_BSX_POOL_ID);
		let pool_balance_b_before = Currency::free_balance(BSX, &KUSD_BSX_POOL_ID);

		assert_noop!(
			LBPPallet::remove_liquidity(Origin::signed(ALICE), KUSD_BSX_POOL_ID,),
			Error::<Test>::SaleNotEnded
		);

		let user_balance_a_after = Currency::free_balance(KUSD, &ALICE);
		let user_balance_b_after = Currency::free_balance(BSX, &ALICE);

		let pool_balance_a_after = Currency::free_balance(KUSD, &KUSD_BSX_POOL_ID);
		let pool_balance_b_after = Currency::free_balance(BSX, &KUSD_BSX_POOL_ID);

		assert_eq!(pool_balance_a_before, pool_balance_a_after);
		assert_eq!(pool_balance_b_before, pool_balance_b_after);
		assert_eq!(user_balance_a_before, user_balance_a_after);
		assert_eq!(user_balance_b_before, user_balance_b_after);
	});
}

#[test]
fn remove_liquidity_from_finalized_pool_should_work() {
	predefined_test_ext().execute_with(|| {
		run_to_block::<Test>(41);

		let user_balance_a_before = Currency::free_balance(KUSD, &ALICE);
		let user_balance_b_before = Currency::free_balance(BSX, &ALICE);

		let pool_balance_a_before = Currency::free_balance(KUSD, &KUSD_BSX_POOL_ID);
		let pool_balance_b_before = Currency::free_balance(BSX, &KUSD_BSX_POOL_ID);

		assert_ok!(LBPPallet::remove_liquidity(Origin::signed(ALICE), KUSD_BSX_POOL_ID,));

		let pool_balance_a_after = Currency::free_balance(KUSD, &KUSD_BSX_POOL_ID);
		let pool_balance_b_after = Currency::free_balance(BSX, &KUSD_BSX_POOL_ID);

		assert_eq!(pool_balance_a_after, 0);
		assert_eq!(pool_balance_b_after, 0);

		let user_balance_a_after = Currency::free_balance(KUSD, &ALICE);
		assert_eq!(
			user_balance_a_after,
			user_balance_a_before.saturating_add(pool_balance_a_before)
		);

		let user_balance_b_after = Currency::free_balance(BSX, &ALICE);
		assert_eq!(
			user_balance_b_after,
			user_balance_b_before.saturating_add(pool_balance_b_before)
		);

		assert!(!<PoolData<Test>>::contains_key(KUSD_BSX_POOL_ID));

		expect_events(vec![
			frame_system::Event::KilledAccount(KUSD_BSX_POOL_ID).into(),
			Event::LiquidityRemoved(KUSD_BSX_POOL_ID, KUSD, BSX, pool_balance_a_before, pool_balance_b_before).into(),
		]);
	});
}

#[test]
fn remove_liquidity_by_non_owner_should_not_work() {
	predefined_test_ext().execute_with(|| {
		assert_noop!(
			LBPPallet::remove_liquidity(Origin::signed(BOB), KUSD_BSX_POOL_ID),
			Error::<Test>::NotOwner
		);
	});
}

#[test]
fn execute_trade_should_work() {
	predefined_test_ext().execute_with(|| {
		let asset_in = KUSD;
		let asset_out = BSX;
		let pool_id = KUSD_BSX_POOL_ID;

		let amount_in = 5_000_000_u128;
		let amount_out = 10_000_000_u128;
		let t_sell = AMMTransfer {
			origin: ALICE,
			assets: AssetPair { asset_in, asset_out },
			amount: amount_in,
			amount_out,
			discount: false,
			discount_amount: 0_u128,
			fee: (asset_out, 1_000),
		};

		assert_eq!(Currency::free_balance(asset_in, &ALICE), 999_999_000_000_000);
		assert_eq!(Currency::free_balance(asset_out, &ALICE), 999_998_000_000_000);
		assert_eq!(Currency::free_balance(asset_in, &CHARLIE), 0);
		assert_eq!(Currency::free_balance(asset_out, &CHARLIE), 0);

		assert_eq!(Currency::free_balance(asset_in, &pool_id), 1_000_000_000);
		assert_eq!(Currency::free_balance(asset_out, &pool_id), 2_000_000_000);

		assert_ok!(LBPPallet::execute_trade(&t_sell));

		assert_eq!(Currency::free_balance(asset_in, &ALICE), 999_998_995_000_000);
		assert_eq!(Currency::free_balance(asset_out, &ALICE), 999_998_009_999_000);
		assert_eq!(Currency::free_balance(asset_in, &CHARLIE), 0);
		assert_eq!(Currency::free_balance(asset_out, &CHARLIE), 1_000);

		assert_eq!(Currency::free_balance(asset_in, &pool_id), 1_005_000_000);
		assert_eq!(Currency::free_balance(asset_out, &pool_id), 1_990_000_000);

		let t_buy = AMMTransfer {
			origin: ALICE,
			assets: AssetPair { asset_in, asset_out },
			amount: amount_in,
			amount_out,
			discount: false,
			discount_amount: 0_u128,
			fee: (asset_in, 1_000),
		};

		assert_ok!(LBPPallet::execute_trade(&t_buy));

		assert_eq!(Currency::free_balance(asset_in, &ALICE), 999_998_990_000_000);
		assert_eq!(Currency::free_balance(asset_out, &ALICE), 999_998_019_999_000);
		assert_eq!(Currency::free_balance(asset_in, &CHARLIE), 1_000);
		assert_eq!(Currency::free_balance(asset_out, &CHARLIE), 1_000);

		assert_eq!(Currency::free_balance(asset_in, &pool_id), 1_009_999_000);
		assert_eq!(Currency::free_balance(asset_out, &pool_id), 1_980_000_000);
	});
}

#[test]
fn trade_fails_when_first_fee_lesser_than_existential_deposit() {
	predefined_test_ext().execute_with(|| {
		let trade = AMMTransfer {
			origin: ALICE,
			assets: AssetPair { asset_in: KUSD, asset_out: BSX },
			amount: 1000,
			amount_out: 1000,
			discount: false,
			discount_amount: 0_u128,
			fee: (KUSD, EXISTENTIAL_DEPOSIT - 1),
		};

		assert_noop!(LBPPallet::execute_trade(&trade), orml_tokens::Error::<Test>::ExistentialDeposit);
	});
}

// // This test ensure storage was not modified on error
#[test]
fn execute_trade_should_not_work() {
	predefined_test_ext().execute_with(|| {
		let asset_in = KUSD;
		let asset_out = BSX;
		let pool_id = LBPPallet::get_pair_id(AssetPair { asset_in, asset_out });

		let amount_in = 5_000_000_u128;
		let amount_out = 10_000_000_000_000_000u128;
		let t = AMMTransfer {
			origin: ALICE,
			assets: AssetPair { asset_in, asset_out },
			amount: amount_in,
			amount_out,
			discount: false,
			discount_amount: 0_u128,
			fee: (asset_in, 1_000),
		};

		assert_eq!(Currency::free_balance(asset_in, &ALICE), 999_999_000_000_000);
		assert_eq!(Currency::free_balance(asset_out, &ALICE), 999_998_000_000_000);
		assert_eq!(Currency::free_balance(asset_out, &CHARLIE), 0);

		assert_eq!(Currency::free_balance(asset_in, &pool_id), 1_000_000_000);
		assert_eq!(Currency::free_balance(asset_out, &pool_id), 2_000_000_000);

		assert_noop!(LBPPallet::execute_trade(&t), orml_tokens::Error::<Test>::BalanceTooLow);

		assert_eq!(Currency::free_balance(asset_in, &ALICE), 999_999_000_000_000);
		assert_eq!(Currency::free_balance(asset_out, &ALICE), 999_998_000_000_000);
		assert_eq!(Currency::free_balance(asset_out, &CHARLIE), 0);

		assert_eq!(Currency::free_balance(asset_in, &pool_id), 1_000_000_000);
		assert_eq!(Currency::free_balance(asset_out, &pool_id), 2_000_000_000);
	});
}

#[test]
fn execute_sell_should_work() {
	predefined_test_ext().execute_with(|| {
		let asset_in = KUSD;
		let asset_out = BSX;
		let pool_id = LBPPallet::get_pair_id(AssetPair { asset_in, asset_out });

		let amount_in = 8_000_000_u128;
		let amount_out = 20_000_000_u128;
		let t = AMMTransfer {
			origin: ALICE,
			assets: AssetPair { asset_in, asset_out },
			amount: amount_in,
			amount_out,
			discount: false,
			discount_amount: 0_u128,
			fee: (asset_out, 1_000),
		};

		assert_eq!(Currency::free_balance(asset_in, &ALICE), 999_999_000_000_000);
		assert_eq!(Currency::free_balance(asset_out, &ALICE), 999_998_000_000_000);
		assert_eq!(Currency::free_balance(asset_out, &CHARLIE), 0);

		assert_eq!(Currency::free_balance(asset_in, &pool_id), 1_000_000_000);
		assert_eq!(Currency::free_balance(asset_out, &pool_id), 2_000_000_000);

		assert_ok!(LBPPallet::execute_sell(&t));

		expect_events(vec![Event::SellExecuted(
			ALICE, asset_in, asset_out, amount_in, amount_out, asset_out, 1_000,
		)
		.into()]);

		assert_eq!(Currency::free_balance(asset_in, &ALICE), 999_998_992_000_000);
		assert_eq!(Currency::free_balance(asset_out, &ALICE), 999_998_019_999_000);
		assert_eq!(Currency::free_balance(asset_out, &CHARLIE), 1_000);

		assert_eq!(Currency::free_balance(asset_in, &pool_id), 1_008_000_000);
		assert_eq!(Currency::free_balance(asset_out, &pool_id), 1_980_000_000);

		expect_events(vec![Event::SellExecuted(
			ALICE, asset_in, asset_out, 8_000_000, 20_000_000, asset_out, 1_000,
		)
		.into()]);
	});
}

// // This test ensure storage was not modified on error
#[test]
fn execute_sell_should_not_work() {
	predefined_test_ext().execute_with(|| {
		let t = AMMTransfer {
			origin: ALICE,
			assets: AssetPair {
				asset_in: KUSD,
				asset_out: BSX,
			},
			amount: 8_000_000_000_u128,
			amount_out: 200_000_000_000_000_u128,
			discount: false,
			discount_amount: 0_u128,
			fee: (BSX, 1_000),
		};

		assert_eq!(Currency::free_balance(KUSD, &ALICE), 999_999_000_000_000);
		assert_eq!(Currency::free_balance(BSX, &ALICE), 999_998_000_000_000);
		assert_eq!(Currency::free_balance(BSX, &CHARLIE), 0);

		assert_eq!(Currency::free_balance(KUSD, &KUSD_BSX_POOL_ID), 1_000_000_000);
		assert_eq!(Currency::free_balance(BSX, &KUSD_BSX_POOL_ID), 2_000_000_000);

		assert_noop!(LBPPallet::execute_sell(&t), orml_tokens::Error::<Test>::BalanceTooLow);

		assert_eq!(Currency::free_balance(KUSD, &ALICE), 999_999_000_000_000);
		assert_eq!(Currency::free_balance(BSX, &ALICE), 999_998_000_000_000);
		assert_eq!(Currency::free_balance(BSX, &CHARLIE), 0);

		assert_eq!(Currency::free_balance(KUSD, &KUSD_BSX_POOL_ID), 1_000_000_000);
		assert_eq!(Currency::free_balance(BSX, &KUSD_BSX_POOL_ID), 2_000_000_000);
	});
}

#[test]
fn zero_weight_should_not_work() {
	predefined_test_ext().execute_with(|| {
		assert_noop!(
			LBPPallet::create_pool(
				Origin::root(),
				ALICE,
				KUSD,
				1_000_000_000,
				ETH,
				2_000_000_000,
				0u32,
				20u32,
				WeightCurveType::Linear,
				Fee::default(),
				CHARLIE,
				0,
			),
			Error::<Test>::InvalidWeight
		);

		assert_noop!(
			LBPPallet::update_pool_data(
				Origin::signed(ALICE),
				KUSD_BSX_POOL_ID,
				None,
				Some(15),
				Some(18),
				Some(0),
				Some(80),
				Some(Fee {
					numerator: 5,
					denominator: 100,
				}),
				Some(BOB),
				Some(0),
			),
			Error::<Test>::InvalidWeight
		);
	});
}

#[test]
fn execute_buy_should_work() {
	predefined_test_ext().execute_with(|| {
		let asset_in = KUSD;
		let asset_out = BSX;
		let pool_id = LBPPallet::get_pair_id(AssetPair { asset_in, asset_out });

		let amount_in = 8_000_000_u128;
		let amount_out = 20_000_000_u128;
		let t = AMMTransfer {
			origin: ALICE,
			assets: AssetPair { asset_in, asset_out },
			amount: amount_in,
			amount_out,
			discount: false,
			discount_amount: 0_u128,
			fee: (asset_in, 1_000),
		};

		assert_eq!(Currency::free_balance(asset_in, &ALICE), 999_999_000_000_000);
		assert_eq!(Currency::free_balance(asset_out, &ALICE), 999_998_000_000_000);
		assert_eq!(Currency::free_balance(asset_in, &CHARLIE), 0);
		assert_eq!(Currency::free_balance(asset_out, &CHARLIE), 0);

		assert_eq!(Currency::free_balance(asset_in, &pool_id), 1_000_000_000);
		assert_eq!(Currency::free_balance(asset_out, &pool_id), 2_000_000_000);

		assert_ok!(LBPPallet::execute_buy(&t));

		assert_eq!(Currency::free_balance(asset_in, &ALICE), 999_998_992_000_000);
		assert_eq!(Currency::free_balance(asset_out, &ALICE), 999_998_020_000_000);
		assert_eq!(Currency::free_balance(asset_in, &CHARLIE), 1_000);
		assert_eq!(Currency::free_balance(asset_out, &CHARLIE), 0);

		assert_eq!(Currency::free_balance(asset_in, &pool_id), 1_007_999_000);
		assert_eq!(Currency::free_balance(asset_out, &pool_id), 1_980_000_000);

		expect_events(vec![Event::BuyExecuted(
			ALICE, asset_out, asset_in, 8_000_000, 20_000_000, asset_in, 1_000,
		)
		.into()]);
	});
}

// This test ensures storage was not modified on error
#[test]
fn execute_buy_should_not_work() {
	predefined_test_ext().execute_with(|| {
		let asset_in = KUSD;
		let asset_out = BSX;
		let pool_id = LBPPallet::get_pair_id(AssetPair { asset_in, asset_out });

		let amount_in = 8_000_000_000_u128;
		let amount_out = 200_000_000_000_000_u128;
		let t = AMMTransfer {
			origin: ALICE,
			assets: AssetPair { asset_in, asset_out },
			amount: amount_in,
			amount_out,
			discount: false,
			discount_amount: 0_u128,
			fee: (asset_in, 1_000),
		};

		assert_eq!(Currency::free_balance(asset_in, &ALICE), 999_999_000_000_000);
		assert_eq!(Currency::free_balance(asset_out, &ALICE), 999_998_000_000_000);
		assert_eq!(Currency::free_balance(asset_in, &CHARLIE), 0);

		assert_eq!(Currency::free_balance(asset_in, &pool_id), 1_000_000_000);
		assert_eq!(Currency::free_balance(asset_out, &pool_id), 2_000_000_000);

		assert_noop!(LBPPallet::execute_buy(&t), orml_tokens::Error::<Test>::BalanceTooLow);

		assert_eq!(Currency::free_balance(asset_in, &ALICE), 999_999_000_000_000);
		assert_eq!(Currency::free_balance(asset_out, &ALICE), 999_998_000_000_000);
		assert_eq!(Currency::free_balance(asset_in, &CHARLIE), 0);

		assert_eq!(Currency::free_balance(asset_in, &pool_id), 1_000_000_000);
		assert_eq!(Currency::free_balance(asset_out, &pool_id), 2_000_000_000);
	});
}

#[test]
fn sell_zero_amount_should_not_work() {
	predefined_test_ext().execute_with(|| {
		assert_noop!(
			LBPPallet::sell(Origin::signed(BOB), KUSD, BSX, 0_u128, 200_000_u128),
			Error::<Test>::ZeroAmount
		);
	});
}

#[test]
fn buy_zero_amount_should_not_work() {
	predefined_test_ext().execute_with(|| {
		assert_noop!(
			LBPPallet::buy(Origin::signed(BOB), KUSD, BSX, 0_u128, 200_000_u128),
			Error::<Test>::ZeroAmount
		);
	});
}

#[test]
fn sell_to_non_existing_pool_should_not_work() {
	predefined_test_ext().execute_with(|| {
		assert_noop!(
			LBPPallet::sell(Origin::signed(BOB), KUSD, ETH, 800_000_u128, 200_000_u128),
			Error::<Test>::PoolNotFound
		);
	});
}

#[test]
fn buy_from_non_existing_pool_should_not_work() {
	predefined_test_ext().execute_with(|| {
		assert_noop!(
			LBPPallet::buy(Origin::signed(BOB), KUSD, ETH, 800_000_u128, 200_000_u128),
			Error::<Test>::PoolNotFound
		);
	});
}

#[test]
fn exceed_max_in_ratio_should_not_work() {
	predefined_test_ext().execute_with(|| {
		run_to_block::<Test>(11); //start sale
		assert_noop!(
			LBPPallet::sell(
				Origin::signed(BOB),
				KUSD,
				BSX,
				1_000_000_000 / MAX_IN_RATIO + 1,
				200_000_u128
			),
			Error::<Test>::MaxInRatioExceeded
		);

		// 1/2 should not work
		assert_noop!(
			LBPPallet::sell(Origin::signed(BOB), KUSD, BSX, 1_000_000_000 / 2, 200_000_u128),
			Error::<Test>::MaxInRatioExceeded
		);

		// max ratio should work
		assert_ok!(LBPPallet::sell(
			Origin::signed(BOB),
			KUSD,
			BSX,
			1_000_000_000 / MAX_IN_RATIO,
			2_000_u128
		));
	});
}

#[test]
fn exceed_max_out_ratio_should_not_work() {
	predefined_test_ext().execute_with(|| {
		run_to_block::<Test>(11); //start sale

		// max_ratio_out + 1 should not work
		assert_noop!(
			LBPPallet::buy(
				Origin::signed(BOB),
				KUSD,
				BSX,
				1_000_000_000 / MAX_OUT_RATIO + 1,
				200_000_u128
			),
			Error::<Test>::MaxOutRatioExceeded
		);

		// 1/2 should not work
		assert_noop!(
			LBPPallet::buy(Origin::signed(BOB), KUSD, BSX, 1_000_000_000 / 2, 200_000_u128),
			Error::<Test>::MaxOutRatioExceeded
		);

		// max ratio should work
		assert_ok!(LBPPallet::buy(
			Origin::signed(BOB),
			KUSD,
			BSX,
			1_000_000_000 / MAX_OUT_RATIO,
			2_000_000_000_u128
		));
	});
}

#[test]
fn trade_in_non_running_pool_should_not_work() {
	predefined_test_ext().execute_with(|| {
		let who = BOB;
		let asset_in = KUSD;
		let asset_out = BSX;
		let amount = 800_000_u128;
		let limit = 200_000_u128;

		//sale not started
		run_to_block::<Test>(9);
		assert_noop!(
			LBPPallet::sell(Origin::signed(who), asset_in, asset_out, amount, limit),
			Error::<Test>::SaleIsNotRunning
		);
		assert_noop!(
			LBPPallet::buy(Origin::signed(who), asset_in, asset_out, amount, limit),
			Error::<Test>::SaleIsNotRunning
		);

		//sale ended
		run_to_block::<Test>(41);
		assert_noop!(
			LBPPallet::sell(Origin::signed(who), asset_in, asset_out, amount, limit),
			Error::<Test>::SaleIsNotRunning
		);
		assert_noop!(
			LBPPallet::buy(Origin::signed(who), asset_in, asset_out, amount, limit),
			Error::<Test>::SaleIsNotRunning
		);
	});
}

#[test]
fn exceed_trader_limit_should_not_work() {
	predefined_test_ext().execute_with(|| {
		let who = BOB;
		let asset_in = KUSD;
		let asset_out = BSX;
		let amount = 800_000_u128;
		let sell_limit = 800_000_u128;
		let buy_limit = 1_000_u128;

		//start sale
		run_to_block::<Test>(11);
		assert_noop!(
			LBPPallet::sell(Origin::signed(who), asset_in, asset_out, amount, sell_limit),
			Error::<Test>::AssetBalanceLimitExceeded
		);

		assert_noop!(
			LBPPallet::buy(Origin::signed(who), asset_in, asset_out, amount, buy_limit),
			Error::<Test>::AssetBalanceLimitExceeded
		);
	});
}

#[test]
fn sell_with_insufficient_balance_should_not_work() {
	predefined_test_ext().execute_with(|| {
		let who = BOB;
		let asset_in = KUSD;
		let asset_out = BSX;
		let amount = 1_000_000_u128;

		assert_ok!(Currency::withdraw(asset_in, &who, 999_999_999_900_000));
		assert_eq!(Currency::free_balance(asset_in, &who), 100_000);

		//start sale
		run_to_block::<Test>(11);
		assert_noop!(
			LBPPallet::sell(Origin::signed(who), asset_in, asset_out, amount, 800_000_u128),
			Error::<Test>::InsufficientAssetBalance
		);
	});
}

#[test]
fn buy_with_insufficient_balance_should_not_work() {
	predefined_test_ext().execute_with(|| {
		let who = BOB;
		let asset_in = KUSD;
		let asset_out = BSX;
		let amount = 1_000_000_u128;

		assert_ok!(Currency::withdraw(asset_in, &who, 999_999_999_900_000));
		assert_eq!(Currency::free_balance(asset_in, &who), 100_000);

		//start sale
		run_to_block::<Test>(11);
		assert_noop!(
			LBPPallet::buy(Origin::signed(who), asset_out, asset_in, amount, 2_000_000_u128),
			Error::<Test>::InsufficientAssetBalance
		);
	});
}

#[test]
fn inverted_operations_should_be_equal() {
	let buy = predefined_test_ext().execute_with(|| {
		run_to_sale_start();
		assert_ok!(LBPPallet::buy(
			Origin::signed(BOB),
			BSX,
			KUSD,
			10_000_000_u128,
			2_000_000_000_u128
		));
        (Currency::free_balance(KUSD, &BOB),
         Currency::free_balance(KUSD, &KUSD_BSX_POOL_ID),
         Currency::free_balance(KUSD, &CHARLIE))
	});
	let sell = predefined_test_ext().execute_with(|| {
		run_to_sale_start();
		assert_ok!(LBPPallet::sell(
			Origin::signed(BOB),
			KUSD,
			BSX,
			20_252_522_u128,
			9_000_000_u128
		));
        (Currency::free_balance(KUSD, &BOB),
         Currency::free_balance(KUSD, &KUSD_BSX_POOL_ID),
         Currency::free_balance(KUSD, &CHARLIE))
	});
	assert_eq!(buy, sell);
}

#[test]
fn buy_should_work() {
	predefined_test_ext().execute_with(|| {
		let buyer = BOB;
		let asset_in = KUSD;
		let asset_out = BSX;
		let pool_id = LBPPallet::get_pair_id(AssetPair { asset_in, asset_out });

		//start sale
		run_to_block::<Test>(11);
		assert_ok!(LBPPallet::buy(
			Origin::signed(buyer),
			asset_out,
			asset_in,
			10_000_000_u128,
			2_000_000_000_u128
		));

		assert_eq!(Currency::free_balance(asset_in, &buyer), 999_999_982_069_403);
		assert_eq!(Currency::free_balance(asset_out, &buyer), 1_000_000_010_000_000);
		assert_eq!(Currency::free_balance(asset_in, &pool_id), 1_017_894_736);
		assert_eq!(Currency::free_balance(asset_out, &pool_id), 1_990_000_000);

		// test buy where the amount_in is less than the amount_out
		let asset_in = HDX;
		let asset_out = BSX;
		let pool_id2 = LBPPallet::get_pair_id(AssetPair { asset_in, asset_out });
		assert_ok!(LBPPallet::create_pool(
			Origin::root(),
			ALICE,
			HDX,
			1_000_000_000,
			BSX,
			2_000_000_000,
			80_000_000u32,
			10_000_000u32,
			WeightCurveType::Linear,
			Fee::default(),
			CHARLIE,
			0,
		));

		let pool_data1 = LBPPallet::pool_data(pool_id2).unwrap();

		assert_ok!(LBPPallet::update_pool_data(
			Origin::signed(ALICE),
			HDX_DOT_POOL_ID,
			None,
			Some(20),
			Some(30),
			None,
			None,
			None,
			None,
			None
		));

		let pool_data2 = LBPPallet::pool_data(pool_id2).unwrap();

		//start sale
		run_to_block::<Test>(21);
		assert_ok!(LBPPallet::buy(
			Origin::signed(buyer),
			asset_out,
			asset_in,
			10_000_000_u128,
			2_000_000_000_u128
		));

		assert_eq!(Currency::free_balance(asset_in, &buyer), 999_999_998_144_328);
		assert_eq!(Currency::free_balance(asset_out, &buyer), 1_000_000_020_000_000);
		assert_eq!(Currency::free_balance(asset_in, &pool_id2), 1_001_851_961);
		assert_eq!(Currency::free_balance(asset_out, &pool_id2), 1_990_000_000);

		expect_events(vec![
			orml_tokens::Event::Endowed(KUSD, CHARLIE, 35_861).into(),
			Event::BuyExecuted(buyer, BSX, KUSD, 17_930_597, 10_000_000, KUSD, 35_861).into(),
			Event::PoolCreated(pool_id2, pool_data1).into(),
			frame_system::Event::NewAccount(pool_id2).into(),
			orml_tokens::Event::Endowed(HDX, pool_id2, 1_000_000_000).into(),
			orml_tokens::Event::Endowed(BSX, pool_id2, 2_000_000_000).into(),
			Event::LiquidityAdded(pool_id2, HDX, BSX, 1_000_000_000, 2_000_000_000).into(),
			Event::PoolUpdated(pool_id2, pool_data2).into(),
			orml_tokens::Event::Endowed(asset_in, CHARLIE, 3711).into(),
			Event::BuyExecuted(buyer, asset_out, asset_in, 1_855_672, 10_000_000, 0, 3711).into(),
		]);
	});
}

#[test]
fn update_pool_data_after_sale_should_not_work() {
	predefined_test_ext().execute_with(|| {
		let buyer = BOB;
		let asset_in = KUSD;
		let asset_out = BSX;
		let pool_id = LBPPallet::get_pair_id(AssetPair { asset_in, asset_out });

		//start sale
		run_to_block::<Test>(11);
		assert_ok!(LBPPallet::buy(
			Origin::signed(buyer),
			asset_out,
			asset_in,
			10_000_000_u128,
			2_000_000_000_u128
		));

		assert_eq!(Currency::free_balance(asset_in, &buyer), 999_999_982_069_403);
		assert_eq!(Currency::free_balance(asset_out, &buyer), 1_000_000_010_000_000);
		assert_eq!(Currency::free_balance(asset_in, &pool_id), 1_017_894_736);
		assert_eq!(Currency::free_balance(asset_out, &pool_id), 1_990_000_000);
		assert_eq!(Currency::free_balance(asset_in, &CHARLIE), 35_861);

		run_to_block::<Test>(41);

		expect_events(vec![Event::BuyExecuted(
			buyer, BSX, KUSD, 17_930_597, 10_000_000, KUSD, 35_861,
		)
		.into()]);

		assert_noop!(
			LBPPallet::update_pool_data(
				Origin::signed(ALICE),
				KUSD_BSX_POOL_ID,
				None,
				Some(50),
				Some(60),
				None,
				None,
				None,
				None,
				None,
			),
			Error::<Test>::SaleStarted
		);
	});
}

#[test]
fn sell_should_work() {
	predefined_test_ext().execute_with(|| {
		let buyer = BOB;
		let asset_in = KUSD;
		let asset_out = BSX;
		let pool_id = LBPPallet::get_pair_id(AssetPair { asset_in, asset_out });

		//start sale
		run_to_block::<Test>(11);

		assert_ok!(LBPPallet::sell(
			Origin::signed(buyer),
			asset_in,
			asset_out,
			10_000_000_u128,
			2_000_u128
		));

		assert_eq!(Currency::free_balance(asset_in, &buyer), 999_999_990_000_000);
		assert_eq!(Currency::free_balance(asset_out, &buyer), 1_000_000_005_605_137);
		assert_eq!(Currency::free_balance(asset_in, &pool_id), 1_009_980_000);
		assert_eq!(Currency::free_balance(asset_out, &pool_id), 1_994_394_863);

		// test buy where the amount_in is less than the amount_out
		let asset_in = HDX;
		let asset_out = BSX;
		let pool_id2 = LBPPallet::get_pair_id(AssetPair { asset_in, asset_out });
		assert_ok!(LBPPallet::create_pool(
			Origin::root(),
			ALICE,
			HDX,
			1_000_000_000,
			BSX,
			2_000_000_000,
			80_000_000u32,
			10_000_000u32,
			WeightCurveType::Linear,
			Fee::default(),
			CHARLIE,
			0,
		));

		let pool_data1 = LBPPallet::pool_data(pool_id2).unwrap();

		assert_ok!(LBPPallet::update_pool_data(
			Origin::signed(ALICE),
			HDX_DOT_POOL_ID,
			None,
			Some(20),
			Some(30),
			None,
			None,
			None,
			None,
			None
		));

		let pool_data2 = LBPPallet::pool_data(pool_id2).unwrap();

		//start sale
		run_to_block::<Test>(21);
		assert_ok!(LBPPallet::sell(
			Origin::signed(buyer),
			asset_out,
			asset_in,
			10_000_000_u128,
			2_000_u128
		));

		assert_eq!(Currency::free_balance(asset_in, &buyer), 1_000_000_001_839_319);
		assert_eq!(Currency::free_balance(asset_out, &buyer), 999_999_995_605_137);
		assert_eq!(Currency::free_balance(asset_in, &pool_id2), 998_156_995);
		assert_eq!(Currency::free_balance(asset_out, &pool_id2), 2_010_000_000);

		expect_events(vec![
			orml_tokens::Event::Endowed(KUSD, CHARLIE, 20_000).into(),
			Event::SellExecuted(buyer, KUSD, BSX, 10_000_000, 5_605_137, KUSD, 20_000).into(),
			Event::PoolCreated(pool_id2, pool_data1).into(),
			frame_system::Event::NewAccount(pool_id2).into(),
			orml_tokens::Event::Endowed(asset_in, pool_id2, 1_000_000_000).into(),
			orml_tokens::Event::Endowed(asset_out, pool_id2, 2_000_000_000).into(),
			Event::LiquidityAdded(pool_id2, HDX, BSX, 1_000_000_000, 2_000_000_000).into(),
			Event::PoolUpdated(pool_id2, pool_data2).into(),
			orml_tokens::Event::Endowed(asset_in, CHARLIE, 3_686).into(),
			Event::SellExecuted(buyer, asset_out, asset_in, 10_000_000, 1_843_005, 0, 3_686).into(),
		]);
	});
}

#[test]
fn zero_fee_should_work() {
	new_test_ext().execute_with(|| {
		assert_ok!(LBPPallet::create_pool(
			Origin::root(),
			ALICE,
			KUSD,
			1_000_000_000,
			BSX,
			2_000_000_000,
			20_000_000,
			80_000_000,
			WeightCurveType::Linear,
			Fee {
				numerator: 0,
				denominator: 100,
			},
			CHARLIE,
			0,
		));

		assert_ok!(LBPPallet::update_pool_data(
			Origin::signed(ALICE),
			KUSD_BSX_POOL_ID,
			None,
			Some(10),
			Some(20),
			None,
			None,
			None,
			None,
			None
		));

		//start sale
		run_to_block::<Test>(11);

		assert_ok!(LBPPallet::sell(Origin::signed(ALICE), KUSD, BSX, 1_000, 1,));
	});
}

#[test]
fn invalid_fee_should_not_work() {
	new_test_ext().execute_with(|| {
		assert_noop!(
			LBPPallet::create_pool(
				Origin::root(),
				ALICE,
				KUSD,
				1_000_000_000,
				BSX,
				2_000_000_000,
				20_000_000,
				80_000_000,
				WeightCurveType::Linear,
				Fee {
					numerator: 10,
					denominator: 0,
				},
				CHARLIE,
				0,
			),
			Error::<Test>::FeeAmountInvalid
		);
	});
}

#[test]
fn amm_trait_should_work() {
	predefined_test_ext().execute_with(|| {
		let asset_pair = AssetPair {
			asset_in: KUSD,
			asset_out: BSX,
		};
		let reversed_asset_pair = AssetPair {
			asset_in: BSX,
			asset_out: KUSD,
		};
		let non_existing_asset_pair = AssetPair {
			asset_in: BSX,
			asset_out: HDX,
		};

		run_to_block::<Test>(11);

		assert!(LBPPallet::exists(asset_pair));
		assert!(LBPPallet::exists(reversed_asset_pair));
		assert!(!LBPPallet::exists(non_existing_asset_pair));

		assert_eq!(LBPPallet::get_pair_id(asset_pair), KUSD_BSX_POOL_ID);
		assert_eq!(LBPPallet::get_pair_id(reversed_asset_pair), KUSD_BSX_POOL_ID);

		assert_eq!(LBPPallet::get_pool_assets(&KUSD_BSX_POOL_ID), Some(vec![KUSD, BSX]));
		assert_eq!(LBPPallet::get_pool_assets(&HDX_DOT_POOL_ID), None);

		// calculate_spot_price is tested in get_spot_price_should_work
		// execute_sell and execute_buy is tested in execute_sell_should_work and execute_buy_should_work

		let who = BOB;
		let amount_in = 1_000_000;
		let sell_limit = 100_000;
		let t_sell = AMMTransfer {
			origin: who,
			assets: asset_pair,
			amount: amount_in,
			amount_out: 563_739,
			discount: false,
			discount_amount: 0_u128,
			fee: (asset_pair.asset_in, 2_000),
		};
		assert_eq!(
			LBPPallet::validate_sell(&who, asset_pair, amount_in, sell_limit, false).unwrap(),
			t_sell
		);

		let amount_out = 1_000_000;
		let buy_limit = 10_000_000;
		let t_buy = AMMTransfer {
			origin: who,
			assets: asset_pair,
			amount: 1_774_740,
			amount_out,
			discount: false,
			discount_amount: 0_u128,
			fee: (asset_pair.asset_in, 3_549),
		};
		assert_eq!(
			LBPPallet::validate_buy(&who, asset_pair, amount_in, buy_limit, false).unwrap(),
			t_buy
		);

		assert_eq!(
			LBPPallet::get_min_trading_limit(),
			<Test as Config>::MinTradingLimit::get()
		);
		assert_eq!(
			LBPPallet::get_min_pool_liquidity(),
			<Test as Config>::MinPoolLiquidity::get()
		);
		assert_eq!(LBPPallet::get_max_in_ratio(), <Test as Config>::MaxInRatio::get());
		assert_eq!(LBPPallet::get_max_out_ratio(), <Test as Config>::MaxOutRatio::get());
	});
}

#[test]
fn get_spot_price_should_work() {
	new_test_ext().execute_with(|| {
		assert_ok!(LBPPallet::create_pool(
			Origin::root(),
			ALICE,
			KUSD,
			1_000_000_000,
			BSX,
			2_000_000_000,
			20_000_000,
			90_000_000,
			WeightCurveType::Linear,
			Fee::default(),
			CHARLIE,
			0,
		));

		assert_ok!(LBPPallet::update_pool_data(
			Origin::signed(ALICE),
			KUSD_BSX_POOL_ID,
			None,
			Some(10),
			Some(20),
			None,
			None,
			None,
			None,
			None
		));

		run_to_block::<Test>(10);

		let price = hydra_dx_math::lbp::calculate_spot_price(
			1_000_000_000_u128,
			2_000_000_000_u128,
			20_u32,
			80_u32,
			1_000_000_u128,
		)
		.unwrap_or_else(|_| BalanceOf::<Test>::zero());

		assert_eq!(LBPPallet::get_spot_price_unchecked(KUSD, BSX, 1_000_000_u128), price);

		// swap assets
		let price = hydra_dx_math::lbp::calculate_spot_price(
			2_000_000_000_u128,
			1_000_000_000_u128,
			80_u32,
			20_u32,
			1_000_000_u128,
		)
		.unwrap_or_else(|_| BalanceOf::<Test>::zero());

		assert_eq!(LBPPallet::get_spot_price_unchecked(BSX, KUSD, 1_000_000_u128), price);

		// change weights
		run_to_block::<Test>(20);

		let price = hydra_dx_math::lbp::calculate_spot_price(
			1_000_000_000_u128,
			2_000_000_000_u128,
			90_u32,
			10_u32,
			1_000_000_u128,
		)
		.unwrap_or_else(|_| BalanceOf::<Test>::zero());

		assert_eq!(LBPPallet::get_spot_price_unchecked(KUSD, BSX, 1_000_000), price);

		// pool does not exist
		assert_eq!(LBPPallet::get_spot_price_unchecked(KUSD, HDX, 1_000_000), 0);

		// overflow
		assert_eq!(LBPPallet::get_spot_price_unchecked(KUSD, BSX, u128::MAX), 0);

		// sale ended
		run_to_block::<Test>(21);
		assert_eq!(LBPPallet::get_spot_price_unchecked(KUSD, BSX, 1_000_000), 0);
	});
}

#[test]
fn simulate_lbp_event_should_work() {
	new_test_ext().execute_with(|| {
		// setup
		let pool_owner = BOB;
		let lbp_participant = CHARLIE;

		let asset_in = BSX;
		let asset_in_pool_reserve: u128 = 1_000_000;
		let owner_initial_asset_in_balance: u128 = 1_000_000_000_000;
		let lbp_participant_initial_asset_in_balance: u128 = 1_000_000_000_000;

		let asset_in_initial_weight = 10_000_000; // 10%
		let asset_in_final_weight = 75_000_000; // 75%

		let asset_out = HDX;
		let asset_out_pool_reserve: u128 = 500_000_000;
		let owner_initial_asset_out_balance: u128 = 1_000_000_000_000;
		let lbp_participant_initial_asset_out_balance: u128 = 1_000_000_000_000;

		let sale_start: u64 = 1_000;
		let sale_end: u64 = 22_600; // in blocks; 3 days

		let trades = generate_trades(sale_start, sale_end, 200_000_000, 2);

		let fee = Fee {
			numerator: 9,
			denominator: 1_000,
		};

		let fee_collector = ALICE;

		let trade_limit_factor: u128 = 1_000;

		// preparations
		let asset_pair = AssetPair { asset_in, asset_out };
		let pool_account = LBPPallet::get_pair_id(asset_pair);

		Currency::set_balance(Origin::root(), fee_collector, asset_in, 0, 0).unwrap();
		Currency::set_balance(Origin::root(), fee_collector, asset_out, 0, 0).unwrap();

		Currency::set_balance(Origin::root(), pool_owner, asset_in, 0, 0).unwrap();
		Currency::set_balance(Origin::root(), pool_owner, asset_out, 0, 0).unwrap();

		Currency::set_balance(
			Origin::root(),
			pool_owner,
			asset_in,
			owner_initial_asset_in_balance
				.checked_add(asset_in_pool_reserve)
				.unwrap(),
			0,
		)
		.unwrap();
		Currency::set_balance(
			Origin::root(),
			pool_owner,
			asset_out,
			owner_initial_asset_out_balance
				.checked_add(asset_out_pool_reserve)
				.unwrap(),
			0,
		)
		.unwrap();

		<Test as Config>::MultiCurrency::update_balance(
			asset_in,
			&lbp_participant,
			lbp_participant_initial_asset_in_balance.try_into().unwrap(),
		)
		.unwrap();
		<Test as Config>::MultiCurrency::update_balance(
			asset_out,
			&lbp_participant,
			lbp_participant_initial_asset_out_balance.try_into().unwrap(),
		)
		.unwrap();

		assert_ok!(LBPPallet::create_pool(
			Origin::root(),
			pool_owner,
			asset_in,
			asset_in_pool_reserve,
			asset_out,
			asset_out_pool_reserve,
			asset_in_initial_weight,
			asset_in_final_weight,
			WeightCurveType::Linear,
			fee,
			fee_collector,
			0,
		));

		assert_ok!(LBPPallet::update_pool_data(
			Origin::signed(pool_owner),
			pool_account,
			None,
			Some(sale_start),
			Some(sale_end),
			None,
			None,
			None,
			None,
			None
		));

		run_to_block::<Test>(sale_start.checked_sub(1).unwrap());
		//frame_system::Pallet::<Test>::set_block_number(sale_start + 1);

		// start LBP
		for block_num in sale_start..=sale_end {
			run_to_block::<Test>(block_num);

			if let Some((is_buy, amount)) = trades.get(&block_num) {
				if *is_buy {
					assert_ok!(LBPPallet::buy(
						Origin::signed(lbp_participant),
						asset_out,
						asset_in,
						*amount,
						amount.saturating_mul(trade_limit_factor)
					));
				} else {
					assert_ok!(LBPPallet::sell(
						Origin::signed(lbp_participant),
						asset_out,
						asset_in,
						*amount,
						amount.checked_div(trade_limit_factor).unwrap()
					));
				}
			}
		}

		// end LBP and consolidate results
		run_to_block::<Test>(sale_end.checked_add(1).unwrap());

		let pool_account_result_asset_in = Currency::free_balance(asset_in, &pool_account);
		let pool_account_result_asset_out = Currency::free_balance(asset_out, &pool_account);

		assert_eq!(
			Currency::free_balance(asset_in, &pool_owner),
			owner_initial_asset_in_balance
		);
		assert_eq!(
			Currency::free_balance(asset_out, &pool_owner),
			owner_initial_asset_out_balance
		);

		assert_eq!(Currency::free_balance(asset_in, &pool_account), 4_892_065);
		assert_eq!(Currency::free_balance(asset_out, &pool_account), 125_000_009);

		assert_eq!(Currency::free_balance(asset_in, &lbp_participant), 999_996_063_082);
		assert_eq!(Currency::free_balance(asset_out, &lbp_participant), 1_000_374_999_991);

		// remove liquidity from the pool
		assert_ok!(LBPPallet::remove_liquidity(Origin::signed(pool_owner), pool_account));

		assert_eq!(Currency::free_balance(asset_in, &pool_account), 0);
		assert_eq!(Currency::free_balance(asset_out, &pool_account), 0);

		assert_eq!(
			Currency::free_balance(asset_in, &pool_owner),
			owner_initial_asset_in_balance
				.checked_add(pool_account_result_asset_in)
				.unwrap()
		);
		assert_eq!(
			Currency::free_balance(asset_out, &pool_owner),
			owner_initial_asset_out_balance
				.checked_add(pool_account_result_asset_out)
				.unwrap()
		);

		assert_eq!(Currency::free_balance(asset_in, &fee_collector), 44_853);
		assert_eq!(Currency::free_balance(asset_out, &fee_collector), 0);
	});
}

#[test]
fn validate_trade_should_work() {
	predefined_test_ext().execute_with(|| {
		run_to_sale_start();

		assert_eq!(
			LBPPallet::validate_trade(
				&ALICE,
				AssetPair {
					asset_in: KUSD,
					asset_out: BSX
				},
				1_000_000_u128,
				2_157_153_u128,
				TradeType::Buy,
			)
			.unwrap(),
			AMMTransfer {
				origin: ALICE,
				assets: AssetPair {
					asset_in: KUSD,
					asset_out: BSX
				},
				amount: 2_002_498_u128,
				amount_out: 1_000_000_u128,
				discount: false,
				discount_amount: 0_u128,
				fee: (KUSD, 4_004),
			}
		);

		assert_eq!(
			LBPPallet::validate_trade(
				&ALICE,
				AssetPair {
					asset_in: KUSD,
					asset_out: BSX
				},
				1_000_000_u128,
				2_000_u128,
				TradeType::Sell,
			)
			.unwrap(),
			AMMTransfer {
				origin: ALICE,
				assets: AssetPair {
					asset_in: KUSD,
					asset_out: BSX
				},
				amount: 1_000_000_u128,
				amount_out: 499_685_u128,
				discount: false,
				discount_amount: 0_u128,
				fee: (KUSD, 2000),
			}
		);
	});
}

#[test]
fn validate_trade_should_not_work() {
	predefined_test_ext().execute_with(|| {
		run_to_block::<Test>(9);

		assert_noop!(
			LBPPallet::validate_trade(
				&ALICE,
				AssetPair {
					asset_in: KUSD,
					asset_out: BSX
				},
				1_000_000_u128,
				2_157_153_u128,
				TradeType::Buy,
			),
			Error::<Test>::SaleIsNotRunning
		);

		run_to_block::<Test>(10);

		assert_noop!(
			LBPPallet::validate_trade(
				&ALICE,
				AssetPair {
					asset_in: KUSD,
					asset_out: BSX
				},
				0,
				2_157_153_u128,
				TradeType::Buy,
			),
			Error::<Test>::ZeroAmount
		);

		assert_ok!(Currency::transfer(Origin::signed(ALICE), BOB, BSX, 999997500000000));
		assert_ok!(Currency::transfer(Origin::signed(ALICE), BOB, KUSD, 999998500000000));
		assert_eq!(Currency::free_balance(BSX, &ALICE), 500000000);
		assert_eq!(Currency::free_balance(KUSD, &ALICE), 500000000);
		assert_err!(
			LBPPallet::validate_trade(
				&ALICE,
				AssetPair {
					asset_in: KUSD,
					asset_out: BSX
				},
				500_000_001u128,
				3000000000_u128,
				TradeType::Buy,
			),
			Error::<Test>::InsufficientAssetBalance
		);

		assert_noop!(
			LBPPallet::validate_trade(
				&ALICE,
				AssetPair {
					asset_in: KUSD,
					asset_out: HDX
				},
				1_000_000_u128,
				2_157_153_u128,
				TradeType::Buy,
			),
			Error::<Test>::PoolNotFound
		);

		assert_err!(
			LBPPallet::validate_trade(
				&ALICE,
				AssetPair {
					asset_in: KUSD,
					asset_out: BSX
				},
				1_000_000_000_u128,
				2_157_153_u128,
				TradeType::Buy,
			),
			Error::<Test>::MaxOutRatioExceeded
		);

		assert_err!(
			LBPPallet::validate_trade(
				&ALICE,
				AssetPair {
					asset_in: KUSD,
					asset_out: BSX
				},
				400_000_000_u128,
				2_157_153_u128,
				TradeType::Sell,
			),
			Error::<Test>::MaxInRatioExceeded
		);

		assert_err!(
			LBPPallet::validate_trade(
				&ALICE,
				AssetPair {
					asset_in: KUSD,
					asset_out: BSX
				},
				1_000_u128,
				499_u128,
				TradeType::Sell,
			),
			Error::<Test>::AssetBalanceLimitExceeded
		);

		assert_err!(
			LBPPallet::validate_trade(
				&ALICE,
				AssetPair {
					asset_in: KUSD,
					asset_out: BSX
				},
				1_000_u128,
				1_994_u128,
				TradeType::Buy,
			),
			Error::<Test>::AssetBalanceLimitExceeded
		);

		Currency::set_balance(Origin::root(), ALICE, KUSD, INITIAL_BALANCE, 0).unwrap();
		Currency::set_balance(Origin::root(), ALICE, HDX, INITIAL_BALANCE, 0).unwrap();

		// transfer fee > token amount in
		assert_ok!(LBPPallet::create_pool(
			Origin::root(),
			ALICE,
			KUSD,
			1_000_000_000,
			HDX,
			2_000_000_000,
			20_000_000,
			80_000_000,
			WeightCurveType::Linear,
			Fee {
				numerator: 10,
				denominator: 1
			},
			CHARLIE,
			0,
		));
		let pool_id2 = LBPPallet::get_pair_id(AssetPair {
			asset_in: KUSD,
			asset_out: HDX,
		});
		assert_ok!(LBPPallet::update_pool_data(
			Origin::signed(ALICE),
			pool_id2,
			None,
			Some(12),
			Some(20),
			None,
			None,
			None,
			None,
			None
		));
	});
}

#[test]
fn get_sorted_weight_should_work() {
	predefined_test_ext().execute_with(|| {
		let pool = LBPPallet::pool_data(KUSD_BSX_POOL_ID).unwrap();

		assert_eq!(
			LBPPallet::get_sorted_weight(KUSD, <Test as frame_system::Config>::BlockNumber::from(10u32), &pool).unwrap(),
			(20_000_000, 80_000_000),
		);

		assert_eq!(
			LBPPallet::get_sorted_weight(BSX, <Test as frame_system::Config>::BlockNumber::from(10u32), &pool).unwrap(),
			(80_000_000, 20_000_000),
		);

		assert_eq!(
			LBPPallet::get_sorted_weight(KUSD, <Test as frame_system::Config>::BlockNumber::from(41u32), &pool)
				.err()
				.unwrap()
				.as_u8(),
			12_u8, // InvalidWeight
		);
	});
}

#[test]
fn calculate_fees_should_work() {
	predefined_test_ext().execute_with(|| {
		let pool = LBPPallet::pool_data(KUSD_BSX_POOL_ID).unwrap();

		assert_eq!(LBPPallet::calculate_fees(&pool, 1_234_567_890_u128).unwrap(), 2_469_135,);

		assert_eq!(LBPPallet::calculate_fees(&pool, 1000_u128).unwrap(), 2,);

		assert_eq!(LBPPallet::calculate_fees(&pool, 500_u128).unwrap(), 1,);

		assert_eq!(LBPPallet::calculate_fees(&pool, 499_u128).unwrap(), 0,);

		assert_err!(
			LBPPallet::calculate_fees(&pool, u128::MAX / 2 + 1),
			Error::<Test>::FeeAmountInvalid,
		);
	});
}

#[test]
<<<<<<< HEAD
fn repay_fee_not_applied_when_set_to_zero() {
	new_test_ext().execute_with(|| {
		let pool = Pool {
			repay_target: 0,
			..SAMPLE_POOL_DATA
		};
		assert_eq!(LBPPallet::is_repay_fee_applied(&pool), false);
	});
}

#[test]
fn repay_fee_applied_when_set() {
	new_test_ext().execute_with(|| {
		let pool = Pool {
			repay_target: 10_000_000,
			..SAMPLE_POOL_DATA
		};
		assert_eq!(LBPPallet::is_repay_fee_applied(&pool), true);
	});
}

#[test]
fn repay_fee_not_applied_when_target_reached() {
	new_test_ext().execute_with(|| {
		let pool = Pool {
			fee_collector: ALICE,
			repay_target: INITIAL_BALANCE,
			..SAMPLE_POOL_DATA
		};
		assert_eq!(LBPPallet::is_repay_fee_applied(&pool), false);
	});
}

#[test]
fn repay_fee_not_applied_in_predefined_env() {
	predefined_test_ext().execute_with(|| {
		let pool = LBPPallet::pool_data(KUSD_BSX_POOL_ID).unwrap();
		assert_eq!(LBPPallet::is_repay_fee_applied(&pool), false);
	});
}

#[test]
fn repay_fee_applied_in_env_with_repay_target() {
	predefined_test_ext_with_repay_target().execute_with(|| {
		let pool = LBPPallet::pool_data(KUSD_BSX_POOL_ID).unwrap();
		assert_eq!(LBPPallet::is_repay_fee_applied(&pool), true);
	});
}

#[test]
fn calculate_repay_fee() {
	predefined_test_ext_with_repay_target().execute_with(|| {
		let pool = LBPPallet::pool_data(KUSD_BSX_POOL_ID).unwrap();

		assert_eq!(LBPPallet::calculate_fees(&pool, 1000).unwrap(), 200,);
	});
}

#[ignore]
#[test]
fn simulate_lbp_event_with_repayment() {
	new_test_ext().execute_with(|| {
		// setup
		let pool_owner = ALICE;
		let lbp_participant = BOB;
		let initial_balance: u128 = 1_000_000_000_000_000_000_000_000;

		let accumulated_asset = BSX;
		let asset_in_pool_reserve: u128 = 1_000_000_000_000;

		let sold_asset = HDX;
		let asset_out_pool_reserve: u128 = 500_000_000_000_000;


		let initial_weight = 90_000_000;
		let final_weight = 30_000_000;

		let sale_start: u64 = 1_000;
		let sale_end: u64 = 22_600; // in blocks; 3 days

		let trades = generate_trades(sale_start, sale_end, 500_000_000_000, 4);

		let fee = Fee {
			numerator: 9,
			denominator: 1_000,
		};

		let fee_collector = CHARLIE;

		let trade_limit_factor: u128 = 1_000_000_000;

		// preparations
		let asset_pair = AssetPair { asset_in: accumulated_asset, asset_out: sold_asset };
		let pool_account = LBPPallet::get_pair_id(asset_pair);

		assert_ok!(LBPPallet::create_pool(
			Origin::root(),
			pool_owner,
			accumulated_asset,
			asset_in_pool_reserve,
			sold_asset,
			asset_out_pool_reserve,
			initial_weight,
			final_weight,
			WeightCurveType::Linear,
			fee,
			fee_collector,
			0,
		));

		assert_ok!(LBPPallet::update_pool_data(
			Origin::signed(pool_owner),
			pool_account,
			None,
			Some(sale_start),
			Some(sale_end),
			None,
=======
fn can_create_should_work() {
	new_test_ext().execute_with(|| {
		let asset_pair = AssetPair{ asset_in: ACA, asset_out: DOT };
		// pool doesn't exist
		assert!(DisallowWhenLBPPoolRunning::<Test>::can_create(asset_pair.asset_in, asset_pair.asset_out));

		assert_ok!(LBPPallet::create_pool(
			Origin::root(),
			ALICE,
			ACA,
			1_000_000_000,
			DOT,
			2_000_000_000,
			20_000_000,
			80_000_000,
			WeightCurveType::Linear,
			Fee::default(),
			CHARLIE,
		));
		// pool is not initialized
		assert!(!DisallowWhenLBPPoolRunning::<Test>::can_create(asset_pair.asset_in, asset_pair.asset_out));

		assert_ok!(LBPPallet::update_pool_data(
			Origin::signed(ALICE),
			ACA_DOT_POOL_ID,
			None,
			Some(10),
			Some(20),
>>>>>>> 679f00dd
			None,
			None,
			None,
			None
		));
<<<<<<< HEAD

		run_to_block::<Test>(sale_start.checked_sub(1).unwrap());
		//frame_system::Pallet::<Test>::set_block_number(sale_start + 1);

		// start LBP
		for block_num in sale_start..=sale_end {
			run_to_block::<Test>(block_num);
			println!("{}", LBPPallet::get_spot_price_unchecked(HDX, BSX, 100_000_000_000));
			if let Some((is_buy, amount)) = trades.get(&block_num) {
				if *is_buy {
					assert_ok!(LBPPallet::buy(
						Origin::signed(lbp_participant),
						accumulated_asset,
						sold_asset,
						*amount,
						amount.saturating_mul(trade_limit_factor)
					));
				} else {
					assert_ok!(LBPPallet::sell(
						Origin::signed(lbp_participant),
						accumulated_asset,
						sold_asset,
						*amount,
						amount.checked_div(trade_limit_factor).unwrap()
					));
				}
			}
		}

		// end LBP and consolidate results
		run_to_block::<Test>(sale_end.checked_add(1).unwrap());

		let pool_account_result_asset_in = Currency::free_balance(accumulated_asset, &pool_account);
		let pool_account_result_asset_out = Currency::free_balance(sold_asset, &pool_account);

		assert_eq!(
			Currency::free_balance(accumulated_asset, &pool_owner),
			initial_balance
		);
		assert_eq!(
			Currency::free_balance(sold_asset, &pool_owner),
			initial_balance
		);

		assert_eq!(Currency::free_balance(accumulated_asset, &pool_account), 4_970_435);
		assert_eq!(Currency::free_balance(sold_asset, &pool_account), 125_000_009);

		assert_eq!(Currency::free_balance(accumulated_asset, &lbp_participant), 999_995_984_267);
		assert_eq!(Currency::free_balance(sold_asset, &lbp_participant), 1_000_374_999_991);

		// remove liquidity from the pool
		assert_ok!(LBPPallet::remove_liquidity(Origin::signed(pool_owner), pool_account));

		assert_eq!(Currency::free_balance(accumulated_asset, &pool_account), 0);
		assert_eq!(Currency::free_balance(sold_asset, &pool_account), 0);

		assert_eq!(
			Currency::free_balance(accumulated_asset, &pool_owner),
			initial_balance
				.checked_add(pool_account_result_asset_in)
				.unwrap()
		);
		assert_eq!(
			Currency::free_balance(sold_asset, &pool_owner),
			initial_balance
				.checked_add(pool_account_result_asset_out)
				.unwrap()
		);

		assert_eq!(Currency::free_balance(accumulated_asset, &fee_collector), 45_298);
		assert_eq!(Currency::free_balance(sold_asset, &fee_collector), 0);
	});
}

=======
		// pool is initialized but is not running
		assert!(!DisallowWhenLBPPoolRunning::<Test>::can_create(asset_pair.asset_in, asset_pair.asset_out));

		run_to_block::<Test>(15);
		// pool is running
		assert!(!DisallowWhenLBPPoolRunning::<Test>::can_create(asset_pair.asset_in, asset_pair.asset_out));

		run_to_block::<Test>(30);
		// sale ended
		assert!(DisallowWhenLBPPoolRunning::<Test>::can_create(asset_pair.asset_in, asset_pair.asset_out));

		assert_ok!(LBPPallet::remove_liquidity(Origin::signed(ALICE), ACA_DOT_POOL_ID,));
		// pool was destroyed
		assert!(DisallowWhenLBPPoolRunning::<Test>::can_create(asset_pair.asset_in, asset_pair.asset_out));
	});
}
>>>>>>> 679f00dd
<|MERGE_RESOLUTION|>--- conflicted
+++ resolved
@@ -38,6 +38,7 @@
 	constants::chain::{MAX_IN_RATIO, MAX_OUT_RATIO},
 	fee::Fee,
 };
+use hydradx_traits::AMMTransfer;
 
 pub fn predefined_test_ext() -> sp_io::TestExternalities {
 	let mut ext = new_test_ext();
@@ -2898,7 +2899,57 @@
 }
 
 #[test]
-<<<<<<< HEAD
+fn can_create_should_work() {
+	new_test_ext().execute_with(|| {
+		let asset_pair = AssetPair{ asset_in: ACA, asset_out: DOT };
+		// pool doesn't exist
+		assert!(DisallowWhenLBPPoolRunning::<Test>::can_create(asset_pair.asset_in, asset_pair.asset_out));
+
+		assert_ok!(LBPPallet::create_pool(
+			Origin::root(),
+			ALICE,
+			ACA,
+			1_000_000_000,
+			DOT,
+			2_000_000_000,
+			20_000_000,
+			80_000_000,
+			WeightCurveType::Linear,
+			Fee::default(),
+			CHARLIE,
+		));
+		// pool is not initialized
+		assert!(!DisallowWhenLBPPoolRunning::<Test>::can_create(asset_pair.asset_in, asset_pair.asset_out));
+
+		assert_ok!(LBPPallet::update_pool_data(
+			Origin::signed(ALICE),
+			ACA_DOT_POOL_ID,
+			None,
+			Some(10),
+			Some(20),
+			None,
+			None,
+			None,
+			None
+		));
+		// pool is initialized but is not running
+		assert!(!DisallowWhenLBPPoolRunning::<Test>::can_create(asset_pair.asset_in, asset_pair.asset_out));
+
+		run_to_block::<Test>(15);
+		// pool is running
+		assert!(!DisallowWhenLBPPoolRunning::<Test>::can_create(asset_pair.asset_in, asset_pair.asset_out));
+
+		run_to_block::<Test>(30);
+		// sale ended
+		assert!(DisallowWhenLBPPoolRunning::<Test>::can_create(asset_pair.asset_in, asset_pair.asset_out));
+
+		assert_ok!(LBPPallet::remove_liquidity(Origin::signed(ALICE), ACA_DOT_POOL_ID,));
+		// pool was destroyed
+		assert!(DisallowWhenLBPPoolRunning::<Test>::can_create(asset_pair.asset_in, asset_pair.asset_out));
+	});
+}
+
+#[test]
 fn repay_fee_not_applied_when_set_to_zero() {
 	new_test_ext().execute_with(|| {
 		let pool = Pool {
@@ -3016,42 +3067,11 @@
 			Some(sale_start),
 			Some(sale_end),
 			None,
-=======
-fn can_create_should_work() {
-	new_test_ext().execute_with(|| {
-		let asset_pair = AssetPair{ asset_in: ACA, asset_out: DOT };
-		// pool doesn't exist
-		assert!(DisallowWhenLBPPoolRunning::<Test>::can_create(asset_pair.asset_in, asset_pair.asset_out));
-
-		assert_ok!(LBPPallet::create_pool(
-			Origin::root(),
-			ALICE,
-			ACA,
-			1_000_000_000,
-			DOT,
-			2_000_000_000,
-			20_000_000,
-			80_000_000,
-			WeightCurveType::Linear,
-			Fee::default(),
-			CHARLIE,
-		));
-		// pool is not initialized
-		assert!(!DisallowWhenLBPPoolRunning::<Test>::can_create(asset_pair.asset_in, asset_pair.asset_out));
-
-		assert_ok!(LBPPallet::update_pool_data(
-			Origin::signed(ALICE),
-			ACA_DOT_POOL_ID,
-			None,
-			Some(10),
-			Some(20),
->>>>>>> 679f00dd
 			None,
 			None,
 			None,
 			None
 		));
-<<<<<<< HEAD
 
 		run_to_block::<Test>(sale_start.checked_sub(1).unwrap());
 		//frame_system::Pallet::<Test>::set_block_number(sale_start + 1);
@@ -3126,21 +3146,3 @@
 	});
 }
 
-=======
-		// pool is initialized but is not running
-		assert!(!DisallowWhenLBPPoolRunning::<Test>::can_create(asset_pair.asset_in, asset_pair.asset_out));
-
-		run_to_block::<Test>(15);
-		// pool is running
-		assert!(!DisallowWhenLBPPoolRunning::<Test>::can_create(asset_pair.asset_in, asset_pair.asset_out));
-
-		run_to_block::<Test>(30);
-		// sale ended
-		assert!(DisallowWhenLBPPoolRunning::<Test>::can_create(asset_pair.asset_in, asset_pair.asset_out));
-
-		assert_ok!(LBPPallet::remove_liquidity(Origin::signed(ALICE), ACA_DOT_POOL_ID,));
-		// pool was destroyed
-		assert!(DisallowWhenLBPPoolRunning::<Test>::can_create(asset_pair.asset_in, asset_pair.asset_out));
-	});
-}
->>>>>>> 679f00dd
