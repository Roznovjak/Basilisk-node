<<<<<<< HEAD
#![allow(clippy::bool_assert_comparison)]
=======
// This file is part of Basilisk-node.

// Copyright (C) 2020-2021  Intergalactic, Limited (GIB).
// SPDX-License-Identifier: Apache-2.0

// Licensed under the Apache License, Version 2.0 (the "License");
// you may not use this file except in compliance with the License.
// You may obtain a copy of the License at
//
//     http://www.apache.org/licenses/LICENSE-2.0
//
// Unless required by applicable law or agreed to in writing, software
// distributed under the License is distributed on an "AS IS" BASIS,
// WITHOUT WARRANTIES OR CONDITIONS OF ANY KIND, either express or implied.
// See the License for the specific language governing permissions and
// limitations under the License.

>>>>>>> 38aecba7
use super::*;
pub use crate::mock::{
	run_to_block, Currency, Event as TestEvent, ExtBuilder, LBPPallet, Origin, System, Test, KUSD, ALICE, BOB, CHARLIE,
	BSX, ETH, HDX,
};
use crate::mock::{KUSD_BSX_POOL_ID, HDX_DOT_POOL_ID, INITIAL_BALANCE, SAMPLE_POOL_DATA, EXISTENTIAL_DEPOSIT, generate_trades, SALE_START, SALE_END, run_to_sale_start};
use frame_support::{assert_err, assert_noop, assert_ok};
use sp_runtime::traits::BadOrigin;
use sp_std::convert::TryInto;

pub fn new_test_ext() -> sp_io::TestExternalities {
	let mut ext = ExtBuilder::default().build();
	ext.execute_with(|| run_to_block::<Test>(1));
	ext
}

use primitives::{
	asset::AssetPair,
	constants::chain::{MAX_IN_RATIO, MAX_OUT_RATIO},
	fee::Fee,
};
use hydradx_traits::AMMTransfer;

pub fn predefined_test_ext() -> sp_io::TestExternalities {
	let mut ext = new_test_ext();
	ext.execute_with(|| {
		assert_ok!(LBPPallet::create_pool(
			Origin::root(),
			ALICE,
			KUSD,
			1_000_000_000,
			BSX,
			2_000_000_000,
			20_000_000,
			80_000_000,
			WeightCurveType::Linear,
			Fee::default(),
			CHARLIE,
			0,
		));

		assert_ok!(LBPPallet::update_pool_data(
			Origin::signed(ALICE),
			KUSD_BSX_POOL_ID,
			None,
			SALE_START,
			SALE_END,
			None,
			None,
			None,
			None,
			None,
		));

		let pool_data2 = Pool {
			owner: ALICE,
			start: SALE_START,
			end: SALE_END,
			assets: (KUSD, BSX),
			initial_weight: 20_000_000,
			final_weight: 80_000_000,
			weight_curve: WeightCurveType::Linear,
			fee: Fee::default(),
			fee_collector: CHARLIE,
			repay_target: 0,
		};

		assert_eq!(<PoolData<Test>>::get(KUSD_BSX_POOL_ID), pool_data2);

		expect_events(vec![
			Event::LiquidityAdded(KUSD_BSX_POOL_ID, KUSD, BSX, 1_000_000_000, 2_000_000_000).into(),
			Event::PoolUpdated(KUSD_BSX_POOL_ID, pool_data2).into(),
		]);
	});
	ext
}

pub fn predefined_test_ext_with_repay_target() -> sp_io::TestExternalities {
	let mut ext = new_test_ext();
	ext.execute_with(|| {
		let initial_liquidity = 1_000_000_000;

		assert_ok!(LBPPallet::create_pool(
			Origin::root(),
			ALICE,
			KUSD,
			1_000_000_000,
			BSX,
			2_000_000_000,
			80_000_000,
			20_000_000,
			WeightCurveType::Linear,
			Fee::default(),
			CHARLIE,
			initial_liquidity,
		));

		assert_ok!(LBPPallet::update_pool_data(
			Origin::signed(ALICE),
			KUSD_BSX_POOL_ID,
			None,
			SALE_START,
			Some(20),
			None,
			None,
			None,
			None,
			None,
		));

		assert_ok!(LBPPallet::add_liquidity(
			Origin::signed(ALICE),
			(KUSD, 10_000_000_000),
			(BSX, initial_liquidity),
		));
	});
	ext
}

fn last_events(n: usize) -> Vec<TestEvent> {
	frame_system::Pallet::<Test>::events()
		.into_iter()
		.rev()
		.take(n)
		.rev()
		.map(|e| e.event)
		.collect()
}

fn expect_events(e: Vec<TestEvent>) {
	assert_eq!(last_events(e.len()), e);
}

#[test]
fn validate_pool_data_should_work() {
	new_test_ext().execute_with(|| {
		let pool_data = Pool {
			owner: ALICE,
			start: SALE_START,
			end: SALE_END,
			assets: (KUSD, BSX),
			initial_weight: 20_000_000,
			final_weight: 90_000_000,
			weight_curve: WeightCurveType::Linear,
			fee: Fee::default(),
			fee_collector: CHARLIE,
			repay_target: 0,
		};
		assert_ok!(LBPPallet::validate_pool_data(&pool_data));

		// null interval
		let pool_data = Pool {
			owner: ALICE,
			start: None,
			end: None,
			assets: (KUSD, BSX),
			initial_weight: 20_000_000,
			final_weight: 90_000_000,
			weight_curve: WeightCurveType::Linear,
			fee: Fee::default(),
			fee_collector: CHARLIE,
			repay_target: 0,
		};
		assert_ok!(LBPPallet::validate_pool_data(&pool_data));

		let pool_data = Pool {
			owner: ALICE,
			start: SALE_START,
			end: Some(2u64),
			assets: (KUSD, BSX),
			initial_weight: 20_000_000,
			final_weight: 90_000_000,
			weight_curve: WeightCurveType::Linear,
			fee: Fee::default(),
			fee_collector: CHARLIE,
			repay_target: 0,
		};
		assert_noop!(
			LBPPallet::validate_pool_data(&pool_data),
			Error::<Test>::InvalidBlockRange
		);

		let pool_data = Pool {
			owner: ALICE,
			start: SALE_START,
			end: Some(11u64 + u32::MAX as u64),
			assets: (KUSD, BSX),
			initial_weight: 20_000_000,
			final_weight: 90_000_000,
			weight_curve: WeightCurveType::Linear,
			fee: Fee::default(),
			fee_collector: CHARLIE,
			repay_target: 0,
		};
		assert_noop!(
			LBPPallet::validate_pool_data(&pool_data),
			Error::<Test>::MaxSaleDurationExceeded
		);
	});
}

#[test]
fn calculate_weights_should_work() {
	new_test_ext().execute_with(|| {
		let mut pool_data = Pool {
			owner: ALICE,
			start: Some(100),
			end: Some(200),
			assets: (KUSD, BSX),
			initial_weight: 50_000_000,
			final_weight: 33_333_333,
			weight_curve: WeightCurveType::Linear,
			fee: Fee::default(),
			fee_collector: CHARLIE,
			repay_target: 0,
		};
		assert_eq!(LBPPallet::calculate_weights(&pool_data, 170), Ok((38333333, 61666667)));

		pool_data.initial_weight = 33_333_333;
		pool_data.final_weight = 66_666_666;
		assert_eq!(LBPPallet::calculate_weights(&pool_data, 100), Ok((33333333, 66666667)));

		pool_data.initial_weight = 33_333_333;
		pool_data.final_weight = 33_333_333;
		assert_eq!(LBPPallet::calculate_weights(&pool_data, 100), Ok((33333333, 66666667)));

		pool_data.initial_weight = 50_000_000;
		pool_data.final_weight = 33_333_333;
		assert_eq!(LBPPallet::calculate_weights(&pool_data, 200), Ok((33333333, 66666667)));

		// invalid interval
		pool_data.start = Some(200);
		pool_data.end = Some(100);
		assert_eq!(
			LBPPallet::calculate_weights(&pool_data, 200),
			Err(Error::<Test>::WeightCalculationError.into())
		);

		// invalid interval
		pool_data.start = Some(100);
		pool_data.end = Some(200);
		assert_eq!(
			LBPPallet::calculate_weights(&pool_data, 200),
			Err(Error::<Test>::WeightCalculationError.into())
		);

		// out of bound
		pool_data.start = Some(100);
		pool_data.end = Some(200);
		assert_eq!(
			LBPPallet::calculate_weights(&pool_data, 10),
			Err(Error::<Test>::WeightCalculationError.into())
		);
		assert_eq!(
			LBPPallet::calculate_weights(&pool_data, 210),
			Err(Error::<Test>::WeightCalculationError.into())
		);
	});
}

#[test]
fn create_pool_should_work() {
	new_test_ext().execute_with(|| {
		assert_ok!(LBPPallet::create_pool(
			Origin::root(),
			ALICE,
			KUSD,
			1_000_000_000,
			BSX,
			2_000_000_000,
			20_000_000u32,
			90_000_000u32,
			WeightCurveType::Linear,
			Fee::default(),
			CHARLIE,
			0,
		));

		assert_eq!(Currency::free_balance(KUSD, &KUSD_BSX_POOL_ID), 1_000_000_000);
		assert_eq!(Currency::free_balance(BSX, &KUSD_BSX_POOL_ID), 2_000_000_000);
		assert_eq!(
			Currency::free_balance(KUSD, &ALICE),
			INITIAL_BALANCE.saturating_sub(1_000_000_000)
		);
		assert_eq!(
			Currency::free_balance(BSX, &ALICE),
			INITIAL_BALANCE.saturating_sub(2_000_000_000)
		);

		let pool_data = LBPPallet::pool_data(KUSD_BSX_POOL_ID);
		assert_eq!(pool_data.owner, ALICE);
		assert_eq!(pool_data.start, None);
		assert_eq!(pool_data.end, None);
		assert_eq!(pool_data.assets, (KUSD, BSX));
		assert_eq!(pool_data.initial_weight, 20_000_000);
		assert_eq!(pool_data.final_weight, 90_000_000);
		assert_eq!(pool_data.weight_curve, WeightCurveType::Linear);
		assert_eq!(pool_data.fee, Fee::default());
		assert_eq!(pool_data.fee_collector, CHARLIE);

<<<<<<< HEAD
		expect_events(vec![
			Event::LiquidityAdded(KUSD_BSX_POOL_ID, KUSD, BSX, 1_000_000_000, 2_000_000_000).into(),
		]);
=======
		expect_events(vec![Event::LiquidityAdded(
			ACA_DOT_POOL_ID,
			ACA,
			DOT,
			1_000_000_000,
			2_000_000_000,
		)
		.into()]);
>>>>>>> 38aecba7
	});
}

#[test]
fn create_pool_from_basic_origin_should_not_work() {
	new_test_ext().execute_with(|| {
		// only CreatePoolOrigin is allowed to create new pools
		assert_noop!(
			LBPPallet::create_pool(
				Origin::signed(ALICE),
				ALICE,
				HDX,
				1_000_000_000,
				BSX,
				2_000_000_000,
				80_000_000u32,
				10_000_000u32,
				WeightCurveType::Linear,
				Fee::default(),
				CHARLIE,
				0,
			),
			BadOrigin
		);
	});
}

#[test]
fn create_same_pool_should_not_work() {
	new_test_ext().execute_with(|| {
		assert_ok!(LBPPallet::create_pool(
			Origin::root(),
			ALICE,
			KUSD,
			1_000_000_000,
			BSX,
			2_000_000_000,
			80_000_000u32,
			10_000_000u32,
			WeightCurveType::Linear,
			Fee::default(),
			CHARLIE,
			0,
		));

		assert_noop!(
			LBPPallet::create_pool(
				Origin::root(),
				ALICE,
				KUSD,
				10_000_000_000,
				BSX,
				20_000_000_000,
				80_000_000u32,
				10_000_000u32,
				WeightCurveType::Linear,
				Fee::default(),
				CHARLIE,
				0,
			),
			Error::<Test>::PoolAlreadyExists
		);

<<<<<<< HEAD
		expect_events(vec![
			Event::LiquidityAdded(KUSD_BSX_POOL_ID, KUSD, BSX, 1_000_000_000, 2_000_000_000).into(),
		]);
=======
		expect_events(vec![Event::LiquidityAdded(
			ACA_DOT_POOL_ID,
			ACA,
			DOT,
			1_000_000_000,
			2_000_000_000,
		)
		.into()]);
>>>>>>> 38aecba7
	});
}

#[test]
fn create_pool_with_same_assets_should_not_work() {
	new_test_ext().execute_with(|| {
		assert_noop!(
			LBPPallet::create_pool(
				Origin::root(),
				ALICE,
				KUSD,
				1_000_000_000,
				KUSD,
				2_000_000_000,
				80_000_000u32,
				10_000_000u32,
				WeightCurveType::Linear,
				Fee::default(),
				CHARLIE,
				0,
			),
			Error::<Test>::CannotCreatePoolWithSameAssets
		);
	});
}

#[test]
fn create_pool_with_insufficient_liquidity_should_not_work() {
	new_test_ext().execute_with(|| {
		assert_noop!(
			LBPPallet::create_pool(
				Origin::root(),
				ALICE,
				HDX,
				0,
				BSX,
				0,
				80_000_000u32,
				10_000_000u32,
				WeightCurveType::Linear,
				Fee::default(),
				CHARLIE,
				0,
			),
			Error::<Test>::InsufficientLiquidity
		);

		assert_noop!(
			LBPPallet::create_pool(
				Origin::root(),
				ALICE,
				HDX,
				0,
				BSX,
				2_000_000_000,
				80_000_000u32,
				10_000_000u32,
				WeightCurveType::Linear,
				Fee::default(),
				CHARLIE,
				0,
			),
			Error::<Test>::InsufficientLiquidity
		);

		assert_noop!(
			LBPPallet::create_pool(
				Origin::root(),
				ALICE,
				HDX,
				100,
				BSX,
				100,
				80_000_000u32,
				10_000_000u32,
				WeightCurveType::Linear,
				Fee::default(),
				CHARLIE,
				0,
			),
			Error::<Test>::InsufficientLiquidity
		);
	});
}

#[test]
fn create_pool_with_insufficient_balance_should_not_work() {
	new_test_ext().execute_with(|| {
		assert_noop!(
			LBPPallet::create_pool(
				Origin::root(),
				ALICE,
				KUSD,
				2_000_000_000_000_000,
				BSX,
				2_000_000_000_000_000,
				80_000_000u32,
				10_000_000u32,
				WeightCurveType::Linear,
				Fee::default(),
				CHARLIE,
				0,
			),
			Error::<Test>::InsufficientAssetBalance
		);
	});
}

#[test]
fn update_pool_data_should_work() {
	predefined_test_ext().execute_with(|| {
		// update all parameters
		assert_ok!(LBPPallet::update_pool_data(
			Origin::signed(ALICE),
			KUSD_BSX_POOL_ID,
			None,
			Some(15),
			Some(18),
			Some(10_000_000),
			Some(80_000_000),
			Some(Fee {
				numerator: 5,
				denominator: 100,
			}),
			Some(BOB),
			None,
		));

		// verify changes
		let updated_pool_data_1 = LBPPallet::pool_data(KUSD_BSX_POOL_ID);
		assert_eq!(updated_pool_data_1.start, Some(15));
		assert_eq!(updated_pool_data_1.end, Some(18));
		assert_eq!(updated_pool_data_1.initial_weight, 10_000_000);
		assert_eq!(updated_pool_data_1.final_weight, 80_000_000);
		assert_eq!(
			updated_pool_data_1.fee,
			Fee {
				numerator: 5,
				denominator: 100
			}
		);
		assert_eq!(updated_pool_data_1.fee_collector, BOB);

		// update only one parameter
		assert_ok!(LBPPallet::update_pool_data(
			Origin::signed(ALICE),
			KUSD_BSX_POOL_ID,
			None,
			None,
			Some(30),
			None,
			None,
			None,
			None,
			None,
		));

		// verify changes
		let updated_pool_data_2 = LBPPallet::pool_data(KUSD_BSX_POOL_ID);
		assert_eq!(updated_pool_data_2.start, Some(15));
		assert_eq!(updated_pool_data_2.end, Some(30));
		assert_eq!(updated_pool_data_2.initial_weight, 10_000_000);
		assert_eq!(updated_pool_data_2.final_weight, 80_000_000);
		assert_eq!(
			updated_pool_data_2.fee,
			Fee {
				numerator: 5,
				denominator: 100
			}
		);
		assert_eq!(updated_pool_data_2.fee_collector, BOB);

		// update only one parameter
		assert_ok!(LBPPallet::update_pool_data(
			Origin::signed(ALICE),
			KUSD_BSX_POOL_ID,
			None,
			None,
			None,
			Some(12_500_000),
			None,
			None,
			None,
			None,
		));

		// verify changes
		let updated_pool_data_3 = LBPPallet::pool_data(KUSD_BSX_POOL_ID);
		assert_eq!(updated_pool_data_3.start, Some(15));
		assert_eq!(updated_pool_data_3.end, Some(30));
		assert_eq!(updated_pool_data_3.initial_weight, 12_500_000);
		assert_eq!(updated_pool_data_3.final_weight, 80_000_000);
		assert_eq!(
			updated_pool_data_3.fee,
			Fee {
				numerator: 5,
				denominator: 100
			}
		);
		assert_eq!(updated_pool_data_3.fee_collector, BOB);

		// update only one parameter
		assert_ok!(LBPPallet::update_pool_data(
			Origin::signed(ALICE),
			KUSD_BSX_POOL_ID,
			None,
			None,
			None,
			None,
			None,
			None,
			Some(ALICE),
			None,
		));

		// verify changes
		let updated_pool_data_4 = LBPPallet::pool_data(KUSD_BSX_POOL_ID);
		assert_eq!(updated_pool_data_4.start, Some(15));
		assert_eq!(updated_pool_data_4.end, Some(30));
		assert_eq!(updated_pool_data_4.initial_weight, 12_500_000);
		assert_eq!(updated_pool_data_4.final_weight, 80_000_000);
		assert_eq!(
			updated_pool_data_4.fee,
			Fee {
				numerator: 5,
				denominator: 100
			}
		);
		assert_eq!(updated_pool_data_4.fee_collector, ALICE);

		// mix
		assert_ok!(LBPPallet::update_pool_data(
			Origin::signed(ALICE),
			KUSD_BSX_POOL_ID,
			None,
			None,
			Some(18),
			Some(10_000_000),
			Some(80_000_000),
			Some(Fee {
				numerator: 6,
				denominator: 1_000
			}),
			None,
			None,
		));

		// verify changes
		let updated_pool_data_5 = LBPPallet::pool_data(KUSD_BSX_POOL_ID);
		assert_eq!(updated_pool_data_5.start, Some(15));
		assert_eq!(updated_pool_data_5.end, Some(18));
		assert_eq!(updated_pool_data_5.initial_weight, 10_000_000);
		assert_eq!(updated_pool_data_5.final_weight, 80_000_000);
		assert_eq!(
			updated_pool_data_5.fee,
			Fee {
				numerator: 6,
				denominator: 1_000
			}
		);
		assert_eq!(updated_pool_data_5.fee_collector, ALICE);

		// set repay target
		let repayment = 1_000_000;
		assert_eq!(updated_pool_data_5.repay_target, 0);
		assert_ok!(LBPPallet::update_pool_data(
			Origin::signed(ALICE),
			KUSD_BSX_POOL_ID,
			None,
			None,
			None,
			None,
			None,
			None,
			None,
			Some(repayment),
		));
		let updated_pool_data_6 = LBPPallet::pool_data(KUSD_BSX_POOL_ID);
		assert_eq!(updated_pool_data_6.repay_target, repayment);

		expect_events(vec![
			Event::PoolUpdated(KUSD_BSX_POOL_ID, updated_pool_data_1).into(),
			Event::PoolUpdated(KUSD_BSX_POOL_ID, updated_pool_data_2).into(),
			Event::PoolUpdated(KUSD_BSX_POOL_ID, updated_pool_data_3).into(),
			Event::PoolUpdated(KUSD_BSX_POOL_ID, updated_pool_data_4).into(),
			Event::PoolUpdated(KUSD_BSX_POOL_ID, updated_pool_data_5).into(),
			Event::PoolUpdated(KUSD_BSX_POOL_ID, updated_pool_data_6).into(),
		]);
	});
}

#[test]
fn update_non_existing_pool_data_should_not_work() {
	new_test_ext().execute_with(|| {
		assert_noop!(
			LBPPallet::update_pool_data(
				Origin::signed(ALICE),
				KUSD_BSX_POOL_ID,
				None,
				Some(15),
				Some(18),
				Some(10_000_000),
				Some(80_000_000),
				Some(Fee {
					numerator: 5,
					denominator: 100,
				}),
				None,
				None,
			),
			Error::<Test>::PoolNotFound
		);
	});
}

#[test]
fn update_pool_with_invalid_data_should_not_work() {
	predefined_test_ext().execute_with(|| {
		assert_noop!(
			LBPPallet::update_pool_data(
				Origin::signed(ALICE),
				KUSD_BSX_POOL_ID,
				None,
				// reversed interval, the end precedes the beginning
				Some(20),
				Some(10),
				Some(10_000_000),
				Some(80_000_000),
				Some(Fee {
					numerator: 5,
					denominator: 100,
				}),
				None,
				None,
			),
			Error::<Test>::InvalidBlockRange
		);

		run_to_block::<Test>(6);

		assert_noop!(
			LBPPallet::update_pool_data(
				Origin::signed(ALICE),
				KUSD_BSX_POOL_ID,
				None,
				Some(5),
				Some(20),
				Some(10_000_000),
				Some(80_000_000),
				Some(Fee {
					numerator: 5,
					denominator: 100,
				}),
				None,
				None,
			),
			Error::<Test>::InvalidBlockRange
		);

		assert_noop!(
			LBPPallet::update_pool_data(
				Origin::signed(ALICE),
				KUSD_BSX_POOL_ID,
				None,
				Some(0),
				Some(20),
				Some(10_000_000),
				Some(80_000_000),
				Some(Fee {
					numerator: 5,
					denominator: 100,
				}),
				None,
				None,
			),
			Error::<Test>::InvalidBlockRange
		);

		assert_noop!(
			LBPPallet::update_pool_data(
				Origin::signed(ALICE),
				KUSD_BSX_POOL_ID,
				None,
				Some(5),
				Some(0),
				Some(10_000_000),
				Some(80_000_000),
				Some(Fee {
					numerator: 5,
					denominator: 100,
				}),
				None,
				None,
			),
			Error::<Test>::InvalidBlockRange
		);
	});
}

#[test]
fn update_pool_data_without_changes_should_not_work() {
	predefined_test_ext().execute_with(|| {
		assert_noop!(
			LBPPallet::update_pool_data(
				Origin::signed(ALICE),
				KUSD_BSX_POOL_ID,
				None,
				None,
				None,
				None,
				None,
				None,
				None,
				None,
			),
			Error::<Test>::NothingToUpdate
		);
	});
}

#[test]
fn update_pool_data_by_non_owner_should_not_work() {
	predefined_test_ext().execute_with(|| {
		assert_noop!(
			LBPPallet::update_pool_data(
				Origin::signed(BOB),
				KUSD_BSX_POOL_ID,
				None,
				Some(15),
				Some(20),
				Some(10_000_000),
				Some(80_000_000),
				None,
				None,
				None,
			),
			Error::<Test>::NotOwner
		);
	});
}

#[test]
fn update_pool_owner_by_new_owner_should_work() {
	predefined_test_ext().execute_with(|| {
		assert_ok!(LBPPallet::update_pool_data(
			Origin::signed(ALICE),
			KUSD_BSX_POOL_ID,
			Some(BOB),
			Some(15),
			Some(20),
			Some(10_000_000),
			Some(80_000_000),
			None,
			None,
			None,
		));

		let pool_data1 = LBPPallet::pool_data(KUSD_BSX_POOL_ID);

		assert_ok!(LBPPallet::update_pool_data(
			Origin::signed(BOB),
			KUSD_BSX_POOL_ID,
			Some(ALICE),
			Some(15),
			Some(20),
			Some(10_000_000),
			Some(80_000_000),
			None,
			None,
			None,
		));

		let pool_data2 = LBPPallet::pool_data(KUSD_BSX_POOL_ID);

		expect_events(vec![
			Event::PoolUpdated(KUSD_BSX_POOL_ID, pool_data1).into(),
			Event::PoolUpdated(KUSD_BSX_POOL_ID, pool_data2).into(),
		]);
	});
}

#[test]
fn update_pool_data_for_running_lbp_should_not_work() {
	predefined_test_ext().execute_with(|| {
		assert_ok!(LBPPallet::update_pool_data(
			Origin::signed(ALICE),
			KUSD_BSX_POOL_ID,
			None,
			Some(15),
			Some(20),
			None,
			None,
			None,
			None,
			None,
		));

		run_to_block::<Test>(16);

		// update starting block and final weights
		assert_noop!(
			LBPPallet::update_pool_data(
				Origin::signed(ALICE),
				KUSD_BSX_POOL_ID,
				None,
				Some(15),
				Some(30),
				Some(10_000_000),
				Some(80_000_000),
				Some(Fee {
					numerator: 5,
					denominator: 100
				}),
				Some(BOB),
				None,
			),
			Error::<Test>::SaleStarted
		);

		let pool_data = LBPPallet::pool_data(KUSD_BSX_POOL_ID);

		expect_events(vec![Event::PoolUpdated(KUSD_BSX_POOL_ID, pool_data).into()]);
	});
}

#[test]
fn update_pool_interval_should_work() {
	new_test_ext().execute_with(|| {
		assert_ok!(LBPPallet::create_pool(
			Origin::root(),
			ALICE,
			KUSD,
			1_000_000_000,
			BSX,
			2_000_000_000,
			10_000_000,
			10_000_000,
			WeightCurveType::Linear,
			Fee::default(),
			CHARLIE,
			0,
		));

		run_to_block::<Test>(15);

		assert_noop!(
			LBPPallet::update_pool_data(
				Origin::signed(ALICE),
				KUSD_BSX_POOL_ID,
				None,
				Some(16),
				Some(0),
				None,
				None,
				None,
				None,
				None,
			),
			Error::<Test>::InvalidBlockRange
		);

		assert_ok!(LBPPallet::update_pool_data(
			Origin::signed(ALICE),
			KUSD_BSX_POOL_ID,
			None,
			Some(16),
			Some(20),
			None,
			None,
			None,
			None,
			None,
		));

		// verify changes
		let updated_pool_data = LBPPallet::pool_data(KUSD_BSX_POOL_ID);
		assert_eq!(updated_pool_data.start, Some(16));
		assert_eq!(updated_pool_data.end, Some(20));

		expect_events(vec![
			Event::LiquidityAdded(KUSD_BSX_POOL_ID, KUSD, BSX, 1_000_000_000, 2_000_000_000).into(),
			Event::PoolUpdated(KUSD_BSX_POOL_ID, updated_pool_data).into(),
		]);
	});
}

#[test]
fn add_liquidity_should_work() {
	predefined_test_ext().execute_with(|| {
		let user_balance_a_before = Currency::free_balance(KUSD, &ALICE);
		let user_balance_b_before = Currency::free_balance(BSX, &ALICE);
		let pool_balance_a_before = Currency::free_balance(KUSD, &KUSD_BSX_POOL_ID);
		let pool_balance_b_before = Currency::free_balance(BSX, &KUSD_BSX_POOL_ID);

		let added_a = 10_000_000_000;
		let added_b = 20_000_000_000;

		assert_ok!(LBPPallet::add_liquidity(
			Origin::signed(ALICE),
			(KUSD, added_a),
			(BSX, added_b),
		));

		let pool_balance_a_after = Currency::free_balance(KUSD, &KUSD_BSX_POOL_ID);
		let pool_balance_b_after = Currency::free_balance(BSX, &KUSD_BSX_POOL_ID);
		assert_eq!(pool_balance_a_after, pool_balance_a_before.saturating_add(added_a));
		assert_eq!(pool_balance_b_after, pool_balance_b_before.saturating_add(added_b));

		let user_balance_a_after = Currency::free_balance(KUSD, &ALICE);
		let user_balance_b_after = Currency::free_balance(BSX, &ALICE);
		assert_eq!(user_balance_a_after, user_balance_a_before.saturating_sub(added_a));
		assert_eq!(user_balance_b_after, user_balance_b_before.saturating_sub(added_b));

		let user_balance_a_before = Currency::free_balance(KUSD, &ALICE);
		let user_balance_b_before = Currency::free_balance(BSX, &ALICE);
		let pool_balance_a_before = Currency::free_balance(KUSD, &KUSD_BSX_POOL_ID);
		let pool_balance_b_before = Currency::free_balance(BSX, &KUSD_BSX_POOL_ID);

		assert_ok!(LBPPallet::add_liquidity(
			Origin::signed(ALICE),
			(KUSD, added_a),
			(BSX, 0),
		));

		let pool_balance_a_after = Currency::free_balance(KUSD, &KUSD_BSX_POOL_ID);
		let pool_balance_b_after = Currency::free_balance(BSX, &KUSD_BSX_POOL_ID);
		assert_eq!(pool_balance_a_after, pool_balance_a_before.saturating_add(added_a));
		assert_eq!(pool_balance_b_after, pool_balance_b_before);

		let user_balance_a_after = Currency::free_balance(KUSD, &ALICE);
		let user_balance_b_after = Currency::free_balance(BSX, &ALICE);
		assert_eq!(user_balance_a_after, user_balance_a_before.saturating_sub(added_a));
		assert_eq!(user_balance_b_after, user_balance_b_before);

		// change asset order
		let user_balance_a_before = Currency::free_balance(KUSD, &ALICE);
		let user_balance_b_before = Currency::free_balance(BSX, &ALICE);
		let pool_balance_a_before = Currency::free_balance(KUSD, &KUSD_BSX_POOL_ID);
		let pool_balance_b_before = Currency::free_balance(BSX, &KUSD_BSX_POOL_ID);

		assert_ok!(LBPPallet::add_liquidity(
			Origin::signed(ALICE),
			(BSX, added_b),
			(KUSD, added_a),
		));

		let pool_balance_a_after = Currency::free_balance(KUSD, &KUSD_BSX_POOL_ID);
		let pool_balance_b_after = Currency::free_balance(BSX, &KUSD_BSX_POOL_ID);
		assert_eq!(pool_balance_a_after, pool_balance_a_before.saturating_add(added_a));
		assert_eq!(pool_balance_b_after, pool_balance_b_before.saturating_add(added_b));

		let user_balance_a_after = Currency::free_balance(KUSD, &ALICE);
		let user_balance_b_after = Currency::free_balance(BSX, &ALICE);
		assert_eq!(user_balance_a_after, user_balance_a_before.saturating_sub(added_a));
		assert_eq!(user_balance_b_after, user_balance_b_before.saturating_sub(added_b));

		expect_events(vec![
			Event::LiquidityAdded(KUSD_BSX_POOL_ID, KUSD, BSX, added_a, added_b).into(),
			Event::LiquidityAdded(KUSD_BSX_POOL_ID, KUSD, BSX, added_a, 0).into(),
			Event::LiquidityAdded(KUSD_BSX_POOL_ID, BSX, KUSD, added_b, added_a).into(),
		]);
	});
}

#[test]
fn add_liquidity_by_non_owner_should_not_work() {
	predefined_test_ext().execute_with(|| {
		assert_eq!(Currency::free_balance(KUSD, &BOB), 1000000000000000);
		assert_eq!(Currency::free_balance(BSX, &BOB), 1000000000000000);

		assert_eq!(Currency::free_balance(KUSD, &KUSD_BSX_POOL_ID), 1_000_000_000);
		assert_eq!(Currency::free_balance(BSX, &KUSD_BSX_POOL_ID), 2_000_000_000);

		assert_noop!(
			LBPPallet::add_liquidity(Origin::signed(BOB), (KUSD, 10_000_000_000), (BSX, 20_000_000_000),),
			Error::<Test>::NotOwner
		);
	});
}

#[test]
fn add_zero_liquidity_should_not_work() {
	predefined_test_ext().execute_with(|| {
		let user_balance_a_before = Currency::free_balance(KUSD, &ALICE);
		let user_balance_b_before = Currency::free_balance(BSX, &ALICE);

		let pool_balance_a_before = Currency::free_balance(KUSD, &KUSD_BSX_POOL_ID);
		let pool_balance_b_before = Currency::free_balance(BSX, &KUSD_BSX_POOL_ID);

		assert_noop!(
			LBPPallet::add_liquidity(Origin::signed(ALICE), (KUSD, 0), (BSX, 0),),
			Error::<Test>::CannotAddZeroLiquidity
		);

		let pool_balance_a_after = Currency::free_balance(KUSD, &KUSD_BSX_POOL_ID);
		let pool_balance_b_after = Currency::free_balance(BSX, &KUSD_BSX_POOL_ID);

		assert_eq!(pool_balance_a_after, pool_balance_a_before);
		assert_eq!(pool_balance_b_after, pool_balance_b_before);

		let user_balance_a_after = Currency::free_balance(KUSD, &ALICE);
		let user_balance_b_after = Currency::free_balance(BSX, &ALICE);
		assert_eq!(user_balance_a_after, user_balance_a_before);
		assert_eq!(user_balance_b_after, user_balance_b_before);

		// No new events expected
		expect_events(vec![]);
	});
}

#[test]
fn add_liquidity_with_insufficient_balance_should_not_work() {
	predefined_test_ext().execute_with(|| {
		let user_balance_a_before = Currency::free_balance(KUSD, &ALICE);

		let pool_balance_a_before = Currency::free_balance(KUSD, &KUSD_BSX_POOL_ID);
		let pool_balance_b_before = Currency::free_balance(BSX, &KUSD_BSX_POOL_ID);

		assert_noop!(
			LBPPallet::add_liquidity(Origin::signed(ALICE), (KUSD, u128::MAX), (BSX, 0),),
			Error::<Test>::InsufficientAssetBalance
		);

		let pool_balance_a_after = Currency::free_balance(KUSD, &KUSD_BSX_POOL_ID);
		let pool_balance_b_after = Currency::free_balance(BSX, &KUSD_BSX_POOL_ID);

		assert_eq!(pool_balance_a_after, pool_balance_a_before);
		assert_eq!(pool_balance_b_after, pool_balance_b_before);

		let user_balance_a_after = Currency::free_balance(KUSD, &ALICE);
		assert_eq!(user_balance_a_after, user_balance_a_before);
	});
}

#[test]
fn add_liquidity_after_sale_started_should_work() {
	predefined_test_ext().execute_with(|| {
		run_to_block::<Test>(15);

		let user_balance_a_before = Currency::free_balance(KUSD, &ALICE);
		let user_balance_b_before = Currency::free_balance(BSX, &ALICE);

		let pool_balance_a_before = Currency::free_balance(KUSD, &KUSD_BSX_POOL_ID);
		let pool_balance_b_before = Currency::free_balance(BSX, &KUSD_BSX_POOL_ID);

		assert_ok!(LBPPallet::add_liquidity(
			Origin::signed(ALICE),
			(KUSD, 1_000),
			(BSX, 1_000),
		));

		let pool_balance_a_after = Currency::free_balance(KUSD, &KUSD_BSX_POOL_ID);
		let pool_balance_b_after = Currency::free_balance(BSX, &KUSD_BSX_POOL_ID);

		assert_eq!(pool_balance_a_after, pool_balance_a_before.saturating_add(1_000));
		assert_eq!(pool_balance_b_after, pool_balance_b_before.saturating_add(1_000));

		let user_balance_a_after = Currency::free_balance(KUSD, &ALICE);
		let user_balance_b_after = Currency::free_balance(BSX, &ALICE);

		assert_eq!(user_balance_a_after, user_balance_a_before.saturating_sub(1_000));
		assert_eq!(user_balance_b_after, user_balance_b_before.saturating_sub(1_000));

		// sale ended at the block number 20
		run_to_block::<Test>(30);

		let user_balance_a_before = Currency::free_balance(KUSD, &ALICE);
		let user_balance_b_before = Currency::free_balance(BSX, &ALICE);

		let pool_balance_a_before = Currency::free_balance(KUSD, &KUSD_BSX_POOL_ID);
		let pool_balance_b_before = Currency::free_balance(BSX, &KUSD_BSX_POOL_ID);

		assert_ok!(LBPPallet::add_liquidity(
			Origin::signed(ALICE),
			(KUSD, 1_000),
			(BSX, 1_000),
		));

		let pool_balance_a_after = Currency::free_balance(KUSD, &KUSD_BSX_POOL_ID);
		let pool_balance_b_after = Currency::free_balance(BSX, &KUSD_BSX_POOL_ID);

		assert_eq!(pool_balance_a_after, pool_balance_a_before.saturating_add(1_000));
		assert_eq!(pool_balance_b_after, pool_balance_b_before.saturating_add(1_000));

		let user_balance_a_after = Currency::free_balance(KUSD, &ALICE);
		let user_balance_b_after = Currency::free_balance(BSX, &ALICE);

		assert_eq!(user_balance_a_after, user_balance_a_before.saturating_sub(1_000));
		assert_eq!(user_balance_b_after, user_balance_b_before.saturating_sub(1_000));

		expect_events(vec![
			Event::LiquidityAdded(KUSD_BSX_POOL_ID, KUSD, BSX, 1_000, 1_000).into(),
			Event::LiquidityAdded(KUSD_BSX_POOL_ID, KUSD, BSX, 1_000, 1_000).into(),
		]);
	});
}

#[test]
fn add_liquidity_to_non_existing_pool_should_not_work() {
	predefined_test_ext().execute_with(|| {
		assert_noop!(
			LBPPallet::add_liquidity(Origin::signed(ALICE), (KUSD, 1_000), (HDX, 1_000),),
			Error::<Test>::PoolNotFound
		);
	});
}

#[test]
fn remove_liquidity_should_work() {
	predefined_test_ext().execute_with(|| {
		run_to_block::<Test>(21);

		let user_balance_a_before = Currency::free_balance(KUSD, &ALICE);
		let user_balance_b_before = Currency::free_balance(BSX, &ALICE);

		let pool_balance_a_before = Currency::free_balance(KUSD, &KUSD_BSX_POOL_ID);
		let pool_balance_b_before = Currency::free_balance(BSX, &KUSD_BSX_POOL_ID);

		assert_ok!(LBPPallet::remove_liquidity(Origin::signed(ALICE), KUSD_BSX_POOL_ID,));

		let pool_balance_a_after = Currency::free_balance(KUSD, &KUSD_BSX_POOL_ID);
		let pool_balance_b_after = Currency::free_balance(BSX, &KUSD_BSX_POOL_ID);

		assert_eq!(pool_balance_a_after, 0);
		assert_eq!(pool_balance_b_after, 0);

		let user_balance_a_after = Currency::free_balance(KUSD, &ALICE);
		assert_eq!(
			user_balance_a_after,
			user_balance_a_before.saturating_add(pool_balance_a_before)
		);

		let user_balance_b_after = Currency::free_balance(BSX, &ALICE);
		assert_eq!(
			user_balance_b_after,
			user_balance_b_before.saturating_add(pool_balance_b_before)
		);

		assert!(!<PoolData<Test>>::contains_key(KUSD_BSX_POOL_ID));

		expect_events(vec![
			frame_system::Event::KilledAccount(KUSD_BSX_POOL_ID).into(),
			Event::LiquidityRemoved(KUSD_BSX_POOL_ID, KUSD, BSX, pool_balance_a_before, pool_balance_b_before).into(),
		]);
	});
}

#[test]
fn remove_liquidity_from_not_started_pool_should_work() {
	predefined_test_ext().execute_with(|| {
		let user_balance_a_before = Currency::free_balance(KUSD, &ALICE);
		let user_balance_b_before = Currency::free_balance(BSX, &ALICE);

		let pool_balance_a_before = Currency::free_balance(KUSD, &KUSD_BSX_POOL_ID);
		let pool_balance_b_before = Currency::free_balance(BSX, &KUSD_BSX_POOL_ID);

		assert_ok!(LBPPallet::remove_liquidity(Origin::signed(ALICE), KUSD_BSX_POOL_ID,));

		let pool_balance_a_after = Currency::free_balance(KUSD, &KUSD_BSX_POOL_ID);
		let pool_balance_b_after = Currency::free_balance(BSX, &KUSD_BSX_POOL_ID);

		assert_eq!(pool_balance_a_after, 0);
		assert_eq!(pool_balance_b_after, 0);

		let user_balance_a_after = Currency::free_balance(KUSD, &ALICE);
		assert_eq!(
			user_balance_a_after,
			user_balance_a_before.saturating_add(pool_balance_a_before)
		);

		let user_balance_b_after = Currency::free_balance(BSX, &ALICE);
		assert_eq!(
			user_balance_b_after,
			user_balance_b_before.saturating_add(pool_balance_b_before)
		);

		assert!(!<PoolData<Test>>::contains_key(KUSD_BSX_POOL_ID));

		expect_events(vec![
			frame_system::Event::KilledAccount(KUSD_BSX_POOL_ID).into(),
			Event::LiquidityRemoved(KUSD_BSX_POOL_ID, KUSD, BSX, pool_balance_a_before, pool_balance_b_before).into(),
		]);

		// sale duration is not specified
		assert_ok!(LBPPallet::create_pool(
			Origin::root(),
			ALICE,
			HDX,
			1_000_000_000,
			BSX,
			2_000_000_000,
			10_000_000,
			90_000_000,
			WeightCurveType::Linear,
			Fee::default(),
			CHARLIE,
			0,
		));

		let user_balance_a_before = Currency::free_balance(HDX, &ALICE);
		let user_balance_b_before = Currency::free_balance(BSX, &ALICE);

		let pool_balance_a_before = Currency::free_balance(HDX, &HDX_DOT_POOL_ID);
		let pool_balance_b_before = Currency::free_balance(BSX, &HDX_DOT_POOL_ID);

		assert_ok!(LBPPallet::remove_liquidity(Origin::signed(ALICE), HDX_DOT_POOL_ID,));

		let pool_balance_a_after = Currency::free_balance(HDX, &HDX_DOT_POOL_ID);
		let pool_balance_b_after = Currency::free_balance(BSX, &HDX_DOT_POOL_ID);

		assert_eq!(pool_balance_a_after, 0);
		assert_eq!(pool_balance_b_after, 0);

		let user_balance_a_after = Currency::free_balance(HDX, &ALICE);
		assert_eq!(
			user_balance_a_after,
			user_balance_a_before.saturating_add(pool_balance_a_before)
		);

		let user_balance_b_after = Currency::free_balance(BSX, &ALICE);
		assert_eq!(
			user_balance_b_after,
			user_balance_b_before.saturating_add(pool_balance_b_before)
		);

		assert!(!<PoolData<Test>>::contains_key(HDX_DOT_POOL_ID));

		expect_events(vec![
			frame_system::Event::KilledAccount(HDX_DOT_POOL_ID).into(),
			Event::LiquidityRemoved(HDX_DOT_POOL_ID, HDX, BSX, pool_balance_a_before, pool_balance_b_before).into(),
		]);
	});
}

#[test]
fn remove_liquidity_from_non_existing_pool_should_not_work() {
	new_test_ext().execute_with(|| {
		assert_noop!(
			LBPPallet::remove_liquidity(Origin::signed(ALICE), KUSD_BSX_POOL_ID),
			Error::<Test>::PoolNotFound
		);
	});
}

#[test]
fn remove_liquidity_from_not_finalized_pool_should_not_work() {
	predefined_test_ext().execute_with(|| {
		run_to_block::<Test>(15);

		let user_balance_a_before = Currency::free_balance(KUSD, &ALICE);
		let user_balance_b_before = Currency::free_balance(BSX, &ALICE);

		let pool_balance_a_before = Currency::free_balance(KUSD, &KUSD_BSX_POOL_ID);
		let pool_balance_b_before = Currency::free_balance(BSX, &KUSD_BSX_POOL_ID);

		assert_noop!(
			LBPPallet::remove_liquidity(Origin::signed(ALICE), KUSD_BSX_POOL_ID,),
			Error::<Test>::SaleNotEnded
		);

		let user_balance_a_after = Currency::free_balance(KUSD, &ALICE);
		let user_balance_b_after = Currency::free_balance(BSX, &ALICE);

		let pool_balance_a_after = Currency::free_balance(KUSD, &KUSD_BSX_POOL_ID);
		let pool_balance_b_after = Currency::free_balance(BSX, &KUSD_BSX_POOL_ID);

		assert_eq!(pool_balance_a_before, pool_balance_a_after);
		assert_eq!(pool_balance_b_before, pool_balance_b_after);
		assert_eq!(user_balance_a_before, user_balance_a_after);
		assert_eq!(user_balance_b_before, user_balance_b_after);
	});
}

#[test]
fn remove_liquidity_from_finalized_pool_should_work() {
	predefined_test_ext().execute_with(|| {
		run_to_block::<Test>(21);

		let user_balance_a_before = Currency::free_balance(KUSD, &ALICE);
		let user_balance_b_before = Currency::free_balance(BSX, &ALICE);

		let pool_balance_a_before = Currency::free_balance(KUSD, &KUSD_BSX_POOL_ID);
		let pool_balance_b_before = Currency::free_balance(BSX, &KUSD_BSX_POOL_ID);

		assert_ok!(LBPPallet::remove_liquidity(Origin::signed(ALICE), KUSD_BSX_POOL_ID,));

		let pool_balance_a_after = Currency::free_balance(KUSD, &KUSD_BSX_POOL_ID);
		let pool_balance_b_after = Currency::free_balance(BSX, &KUSD_BSX_POOL_ID);

		assert_eq!(pool_balance_a_after, 0);
		assert_eq!(pool_balance_b_after, 0);

		let user_balance_a_after = Currency::free_balance(KUSD, &ALICE);
		assert_eq!(
			user_balance_a_after,
			user_balance_a_before.saturating_add(pool_balance_a_before)
		);

		let user_balance_b_after = Currency::free_balance(BSX, &ALICE);
		assert_eq!(
			user_balance_b_after,
			user_balance_b_before.saturating_add(pool_balance_b_before)
		);

		assert!(!<PoolData<Test>>::contains_key(KUSD_BSX_POOL_ID));

		expect_events(vec![
			frame_system::Event::KilledAccount(KUSD_BSX_POOL_ID).into(),
			Event::LiquidityRemoved(KUSD_BSX_POOL_ID, KUSD, BSX, pool_balance_a_before, pool_balance_b_before).into(),
		]);
	});
}

#[test]
fn remove_liquidity_by_non_owner_should_not_work() {
	predefined_test_ext().execute_with(|| {
		assert_noop!(
			LBPPallet::remove_liquidity(Origin::signed(BOB), KUSD_BSX_POOL_ID),
			Error::<Test>::NotOwner
		);
	});
}

#[test]
fn execute_trade_should_work() {
	predefined_test_ext().execute_with(|| {
		let asset_in = KUSD;
		let asset_out = BSX;
		let pool_id = KUSD_BSX_POOL_ID;

		let amount_in = 5_000_000_u128;
		let amount_out = 10_000_000_u128;
		let t_sell = AMMTransfer {
			origin: ALICE,
			assets: AssetPair { asset_in, asset_out },
			amount: amount_in,
			amount_out,
			discount: false,
			discount_amount: 0_u128,
			fee: (asset_out, 1_000),
		};

		assert_eq!(Currency::free_balance(asset_in, &ALICE), 999_999_000_000_000);
		assert_eq!(Currency::free_balance(asset_out, &ALICE), 999_998_000_000_000);
		assert_eq!(Currency::free_balance(asset_in, &CHARLIE), 0);
		assert_eq!(Currency::free_balance(asset_out, &CHARLIE), 0);

		assert_eq!(Currency::free_balance(asset_in, &pool_id), 1_000_000_000);
		assert_eq!(Currency::free_balance(asset_out, &pool_id), 2_000_000_000);

		assert_ok!(LBPPallet::execute_trade(&t_sell));

		assert_eq!(Currency::free_balance(asset_in, &ALICE), 999_998_995_000_000);
		assert_eq!(Currency::free_balance(asset_out, &ALICE), 999_998_009_999_000);
		assert_eq!(Currency::free_balance(asset_in, &CHARLIE), 0);
		assert_eq!(Currency::free_balance(asset_out, &CHARLIE), 1_000);

		assert_eq!(Currency::free_balance(asset_in, &pool_id), 1_005_000_000);
		assert_eq!(Currency::free_balance(asset_out, &pool_id), 1_990_000_000);

		let t_buy = AMMTransfer {
			origin: ALICE,
			assets: AssetPair { asset_in, asset_out },
			amount: amount_in,
			amount_out,
			discount: false,
			discount_amount: 0_u128,
			fee: (asset_in, 1_000),
		};

		assert_ok!(LBPPallet::execute_trade(&t_buy));

		assert_eq!(Currency::free_balance(asset_in, &ALICE), 999_998_990_000_000);
		assert_eq!(Currency::free_balance(asset_out, &ALICE), 999_998_019_999_000);
		assert_eq!(Currency::free_balance(asset_in, &CHARLIE), 1_000);
		assert_eq!(Currency::free_balance(asset_out, &CHARLIE), 1_000);

		assert_eq!(Currency::free_balance(asset_in, &pool_id), 1_009_999_000);
		assert_eq!(Currency::free_balance(asset_out, &pool_id), 1_980_000_000);
	});
}

#[test]
fn trade_fails_when_first_fee_lesser_than_existential_deposit() {
	predefined_test_ext().execute_with(|| {
		let trade = AMMTransfer {
			origin: ALICE,
			assets: AssetPair { asset_in: KUSD, asset_out: BSX },
			amount: 1000,
			amount_out: 1000,
			discount: false,
			discount_amount: 0_u128,
			fee: (KUSD, EXISTENTIAL_DEPOSIT - 1),
		};

		assert_noop!(LBPPallet::execute_trade(&trade), orml_tokens::Error::<Test>::ExistentialDeposit);
	});
}

// // This test ensure storage was not modified on error
#[test]
fn execute_trade_should_not_work() {
	predefined_test_ext().execute_with(|| {
		let asset_in = KUSD;
		let asset_out = BSX;
		let pool_id = LBPPallet::get_pair_id(AssetPair { asset_in, asset_out });

		let amount_in = 5_000_000_u128;
		let amount_out = 10_000_000_000_000_000u128;
		let t = AMMTransfer {
			origin: ALICE,
			assets: AssetPair { asset_in, asset_out },
			amount: amount_in,
			amount_out,
			discount: false,
			discount_amount: 0_u128,
			fee: (asset_in, 1_000),
		};

		assert_eq!(Currency::free_balance(asset_in, &ALICE), 999_999_000_000_000);
		assert_eq!(Currency::free_balance(asset_out, &ALICE), 999_998_000_000_000);
		assert_eq!(Currency::free_balance(asset_out, &CHARLIE), 0);

		assert_eq!(Currency::free_balance(asset_in, &pool_id), 1_000_000_000);
		assert_eq!(Currency::free_balance(asset_out, &pool_id), 2_000_000_000);

		assert_noop!(LBPPallet::execute_trade(&t), orml_tokens::Error::<Test>::BalanceTooLow);

		assert_eq!(Currency::free_balance(asset_in, &ALICE), 999_999_000_000_000);
		assert_eq!(Currency::free_balance(asset_out, &ALICE), 999_998_000_000_000);
		assert_eq!(Currency::free_balance(asset_out, &CHARLIE), 0);

		assert_eq!(Currency::free_balance(asset_in, &pool_id), 1_000_000_000);
		assert_eq!(Currency::free_balance(asset_out, &pool_id), 2_000_000_000);
	});
}

#[test]
fn execute_sell_should_work() {
	predefined_test_ext().execute_with(|| {
		let asset_in = KUSD;
		let asset_out = BSX;
		let pool_id = LBPPallet::get_pair_id(AssetPair { asset_in, asset_out });

		let amount_in = 8_000_000_u128;
		let amount_out = 20_000_000_u128;
		let t = AMMTransfer {
			origin: ALICE,
			assets: AssetPair { asset_in, asset_out },
			amount: amount_in,
			amount_out,
			discount: false,
			discount_amount: 0_u128,
			fee: (asset_out, 1_000),
		};

		assert_eq!(Currency::free_balance(asset_in, &ALICE), 999_999_000_000_000);
		assert_eq!(Currency::free_balance(asset_out, &ALICE), 999_998_000_000_000);
		assert_eq!(Currency::free_balance(asset_out, &CHARLIE), 0);

		assert_eq!(Currency::free_balance(asset_in, &pool_id), 1_000_000_000);
		assert_eq!(Currency::free_balance(asset_out, &pool_id), 2_000_000_000);

		assert_ok!(LBPPallet::execute_sell(&t));

		expect_events(vec![Event::SellExecuted(
			ALICE, asset_in, asset_out, amount_in, amount_out, asset_out, 1_000,
		)
		.into()]);

		assert_eq!(Currency::free_balance(asset_in, &ALICE), 999_998_992_000_000);
		assert_eq!(Currency::free_balance(asset_out, &ALICE), 999_998_019_999_000);
		assert_eq!(Currency::free_balance(asset_out, &CHARLIE), 1_000);

		assert_eq!(Currency::free_balance(asset_in, &pool_id), 1_008_000_000);
		assert_eq!(Currency::free_balance(asset_out, &pool_id), 1_980_000_000);

		expect_events(vec![Event::SellExecuted(
			ALICE, asset_in, asset_out, 8_000_000, 20_000_000, asset_out, 1_000,
		)
		.into()]);
	});
}

// // This test ensure storage was not modified on error
#[test]
fn execute_sell_should_not_work() {
	predefined_test_ext().execute_with(|| {
		let t = AMMTransfer {
			origin: ALICE,
			assets: AssetPair {
				asset_in: KUSD,
				asset_out: BSX,
			},
			amount: 8_000_000_000_u128,
			amount_out: 200_000_000_000_000_u128,
			discount: false,
			discount_amount: 0_u128,
			fee: (BSX, 1_000),
		};

		assert_eq!(Currency::free_balance(KUSD, &ALICE), 999_999_000_000_000);
		assert_eq!(Currency::free_balance(BSX, &ALICE), 999_998_000_000_000);
		assert_eq!(Currency::free_balance(BSX, &CHARLIE), 0);

		assert_eq!(Currency::free_balance(KUSD, &KUSD_BSX_POOL_ID), 1_000_000_000);
		assert_eq!(Currency::free_balance(BSX, &KUSD_BSX_POOL_ID), 2_000_000_000);

		assert_noop!(LBPPallet::execute_sell(&t), orml_tokens::Error::<Test>::BalanceTooLow);

		assert_eq!(Currency::free_balance(KUSD, &ALICE), 999_999_000_000_000);
		assert_eq!(Currency::free_balance(BSX, &ALICE), 999_998_000_000_000);
		assert_eq!(Currency::free_balance(BSX, &CHARLIE), 0);

		assert_eq!(Currency::free_balance(KUSD, &KUSD_BSX_POOL_ID), 1_000_000_000);
		assert_eq!(Currency::free_balance(BSX, &KUSD_BSX_POOL_ID), 2_000_000_000);
	});
}

#[test]
fn zero_weight_should_not_work() {
	predefined_test_ext().execute_with(|| {
		assert_noop!(
			LBPPallet::create_pool(
				Origin::root(),
				ALICE,
				KUSD,
				1_000_000_000,
				ETH,
				2_000_000_000,
				0u32,
				20u32,
				WeightCurveType::Linear,
				Fee::default(),
				CHARLIE,
				0,
			),
			Error::<Test>::InvalidWeight
		);

		assert_noop!(
			LBPPallet::update_pool_data(
				Origin::signed(ALICE),
				KUSD_BSX_POOL_ID,
				None,
				Some(15),
				Some(18),
				Some(0),
				Some(80),
				Some(Fee {
					numerator: 5,
					denominator: 100,
				}),
				Some(BOB),
				Some(0),
			),
			Error::<Test>::InvalidWeight
		);
	});
}

#[test]
fn execute_buy_should_work() {
	predefined_test_ext().execute_with(|| {
		let asset_in = KUSD;
		let asset_out = BSX;
		let pool_id = LBPPallet::get_pair_id(AssetPair { asset_in, asset_out });

		let amount_in = 8_000_000_u128;
		let amount_out = 20_000_000_u128;
		let t = AMMTransfer {
			origin: ALICE,
			assets: AssetPair { asset_in, asset_out },
			amount: amount_in,
			amount_out,
			discount: false,
			discount_amount: 0_u128,
			fee: (asset_in, 1_000),
		};

		assert_eq!(Currency::free_balance(asset_in, &ALICE), 999_999_000_000_000);
		assert_eq!(Currency::free_balance(asset_out, &ALICE), 999_998_000_000_000);
		assert_eq!(Currency::free_balance(asset_in, &CHARLIE), 0);
		assert_eq!(Currency::free_balance(asset_out, &CHARLIE), 0);

		assert_eq!(Currency::free_balance(asset_in, &pool_id), 1_000_000_000);
		assert_eq!(Currency::free_balance(asset_out, &pool_id), 2_000_000_000);

		assert_ok!(LBPPallet::execute_buy(&t));

		assert_eq!(Currency::free_balance(asset_in, &ALICE), 999_998_992_000_000);
		assert_eq!(Currency::free_balance(asset_out, &ALICE), 999_998_020_000_000);
		assert_eq!(Currency::free_balance(asset_in, &CHARLIE), 1_000);
		assert_eq!(Currency::free_balance(asset_out, &CHARLIE), 0);

		assert_eq!(Currency::free_balance(asset_in, &pool_id), 1_007_999_000);
		assert_eq!(Currency::free_balance(asset_out, &pool_id), 1_980_000_000);

		expect_events(vec![Event::BuyExecuted(
			ALICE, asset_out, asset_in, 8_000_000, 20_000_000, asset_in, 1_000,
		)
		.into()]);
	});
}

// This test ensures storage was not modified on error
#[test]
fn execute_buy_should_not_work() {
	predefined_test_ext().execute_with(|| {
		let asset_in = KUSD;
		let asset_out = BSX;
		let pool_id = LBPPallet::get_pair_id(AssetPair { asset_in, asset_out });

		let amount_in = 8_000_000_000_u128;
		let amount_out = 200_000_000_000_000_u128;
		let t = AMMTransfer {
			origin: ALICE,
			assets: AssetPair { asset_in, asset_out },
			amount: amount_in,
			amount_out,
			discount: false,
			discount_amount: 0_u128,
			fee: (asset_in, 1_000),
		};

		assert_eq!(Currency::free_balance(asset_in, &ALICE), 999_999_000_000_000);
		assert_eq!(Currency::free_balance(asset_out, &ALICE), 999_998_000_000_000);
		assert_eq!(Currency::free_balance(asset_in, &CHARLIE), 0);

		assert_eq!(Currency::free_balance(asset_in, &pool_id), 1_000_000_000);
		assert_eq!(Currency::free_balance(asset_out, &pool_id), 2_000_000_000);

		assert_noop!(LBPPallet::execute_buy(&t), orml_tokens::Error::<Test>::BalanceTooLow);

		assert_eq!(Currency::free_balance(asset_in, &ALICE), 999_999_000_000_000);
		assert_eq!(Currency::free_balance(asset_out, &ALICE), 999_998_000_000_000);
		assert_eq!(Currency::free_balance(asset_in, &CHARLIE), 0);

		assert_eq!(Currency::free_balance(asset_in, &pool_id), 1_000_000_000);
		assert_eq!(Currency::free_balance(asset_out, &pool_id), 2_000_000_000);
	});
}

#[test]
fn sell_zero_amount_should_not_work() {
	predefined_test_ext().execute_with(|| {
		assert_noop!(
			LBPPallet::sell(Origin::signed(BOB), KUSD, BSX, 0_u128, 200_000_u128),
			Error::<Test>::ZeroAmount
		);
	});
}

#[test]
fn buy_zero_amount_should_not_work() {
	predefined_test_ext().execute_with(|| {
		assert_noop!(
			LBPPallet::buy(Origin::signed(BOB), KUSD, BSX, 0_u128, 200_000_u128),
			Error::<Test>::ZeroAmount
		);
	});
}

#[test]
fn sell_to_non_existing_pool_should_not_work() {
	predefined_test_ext().execute_with(|| {
		assert_noop!(
			LBPPallet::sell(Origin::signed(BOB), KUSD, ETH, 800_000_u128, 200_000_u128),
			Error::<Test>::PoolNotFound
		);
	});
}

#[test]
fn buy_from_non_existing_pool_should_not_work() {
	predefined_test_ext().execute_with(|| {
		assert_noop!(
			LBPPallet::buy(Origin::signed(BOB), KUSD, ETH, 800_000_u128, 200_000_u128),
			Error::<Test>::PoolNotFound
		);
	});
}

#[test]
fn exceed_max_in_ratio_should_not_work() {
	predefined_test_ext().execute_with(|| {
		run_to_block::<Test>(11); //start sale
		assert_noop!(
			LBPPallet::sell(
				Origin::signed(BOB),
				KUSD,
				BSX,
				1_000_000_000 / MAX_IN_RATIO + 1,
				200_000_u128
			),
			Error::<Test>::MaxInRatioExceeded
		);

		// 1/2 should not work
		assert_noop!(
			LBPPallet::sell(Origin::signed(BOB), KUSD, BSX, 1_000_000_000 / 2, 200_000_u128),
			Error::<Test>::MaxInRatioExceeded
		);

		// max ratio should work
		assert_ok!(LBPPallet::sell(
			Origin::signed(BOB),
			KUSD,
			BSX,
			1_000_000_000 / MAX_IN_RATIO,
			2_000_u128
		));
	});
}

#[test]
fn exceed_max_out_ratio_should_not_work() {
	predefined_test_ext().execute_with(|| {
		run_to_block::<Test>(11); //start sale

		// max_ratio_out + 1 should not work
		assert_noop!(
			LBPPallet::buy(
				Origin::signed(BOB),
				KUSD,
				BSX,
				1_000_000_000 / MAX_OUT_RATIO + 1,
				200_000_u128
			),
			Error::<Test>::MaxOutRatioExceeded
		);

		// 1/2 should not work
		assert_noop!(
			LBPPallet::buy(Origin::signed(BOB), KUSD, BSX, 1_000_000_000 / 2, 200_000_u128),
			Error::<Test>::MaxOutRatioExceeded
		);

		// max ratio should work
		assert_ok!(LBPPallet::buy(
			Origin::signed(BOB),
			KUSD,
			BSX,
			1_000_000_000 / MAX_OUT_RATIO,
			2_000_000_000_u128
		));
	});
}

#[test]
fn trade_in_non_running_pool_should_not_work() {
	predefined_test_ext().execute_with(|| {
		let who = BOB;
		let asset_in = KUSD;
		let asset_out = BSX;
		let amount = 800_000_u128;
		let limit = 200_000_u128;

		//sale not started
		run_to_block::<Test>(9);
		assert_noop!(
			LBPPallet::sell(Origin::signed(who), asset_in, asset_out, amount, limit),
			Error::<Test>::SaleIsNotRunning
		);
		assert_noop!(
			LBPPallet::buy(Origin::signed(who), asset_in, asset_out, amount, limit),
			Error::<Test>::SaleIsNotRunning
		);

		//sale ended
		run_to_block::<Test>(21);
		assert_noop!(
			LBPPallet::sell(Origin::signed(who), asset_in, asset_out, amount, limit),
			Error::<Test>::SaleIsNotRunning
		);
		assert_noop!(
			LBPPallet::buy(Origin::signed(who), asset_in, asset_out, amount, limit),
			Error::<Test>::SaleIsNotRunning
		);
	});
}

#[test]
fn exceed_trader_limit_should_not_work() {
	predefined_test_ext().execute_with(|| {
		let who = BOB;
		let asset_in = KUSD;
		let asset_out = BSX;
		let amount = 800_000_u128;
		let sell_limit = 800_000_u128;
		let buy_limit = 1_000_u128;

		//start sale
		run_to_block::<Test>(11);
		assert_noop!(
			LBPPallet::sell(Origin::signed(who), asset_in, asset_out, amount, sell_limit),
			Error::<Test>::AssetBalanceLimitExceeded
		);

		assert_noop!(
			LBPPallet::buy(Origin::signed(who), asset_in, asset_out, amount, buy_limit),
			Error::<Test>::AssetBalanceLimitExceeded
		);
	});
}

#[test]
fn sell_with_insufficient_balance_should_not_work() {
	predefined_test_ext().execute_with(|| {
		let who = BOB;
		let asset_in = KUSD;
		let asset_out = BSX;
		let amount = 1_000_000_u128;

		assert_ok!(Currency::withdraw(asset_in, &who, 999_999_999_900_000));
		assert_eq!(Currency::free_balance(asset_in, &who), 100_000);

		//start sale
		run_to_block::<Test>(11);
		assert_noop!(
			LBPPallet::sell(Origin::signed(who), asset_in, asset_out, amount, 800_000_u128),
			Error::<Test>::InsufficientAssetBalance
		);
	});
}

#[test]
fn buy_with_insufficient_balance_should_not_work() {
	predefined_test_ext().execute_with(|| {
		let who = BOB;
		let asset_in = KUSD;
		let asset_out = BSX;
		let amount = 1_000_000_u128;

		assert_ok!(Currency::withdraw(asset_in, &who, 999_999_999_900_000));
		assert_eq!(Currency::free_balance(asset_in, &who), 100_000);

		//start sale
		run_to_block::<Test>(11);
		assert_noop!(
			LBPPallet::buy(Origin::signed(who), asset_out, asset_in, amount, 2_000_000_u128),
			Error::<Test>::InsufficientAssetBalance
		);
	});
}

#[test]
fn inverted_operations_should_be_equal() {
	let buy = predefined_test_ext().execute_with(|| {
		run_to_sale_start();
		assert_ok!(LBPPallet::buy(
			Origin::signed(BOB),
			BSX,
			KUSD,
			10_000_000_u128,
			2_000_000_000_u128
		));
        (Currency::free_balance(KUSD, &BOB),
         Currency::free_balance(KUSD, &KUSD_BSX_POOL_ID),
         Currency::free_balance(KUSD, &CHARLIE))
	});
	let sell = predefined_test_ext().execute_with(|| {
		run_to_sale_start();
		assert_ok!(LBPPallet::sell(
			Origin::signed(BOB),
			KUSD,
			BSX,
			20_252_522_u128,
			9_000_000_u128
		));
        (Currency::free_balance(KUSD, &BOB),
         Currency::free_balance(KUSD, &KUSD_BSX_POOL_ID),
         Currency::free_balance(KUSD, &CHARLIE))
	});
	assert_eq!(buy, sell);
}

#[test]
fn buy_should_work() {
	predefined_test_ext().execute_with(|| {
		let buyer = BOB;
		let asset_in = KUSD;
		let asset_out = BSX;
		let pool_id = LBPPallet::get_pair_id(AssetPair { asset_in, asset_out });

		//start sale
		run_to_block::<Test>(11);
		assert_ok!(LBPPallet::buy(
			Origin::signed(buyer),
			asset_out,
			asset_in,
			10_000_000_u128,
			2_000_000_000_u128
		));

		assert_eq!(Currency::free_balance(asset_in, &buyer), 999_999_985_631_285);
		assert_eq!(Currency::free_balance(asset_out, &buyer), 1_000_000_010_000_000);
		assert_eq!(Currency::free_balance(asset_in, &pool_id), 1_014_339_978);
		assert_eq!(Currency::free_balance(asset_out, &pool_id), 1_990_000_000);

		// test buy where the amount_in is less than the amount_out
		let asset_in = HDX;
		let asset_out = BSX;
		let pool_id2 = LBPPallet::get_pair_id(AssetPair { asset_in, asset_out });
		assert_ok!(LBPPallet::create_pool(
			Origin::root(),
			ALICE,
			HDX,
			1_000_000_000,
			BSX,
			2_000_000_000,
			80_000_000u32,
			10_000_000u32,
			WeightCurveType::Linear,
			Fee::default(),
			CHARLIE,
			0,
		));

		let pool_data1 = LBPPallet::pool_data(pool_id2);

		assert_ok!(LBPPallet::update_pool_data(
			Origin::signed(ALICE),
			HDX_DOT_POOL_ID,
			None,
			Some(20),
			Some(30),
			None,
			None,
			None,
			None,
			None
		));

		let pool_data2 = LBPPallet::pool_data(pool_id2);

		//start sale
		run_to_block::<Test>(21);
		assert_ok!(LBPPallet::buy(
			Origin::signed(buyer),
			asset_out,
			asset_in,
			10_000_000_u128,
			2_000_000_000_u128
		));

		assert_eq!(Currency::free_balance(asset_in, &buyer), 999_999_998_144_328);
		assert_eq!(Currency::free_balance(asset_out, &buyer), 1_000_000_020_000_000);
		assert_eq!(Currency::free_balance(asset_in, &pool_id2), 1_001_851_961);
		assert_eq!(Currency::free_balance(asset_out, &pool_id2), 1_990_000_000);

		expect_events(vec![
			orml_tokens::Event::Endowed(KUSD, CHARLIE, 28_737).into(),
			Event::BuyExecuted(buyer, BSX, KUSD, 14_368_715, 10_000_000, KUSD, 28_737).into(),
			Event::PoolCreated(pool_id2, pool_data1).into(),
			frame_system::Event::NewAccount(pool_id2).into(),
			orml_tokens::Event::Endowed(HDX, pool_id2, 1_000_000_000).into(),
			orml_tokens::Event::Endowed(BSX, pool_id2, 2_000_000_000).into(),
			Event::LiquidityAdded(pool_id2, HDX, BSX, 1_000_000_000, 2_000_000_000).into(),
			Event::PoolUpdated(pool_id2, pool_data2).into(),
			orml_tokens::Event::Endowed(asset_in, CHARLIE, 3711).into(),
			Event::BuyExecuted(buyer, asset_out, asset_in, 1_855_672, 10_000_000, 0, 3711).into(),
		]);
	});
}

#[test]
fn update_pool_data_after_sale_should_not_work() {
	predefined_test_ext().execute_with(|| {
		let buyer = BOB;
		let asset_in = KUSD;
		let asset_out = BSX;
		let pool_id = LBPPallet::get_pair_id(AssetPair { asset_in, asset_out });

		//start sale
		run_to_block::<Test>(11);
		assert_ok!(LBPPallet::buy(
			Origin::signed(buyer),
			asset_out,
			asset_in,
			10_000_000_u128,
			2_000_000_000_u128
		));

		assert_eq!(Currency::free_balance(asset_in, &buyer), 999_999_985_631_285);
		assert_eq!(Currency::free_balance(asset_out, &buyer), 1_000_000_010_000_000);
		assert_eq!(Currency::free_balance(asset_in, &pool_id), 1_014_339_978);
		assert_eq!(Currency::free_balance(asset_out, &pool_id), 1_990_000_000);
		assert_eq!(Currency::free_balance(asset_in, &CHARLIE), 28_737);

		run_to_block::<Test>(30);

		expect_events(vec![Event::BuyExecuted(
			buyer, BSX, KUSD, 14_368_715, 10_000_000, KUSD, 28_737,
		)
		.into()]);

		assert_noop!(
			LBPPallet::update_pool_data(
				Origin::signed(ALICE),
				KUSD_BSX_POOL_ID,
				None,
				Some(50),
				Some(60),
				None,
				None,
				None,
				None,
				None,
			),
			Error::<Test>::SaleStarted
		);
	});
}

#[test]
fn sell_should_work() {
	predefined_test_ext().execute_with(|| {
		let buyer = BOB;
		let asset_in = KUSD;
		let asset_out = BSX;
		let pool_id = LBPPallet::get_pair_id(AssetPair { asset_in, asset_out });

		//start sale
		run_to_block::<Test>(11);

		assert_ok!(LBPPallet::sell(
			Origin::signed(buyer),
			asset_in,
			asset_out,
			10_000_000_u128,
			2_000_u128
		));

		assert_eq!(Currency::free_balance(asset_in, &buyer), 999_999_990_000_000);
		assert_eq!(Currency::free_balance(asset_out, &buyer), 1_000_000_006_979_915);
		assert_eq!(Currency::free_balance(asset_in, &pool_id), 1_009_980_000);
		assert_eq!(Currency::free_balance(asset_out, &pool_id), 1_993_020_085);

		// test buy where the amount_in is less than the amount_out
		let asset_in = HDX;
		let asset_out = BSX;
		let pool_id2 = LBPPallet::get_pair_id(AssetPair { asset_in, asset_out });
		assert_ok!(LBPPallet::create_pool(
			Origin::root(),
			ALICE,
			HDX,
			1_000_000_000,
			BSX,
			2_000_000_000,
			80_000_000u32,
			10_000_000u32,
			WeightCurveType::Linear,
			Fee::default(),
			CHARLIE,
			0,
		));

		let pool_data1 = LBPPallet::pool_data(pool_id2);

		assert_ok!(LBPPallet::update_pool_data(
			Origin::signed(ALICE),
			HDX_DOT_POOL_ID,
			None,
			Some(20),
			Some(30),
			None,
			None,
			None,
			None,
			None
		));

		let pool_data2 = LBPPallet::pool_data(pool_id2);

		//start sale
		run_to_block::<Test>(21);
		assert_ok!(LBPPallet::sell(
			Origin::signed(buyer),
			asset_out,
			asset_in,
			10_000_000_u128,
			2_000_u128
		));

		assert_eq!(Currency::free_balance(asset_in, &buyer), 1_000_000_001_839_319);
		assert_eq!(Currency::free_balance(asset_out, &buyer), 999_999_996_979_915);
		assert_eq!(Currency::free_balance(asset_in, &pool_id2), 998_156_995);
		assert_eq!(Currency::free_balance(asset_out, &pool_id2), 2_010_000_000);

		expect_events(vec![
			orml_tokens::Event::Endowed(KUSD, CHARLIE, 20_000).into(),
			Event::SellExecuted(buyer, KUSD, BSX, 10_000_000, 6_979_915, KUSD, 20_000).into(),
			Event::PoolCreated(pool_id2, pool_data1).into(),
			frame_system::Event::NewAccount(pool_id2).into(),
			orml_tokens::Event::Endowed(asset_in, pool_id2, 1_000_000_000).into(),
			orml_tokens::Event::Endowed(asset_out, pool_id2, 2_000_000_000).into(),
			Event::LiquidityAdded(pool_id2, HDX, BSX, 1_000_000_000, 2_000_000_000).into(),
			Event::PoolUpdated(pool_id2, pool_data2).into(),
			orml_tokens::Event::Endowed(asset_in, CHARLIE, 3_686).into(),
			Event::SellExecuted(buyer, asset_out, asset_in, 10_000_000, 1_843_005, 0, 3_686).into(),
		]);
	});
}

#[test]
fn zero_fee_should_work() {
	new_test_ext().execute_with(|| {
		assert_ok!(LBPPallet::create_pool(
			Origin::root(),
			ALICE,
			KUSD,
			1_000_000_000,
			BSX,
			2_000_000_000,
			20_000_000,
			80_000_000,
			WeightCurveType::Linear,
			Fee {
				numerator: 0,
				denominator: 100,
			},
			CHARLIE,
			0,
		));

		assert_ok!(LBPPallet::update_pool_data(
			Origin::signed(ALICE),
			KUSD_BSX_POOL_ID,
			None,
			Some(10),
			Some(20),
			None,
			None,
			None,
			None,
			None
		));

		//start sale
		run_to_block::<Test>(11);

		assert_ok!(LBPPallet::sell(Origin::signed(ALICE), KUSD, BSX, 1_000, 1,));
	});
}

#[test]
fn invalid_fee_should_not_work() {
	new_test_ext().execute_with(|| {
		assert_noop!(
			LBPPallet::create_pool(
				Origin::root(),
				ALICE,
				KUSD,
				1_000_000_000,
				BSX,
				2_000_000_000,
				20_000_000,
				80_000_000,
				WeightCurveType::Linear,
				Fee {
					numerator: 10,
					denominator: 0,
				},
				CHARLIE,
				0,
			),
			Error::<Test>::FeeAmountInvalid
		);
	});
}

#[test]
fn amm_trait_should_work() {
	predefined_test_ext().execute_with(|| {
		let asset_pair = AssetPair {
			asset_in: KUSD,
			asset_out: BSX,
		};
		let reversed_asset_pair = AssetPair {
			asset_in: BSX,
			asset_out: KUSD,
		};
		let non_existing_asset_pair = AssetPair {
			asset_in: BSX,
			asset_out: HDX,
		};

		run_to_block::<Test>(11);

		assert!(LBPPallet::exists(asset_pair));
		assert!(LBPPallet::exists(reversed_asset_pair));
		assert!(!LBPPallet::exists(non_existing_asset_pair));

		assert_eq!(LBPPallet::get_pair_id(asset_pair), KUSD_BSX_POOL_ID);
		assert_eq!(LBPPallet::get_pair_id(reversed_asset_pair), KUSD_BSX_POOL_ID);

		assert_eq!(LBPPallet::get_pool_assets(&KUSD_BSX_POOL_ID), Some(vec![KUSD, BSX]));
		assert_eq!(LBPPallet::get_pool_assets(&HDX_DOT_POOL_ID), None);

		// calculate_spot_price is tested in get_spot_price_should_work
		// execute_sell and execute_buy is tested in execute_sell_should_work and execute_buy_should_work

		let who = BOB;
		let amount_in = 1_000_000;
		let sell_limit = 100_000;
		let t_sell = AMMTransfer {
			origin: who,
			assets: asset_pair,
			amount: amount_in,
			amount_out: 702_226,
			discount: false,
			discount_amount: 0_u128,
			fee: (asset_pair.asset_in, 2_000),
		};
		assert_eq!(
			LBPPallet::validate_sell(&who, asset_pair, amount_in, sell_limit, false).unwrap(),
			t_sell
		);

		let amount_out = 1_000_000;
		let buy_limit = 10_000_000;
		let t_buy = AMMTransfer {
			origin: who,
			assets: asset_pair,
			amount: 1_424_443,
			amount_out,
			discount: false,
			discount_amount: 0_u128,
			fee: (asset_pair.asset_in, 2_848),
		};
		assert_eq!(
			LBPPallet::validate_buy(&who, asset_pair, amount_in, buy_limit, false).unwrap(),
			t_buy
		);

		assert_eq!(
			LBPPallet::get_min_trading_limit(),
			<Test as Config>::MinTradingLimit::get()
		);
		assert_eq!(
			LBPPallet::get_min_pool_liquidity(),
			<Test as Config>::MinPoolLiquidity::get()
		);
		assert_eq!(LBPPallet::get_max_in_ratio(), <Test as Config>::MaxInRatio::get());
		assert_eq!(LBPPallet::get_max_out_ratio(), <Test as Config>::MaxOutRatio::get());
	});
}

#[test]
fn get_spot_price_should_work() {
	new_test_ext().execute_with(|| {
		assert_ok!(LBPPallet::create_pool(
			Origin::root(),
			ALICE,
			KUSD,
			1_000_000_000,
			BSX,
			2_000_000_000,
			20_000_000,
			90_000_000,
			WeightCurveType::Linear,
			Fee::default(),
			CHARLIE,
			0,
		));

		assert_ok!(LBPPallet::update_pool_data(
			Origin::signed(ALICE),
			KUSD_BSX_POOL_ID,
			None,
			Some(10),
			Some(20),
			None,
			None,
			None,
			None,
			None
		));

		run_to_block::<Test>(10);

		let price = hydra_dx_math::lbp::calculate_spot_price(
			1_000_000_000_u128,
			2_000_000_000_u128,
			20_u32,
			80_u32,
			1_000_000_u128,
		)
		.unwrap_or_else(|_| BalanceOf::<Test>::zero());

		assert_eq!(LBPPallet::get_spot_price_unchecked(KUSD, BSX, 1_000_000_u128), price);

		// swap assets
		let price = hydra_dx_math::lbp::calculate_spot_price(
			2_000_000_000_u128,
			1_000_000_000_u128,
			80_u32,
			20_u32,
			1_000_000_u128,
		)
		.unwrap_or_else(|_| BalanceOf::<Test>::zero());

		assert_eq!(LBPPallet::get_spot_price_unchecked(BSX, KUSD, 1_000_000_u128), price);

		// change weights
		run_to_block::<Test>(20);

		let price = hydra_dx_math::lbp::calculate_spot_price(
			1_000_000_000_u128,
			2_000_000_000_u128,
			90_u32,
			10_u32,
			1_000_000_u128,
		)
		.unwrap_or_else(|_| BalanceOf::<Test>::zero());

		assert_eq!(LBPPallet::get_spot_price_unchecked(KUSD, BSX, 1_000_000), price);

		// pool does not exist
		assert_eq!(LBPPallet::get_spot_price_unchecked(KUSD, HDX, 1_000_000), 0);

		// overflow
		assert_eq!(LBPPallet::get_spot_price_unchecked(KUSD, BSX, u128::MAX), 0);

		// sale ended
		run_to_block::<Test>(21);
		assert_eq!(LBPPallet::get_spot_price_unchecked(KUSD, BSX, 1_000_000), 0);
	});
}

#[test]
fn simulate_lbp_event_should_work() {
	new_test_ext().execute_with(|| {
		// setup
		let pool_owner = BOB;
		let lbp_participant = CHARLIE;

		let asset_in = BSX;
		let asset_in_pool_reserve: u128 = 1_000_000;
		let owner_initial_asset_in_balance: u128 = 1_000_000_000_000;
		let lbp_participant_initial_asset_in_balance: u128 = 1_000_000_000_000;

		let asset_in_initial_weight = 10_000_000; // 10%
		let asset_in_final_weight = 75_000_000; // 75%

		let asset_out = HDX;
		let asset_out_pool_reserve: u128 = 500_000_000;
		let owner_initial_asset_out_balance: u128 = 1_000_000_000_000;
		let lbp_participant_initial_asset_out_balance: u128 = 1_000_000_000_000;

		let sale_start: u64 = 1_000;
		let sale_end: u64 = 22_600; // in blocks; 3 days

		let trades = generate_trades(sale_start, sale_end, 200_000_000, 2);

		let fee = Fee {
			numerator: 9,
			denominator: 1_000,
		};

		let fee_collector = ALICE;

		let trade_limit_factor: u128 = 1_000;

		// preparations
		let asset_pair = AssetPair { asset_in, asset_out };
		let pool_account = LBPPallet::get_pair_id(asset_pair);

		Currency::set_balance(Origin::root(), fee_collector, asset_in, 0, 0).unwrap();
		Currency::set_balance(Origin::root(), fee_collector, asset_out, 0, 0).unwrap();

		Currency::set_balance(Origin::root(), pool_owner, asset_in, 0, 0).unwrap();
		Currency::set_balance(Origin::root(), pool_owner, asset_out, 0, 0).unwrap();

		Currency::set_balance(
			Origin::root(),
			pool_owner,
			asset_in,
			owner_initial_asset_in_balance
				.checked_add(asset_in_pool_reserve)
				.unwrap(),
			0,
		)
		.unwrap();
		Currency::set_balance(
			Origin::root(),
			pool_owner,
			asset_out,
			owner_initial_asset_out_balance
				.checked_add(asset_out_pool_reserve)
				.unwrap(),
			0,
		)
		.unwrap();

		<Test as Config>::MultiCurrency::update_balance(
			asset_in,
			&lbp_participant,
			lbp_participant_initial_asset_in_balance.try_into().unwrap(),
		)
		.unwrap();
		<Test as Config>::MultiCurrency::update_balance(
			asset_out,
			&lbp_participant,
			lbp_participant_initial_asset_out_balance.try_into().unwrap(),
		)
		.unwrap();

		assert_ok!(LBPPallet::create_pool(
			Origin::root(),
			pool_owner,
			asset_in,
			asset_in_pool_reserve,
			asset_out,
			asset_out_pool_reserve,
			asset_in_initial_weight,
			asset_in_final_weight,
			WeightCurveType::Linear,
			fee,
			fee_collector,
			0,
		));

		assert_ok!(LBPPallet::update_pool_data(
			Origin::signed(pool_owner),
			pool_account,
			None,
			Some(sale_start),
			Some(sale_end),
			None,
			None,
			None,
			None,
			None
		));

		run_to_block::<Test>(sale_start.checked_sub(1).unwrap());
		//frame_system::Pallet::<Test>::set_block_number(sale_start + 1);

		// start LBP
		for block_num in sale_start..=sale_end {
			run_to_block::<Test>(block_num);

			if let Some((is_buy, amount)) = trades.get(&block_num) {
				if *is_buy {
					assert_ok!(LBPPallet::buy(
						Origin::signed(lbp_participant),
						asset_out,
						asset_in,
						*amount,
						amount.saturating_mul(trade_limit_factor)
					));
				} else {
					assert_ok!(LBPPallet::sell(
						Origin::signed(lbp_participant),
						asset_out,
						asset_in,
						*amount,
						amount.checked_div(trade_limit_factor).unwrap()
					));
				}
			}
		}

		// end LBP and consolidate results
		run_to_block::<Test>(sale_end.checked_add(1).unwrap());

		let pool_account_result_asset_in = Currency::free_balance(asset_in, &pool_account);
		let pool_account_result_asset_out = Currency::free_balance(asset_out, &pool_account);

		assert_eq!(
			Currency::free_balance(asset_in, &pool_owner),
			owner_initial_asset_in_balance
		);
		assert_eq!(
			Currency::free_balance(asset_out, &pool_owner),
			owner_initial_asset_out_balance
		);

		assert_eq!(Currency::free_balance(asset_in, &pool_account), 4_892_065);
		assert_eq!(Currency::free_balance(asset_out, &pool_account), 125_000_009);

		assert_eq!(Currency::free_balance(asset_in, &lbp_participant), 999_996_063_082);
		assert_eq!(Currency::free_balance(asset_out, &lbp_participant), 1_000_374_999_991);

		// remove liquidity from the pool
		assert_ok!(LBPPallet::remove_liquidity(Origin::signed(pool_owner), pool_account));

		assert_eq!(Currency::free_balance(asset_in, &pool_account), 0);
		assert_eq!(Currency::free_balance(asset_out, &pool_account), 0);

		assert_eq!(
			Currency::free_balance(asset_in, &pool_owner),
			owner_initial_asset_in_balance
				.checked_add(pool_account_result_asset_in)
				.unwrap()
		);
		assert_eq!(
			Currency::free_balance(asset_out, &pool_owner),
			owner_initial_asset_out_balance
				.checked_add(pool_account_result_asset_out)
				.unwrap()
		);

		assert_eq!(Currency::free_balance(asset_in, &fee_collector), 44_853);
		assert_eq!(Currency::free_balance(asset_out, &fee_collector), 0);
	});
}

#[test]
fn validate_trade_should_work() {
	predefined_test_ext().execute_with(|| {
		run_to_sale_start();

		assert_eq!(
			LBPPallet::validate_trade(
				&ALICE,
				AssetPair {
					asset_in: KUSD,
					asset_out: BSX
				},
				1_000_000_u128,
				2_157_153_u128,
				TradeType::Buy,
			)
			.unwrap(),
			AMMTransfer {
				origin: ALICE,
				assets: AssetPair {
					asset_in: KUSD,
					asset_out: BSX
				},
				amount: 2_002_498_u128,
				amount_out: 1_000_000_u128,
				discount: false,
				discount_amount: 0_u128,
				fee: (KUSD, 4_004),
			}
		);

		assert_eq!(
			LBPPallet::validate_trade(
				&ALICE,
				AssetPair {
					asset_in: KUSD,
					asset_out: BSX
				},
				1_000_000_u128,
				2_000_u128,
				TradeType::Sell,
			)
			.unwrap(),
			AMMTransfer {
				origin: ALICE,
				assets: AssetPair {
					asset_in: KUSD,
					asset_out: BSX
				},
				amount: 1_000_000_u128,
				amount_out: 499_685_u128,
				discount: false,
				discount_amount: 0_u128,
				fee: (KUSD, 2000),
			}
		);
	});
}

#[test]
fn validate_trade_should_not_work() {
	predefined_test_ext().execute_with(|| {
		run_to_block::<Test>(9);

		assert_noop!(
			LBPPallet::validate_trade(
				&ALICE,
				AssetPair {
					asset_in: KUSD,
					asset_out: BSX
				},
				1_000_000_u128,
				2_157_153_u128,
				TradeType::Buy,
			),
			Error::<Test>::SaleIsNotRunning
		);

		run_to_block::<Test>(10);

		assert_noop!(
			LBPPallet::validate_trade(
				&ALICE,
				AssetPair {
					asset_in: KUSD,
					asset_out: BSX
				},
				0,
				2_157_153_u128,
				TradeType::Buy,
			),
			Error::<Test>::ZeroAmount
		);

		assert_ok!(Currency::transfer(Origin::signed(ALICE), BOB, BSX, 999997500000000));
		assert_ok!(Currency::transfer(Origin::signed(ALICE), BOB, KUSD, 999998500000000));
		assert_eq!(Currency::free_balance(BSX, &ALICE), 500000000);
		assert_eq!(Currency::free_balance(KUSD, &ALICE), 500000000);
		assert_err!(
			LBPPallet::validate_trade(
				&ALICE,
				AssetPair {
					asset_in: KUSD,
					asset_out: BSX
				},
				500_000_001u128,
				3000000000_u128,
				TradeType::Buy,
			),
			Error::<Test>::InsufficientAssetBalance
		);

		assert_noop!(
			LBPPallet::validate_trade(
				&ALICE,
				AssetPair {
					asset_in: KUSD,
					asset_out: HDX
				},
				1_000_000_u128,
				2_157_153_u128,
				TradeType::Buy,
			),
			Error::<Test>::PoolNotFound
		);

		assert_err!(
			LBPPallet::validate_trade(
				&ALICE,
				AssetPair {
					asset_in: KUSD,
					asset_out: BSX
				},
				1_000_000_000_u128,
				2_157_153_u128,
				TradeType::Buy,
			),
			Error::<Test>::MaxOutRatioExceeded
		);

		assert_err!(
			LBPPallet::validate_trade(
				&ALICE,
				AssetPair {
					asset_in: KUSD,
					asset_out: BSX
				},
				400_000_000_u128,
				2_157_153_u128,
				TradeType::Sell,
			),
			Error::<Test>::MaxInRatioExceeded
		);

		assert_err!(
			LBPPallet::validate_trade(
				&ALICE,
				AssetPair {
					asset_in: KUSD,
					asset_out: BSX
				},
				1_000_u128,
				499_u128,
				TradeType::Sell,
			),
			Error::<Test>::AssetBalanceLimitExceeded
		);

		assert_err!(
			LBPPallet::validate_trade(
				&ALICE,
				AssetPair {
					asset_in: KUSD,
					asset_out: BSX
				},
				1_000_u128,
				1_994_u128,
				TradeType::Buy,
			),
			Error::<Test>::AssetBalanceLimitExceeded
		);

		Currency::set_balance(Origin::root(), ALICE, KUSD, INITIAL_BALANCE, 0).unwrap();
		Currency::set_balance(Origin::root(), ALICE, HDX, INITIAL_BALANCE, 0).unwrap();

		// transfer fee > token amount in
		assert_ok!(LBPPallet::create_pool(
			Origin::root(),
			ALICE,
			KUSD,
			1_000_000_000,
			HDX,
			2_000_000_000,
			20_000_000,
			80_000_000,
			WeightCurveType::Linear,
			Fee {
				numerator: 10,
				denominator: 1
			},
			CHARLIE,
			0,
		));
		let pool_id2 = LBPPallet::get_pair_id(AssetPair {
			asset_in: KUSD,
			asset_out: HDX,
		});
		assert_ok!(LBPPallet::update_pool_data(
			Origin::signed(ALICE),
			pool_id2,
			None,
			Some(12),
			Some(20),
			None,
			None,
			None,
			None,
			None
		));
	});
}

#[test]
fn get_sorted_weight_should_work() {
	predefined_test_ext().execute_with(|| {
		let pool = LBPPallet::pool_data(KUSD_BSX_POOL_ID);

		assert_eq!(
			LBPPallet::get_sorted_weight(KUSD, <Test as frame_system::Config>::BlockNumber::from(10u32), &pool).unwrap(),
			(20_000_000, 80_000_000),
		);

		assert_eq!(
			LBPPallet::get_sorted_weight(BSX, <Test as frame_system::Config>::BlockNumber::from(10u32), &pool).unwrap(),
			(80_000_000, 20_000_000),
		);

		assert_eq!(
			LBPPallet::get_sorted_weight(KUSD, <Test as frame_system::Config>::BlockNumber::from(30u32), &pool)
				.err()
				.unwrap()
				.as_u8(),
			12_u8, // InvalidWeight
		);
	});
}

#[test]
fn calculate_fees_should_work() {
	predefined_test_ext().execute_with(|| {
		let pool = LBPPallet::pool_data(KUSD_BSX_POOL_ID);

		assert_eq!(LBPPallet::calculate_fees(&pool, 1_234_567_890_u128).unwrap(), 2_469_135,);

		assert_eq!(LBPPallet::calculate_fees(&pool, 1000_u128).unwrap(), 2,);

		assert_eq!(LBPPallet::calculate_fees(&pool, 500_u128).unwrap(), 1,);

		assert_eq!(LBPPallet::calculate_fees(&pool, 499_u128).unwrap(), 0,);

		assert_err!(
			LBPPallet::calculate_fees(&pool, u128::MAX / 2 + 1),
			Error::<Test>::FeeAmountInvalid,
		);
	});
}

#[test]
fn repay_fee_not_applied_when_set_to_zero() {
	new_test_ext().execute_with(|| {
		let pool = Pool {
			repay_target: 0,
			..SAMPLE_POOL_DATA
		};
		assert_eq!(LBPPallet::is_repay_fee_applied(&pool), false);
	});
}

#[test]
fn repay_fee_applied_when_set() {
	new_test_ext().execute_with(|| {
		let pool = Pool {
			repay_target: 10_000_000,
			..SAMPLE_POOL_DATA
		};
		assert_eq!(LBPPallet::is_repay_fee_applied(&pool), true);
	});
}

#[test]
fn repay_fee_not_applied_when_target_reached() {
	new_test_ext().execute_with(|| {
		let pool = Pool {
			fee_collector: ALICE,
			repay_target: INITIAL_BALANCE,
			..SAMPLE_POOL_DATA
		};
		assert_eq!(LBPPallet::is_repay_fee_applied(&pool), false);
	});
}

#[test]
fn repay_fee_not_applied_in_predefined_env() {
	predefined_test_ext().execute_with(|| {
		let pool = LBPPallet::pool_data(KUSD_BSX_POOL_ID);
		assert_eq!(LBPPallet::is_repay_fee_applied(&pool), false);
	});
}

#[test]
fn repay_fee_applied_in_env_with_repay_target() {
	predefined_test_ext_with_repay_target().execute_with(|| {
		let pool = LBPPallet::pool_data(KUSD_BSX_POOL_ID);
		assert_eq!(LBPPallet::is_repay_fee_applied(&pool), true);
	});
}

#[test]
fn calculate_repay_fee() {
	predefined_test_ext_with_repay_target().execute_with(|| {
		let pool = LBPPallet::pool_data(KUSD_BSX_POOL_ID);

		assert_eq!(LBPPallet::calculate_fees(&pool, 1000).unwrap(), 200,);
	});
}

#[ignore]
#[test]
fn simulate_lbp_event_with_repayment() {
	new_test_ext().execute_with(|| {
		// setup
		let pool_owner = ALICE;
		let lbp_participant = BOB;
		let initial_balance: u128 = 1_000_000_000_000_000_000_000_000;

		let accumulated_asset = BSX;
		let asset_in_pool_reserve: u128 = 1_000_000_000_000;

		let sold_asset = HDX;
		let asset_out_pool_reserve: u128 = 500_000_000_000_000;


		let initial_weight = 90_000_000;
		let final_weight = 30_000_000;

		let sale_start: u64 = 1_000;
		let sale_end: u64 = 22_600; // in blocks; 3 days

		let trades = generate_trades(sale_start, sale_end, 500_000_000_000, 4);

		let fee = Fee {
			numerator: 9,
			denominator: 1_000,
		};

		let fee_collector = CHARLIE;

		let trade_limit_factor: u128 = 1_000_000_000;

		// preparations
		let asset_pair = AssetPair { asset_in: accumulated_asset, asset_out: sold_asset };
		let pool_account = LBPPallet::get_pair_id(asset_pair);

		assert_ok!(LBPPallet::create_pool(
			Origin::root(),
			pool_owner,
			accumulated_asset,
			asset_in_pool_reserve,
			sold_asset,
			asset_out_pool_reserve,
			initial_weight,
			final_weight,
			WeightCurveType::Linear,
			fee,
			fee_collector,
			0,
		));

		assert_ok!(LBPPallet::update_pool_data(
			Origin::signed(pool_owner),
			pool_account,
			None,
			Some(sale_start),
			Some(sale_end),
			None,
			None,
			None,
			None,
			None
		));

		run_to_block::<Test>(sale_start.checked_sub(1).unwrap());
		//frame_system::Pallet::<Test>::set_block_number(sale_start + 1);

		// start LBP
		for block_num in sale_start..=sale_end {
			run_to_block::<Test>(block_num);
			println!("{}", LBPPallet::get_spot_price_unchecked(HDX, BSX, 100_000_000_000));
			if let Some((is_buy, amount)) = trades.get(&block_num) {
				if *is_buy {
					assert_ok!(LBPPallet::buy(
						Origin::signed(lbp_participant),
						accumulated_asset,
						sold_asset,
						*amount,
						amount.saturating_mul(trade_limit_factor)
					));
				} else {
					assert_ok!(LBPPallet::sell(
						Origin::signed(lbp_participant),
						accumulated_asset,
						sold_asset,
						*amount,
						amount.checked_div(trade_limit_factor).unwrap()
					));
				}
			}
		}

		// end LBP and consolidate results
		run_to_block::<Test>(sale_end.checked_add(1).unwrap());

		let pool_account_result_asset_in = Currency::free_balance(accumulated_asset, &pool_account);
		let pool_account_result_asset_out = Currency::free_balance(sold_asset, &pool_account);

		assert_eq!(
			Currency::free_balance(accumulated_asset, &pool_owner),
			initial_balance
		);
		assert_eq!(
			Currency::free_balance(sold_asset, &pool_owner),
			initial_balance
		);

		assert_eq!(Currency::free_balance(accumulated_asset, &pool_account), 4_970_435);
		assert_eq!(Currency::free_balance(sold_asset, &pool_account), 125_000_009);

		assert_eq!(Currency::free_balance(accumulated_asset, &lbp_participant), 999_995_984_267);
		assert_eq!(Currency::free_balance(sold_asset, &lbp_participant), 1_000_374_999_991);

		// remove liquidity from the pool
		assert_ok!(LBPPallet::remove_liquidity(Origin::signed(pool_owner), pool_account));

		assert_eq!(Currency::free_balance(accumulated_asset, &pool_account), 0);
		assert_eq!(Currency::free_balance(sold_asset, &pool_account), 0);

		assert_eq!(
			Currency::free_balance(accumulated_asset, &pool_owner),
			initial_balance
				.checked_add(pool_account_result_asset_in)
				.unwrap()
		);
		assert_eq!(
			Currency::free_balance(sold_asset, &pool_owner),
			initial_balance
				.checked_add(pool_account_result_asset_out)
				.unwrap()
		);

		assert_eq!(Currency::free_balance(accumulated_asset, &fee_collector), 45_298);
		assert_eq!(Currency::free_balance(sold_asset, &fee_collector), 0);
	});
}

<|MERGE_RESOLUTION|>--- conflicted
+++ resolved
@@ -1,6 +1,3 @@
-<<<<<<< HEAD
-#![allow(clippy::bool_assert_comparison)]
-=======
 // This file is part of Basilisk-node.
 
 // Copyright (C) 2020-2021  Intergalactic, Limited (GIB).
@@ -18,7 +15,6 @@
 // See the License for the specific language governing permissions and
 // limitations under the License.
 
->>>>>>> 38aecba7
 use super::*;
 pub use crate::mock::{
 	run_to_block, Currency, Event as TestEvent, ExtBuilder, LBPPallet, Origin, System, Test, KUSD, ALICE, BOB, CHARLIE,
@@ -319,20 +315,9 @@
 		assert_eq!(pool_data.fee, Fee::default());
 		assert_eq!(pool_data.fee_collector, CHARLIE);
 
-<<<<<<< HEAD
 		expect_events(vec![
 			Event::LiquidityAdded(KUSD_BSX_POOL_ID, KUSD, BSX, 1_000_000_000, 2_000_000_000).into(),
 		]);
-=======
-		expect_events(vec![Event::LiquidityAdded(
-			ACA_DOT_POOL_ID,
-			ACA,
-			DOT,
-			1_000_000_000,
-			2_000_000_000,
-		)
-		.into()]);
->>>>>>> 38aecba7
 	});
 }
 
@@ -396,20 +381,9 @@
 			Error::<Test>::PoolAlreadyExists
 		);
 
-<<<<<<< HEAD
 		expect_events(vec![
 			Event::LiquidityAdded(KUSD_BSX_POOL_ID, KUSD, BSX, 1_000_000_000, 2_000_000_000).into(),
 		]);
-=======
-		expect_events(vec![Event::LiquidityAdded(
-			ACA_DOT_POOL_ID,
-			ACA,
-			DOT,
-			1_000_000_000,
-			2_000_000_000,
-		)
-		.into()]);
->>>>>>> 38aecba7
 	});
 }
 
