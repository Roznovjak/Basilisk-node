--- conflicted
+++ resolved
@@ -18,21 +18,12 @@
 #![allow(clippy::bool_assert_comparison)]
 use super::*;
 use crate::mock::{
-<<<<<<< HEAD
-	generate_trades, run_to_sale_end, run_to_sale_start, EXISTENTIAL_DEPOSIT, HDX_DOT_POOL_ID, INITIAL_BALANCE,
-	KUSD_BSX_POOL_ID, SALE_END, SALE_START, SAMPLE_AMM_TRANSFER, SAMPLE_POOL_DATA,
-};
-pub use crate::mock::{
-	run_to_block, Currency, Event as TestEvent, ExtBuilder, LBPPallet, Origin, System, Test, ALICE, BOB, BSX, CHARLIE,
-	ETH, HDX, KUSD,
-=======
 	generate_trades, run_to_sale_end, run_to_sale_start, DEFAULT_FEE, EXISTENTIAL_DEPOSIT, HDX_BSX_POOL_ID,
 	INITIAL_BALANCE, KUSD_BSX_POOL_ID, SALE_END, SALE_START, SAMPLE_AMM_TRANSFER, SAMPLE_POOL_DATA,
 };
 pub use crate::mock::{
 	set_block_number, Currency, Event as TestEvent, ExtBuilder, LBPPallet, Origin, Test, ALICE, BOB, BSX, CHARLIE, ETH,
 	HDX, KUSD,
->>>>>>> 923745fd
 };
 use frame_support::{assert_err, assert_noop, assert_ok};
 use hydradx_traits::{AMMTransfer, LockedBalance};
@@ -250,11 +241,7 @@
 			initial_weight: 20_000_000,
 			final_weight: 90_000_000,
 			weight_curve: WeightCurveType::Linear,
-<<<<<<< HEAD
-			fee: Fee::default(),
-=======
 			fee: DEFAULT_FEE,
->>>>>>> 923745fd
 			fee_collector: CHARLIE,
 			repay_target: 0,
 		}));
@@ -510,11 +497,7 @@
 			20_000_000u32,
 			90_000_000u32,
 			WeightCurveType::Linear,
-<<<<<<< HEAD
-			Fee::default(),
-=======
 			DEFAULT_FEE,
->>>>>>> 923745fd
 			CHARLIE,
 			0,
 		),);
@@ -1362,14 +1345,10 @@
 		assert!(!<PoolData<Test>>::contains_key(KUSD_BSX_POOL_ID));
 
 		expect_events(vec![
-<<<<<<< HEAD
-			frame_system::Event::KilledAccount(KUSD_BSX_POOL_ID).into(),
-=======
 			frame_system::Event::KilledAccount {
 				account: KUSD_BSX_POOL_ID,
 			}
 			.into(),
->>>>>>> 923745fd
 			Event::LiquidityRemoved(
 				KUSD_BSX_POOL_ID,
 				KUSD,
@@ -1414,14 +1393,10 @@
 		assert!(!<PoolData<Test>>::contains_key(KUSD_BSX_POOL_ID));
 
 		expect_events(vec![
-<<<<<<< HEAD
-			frame_system::Event::KilledAccount(KUSD_BSX_POOL_ID).into(),
-=======
 			frame_system::Event::KilledAccount {
 				account: KUSD_BSX_POOL_ID,
 			}
 			.into(),
->>>>>>> 923745fd
 			Event::LiquidityRemoved(
 				KUSD_BSX_POOL_ID,
 				KUSD,
@@ -1559,14 +1534,10 @@
 		assert!(!<PoolData<Test>>::contains_key(KUSD_BSX_POOL_ID));
 
 		expect_events(vec![
-<<<<<<< HEAD
-			frame_system::Event::KilledAccount(KUSD_BSX_POOL_ID).into(),
-=======
 			frame_system::Event::KilledAccount {
 				account: KUSD_BSX_POOL_ID,
 			}
 			.into(),
->>>>>>> 923745fd
 			Event::LiquidityRemoved(
 				KUSD_BSX_POOL_ID,
 				KUSD,
