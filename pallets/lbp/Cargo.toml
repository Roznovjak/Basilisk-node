--- conflicted
+++ resolved
@@ -1,10 +1,6 @@
 [package]
 name = "pallet-lbp"
-<<<<<<< HEAD
 version = "4.0.0"
-=======
-version = "3.1.0"
->>>>>>> 27be8c59
 description = "HydraDX Liquidity Bootstrapping Pool Pallet"
 authors = ["GalacticCouncil"]
 edition = "2018"
