--- conflicted
+++ resolved
@@ -318,11 +318,7 @@
 				T::MinPoolLiquidity::get(),
 			)?;
 
-<<<<<<< HEAD
-			let _ = T::AMMHandler::on_create_pool(asset_pair.asset_in, asset_pair.asset_out);
-=======
-			T::AMMHandler::on_create_pool(asset_pair.asset_in, asset_pair.asset_out)?;
->>>>>>> 7f546549
+			let _ = T::AMMHandler::on_create_pool(asset_pair.asset_in, asset_pair.asset_out)?;
 
 			<ShareToken<T>>::insert(&pair_account, &share_token);
 			<PoolAssets<T>>::insert(&pair_account, (asset_a, asset_b));
