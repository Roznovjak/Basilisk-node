// This file is part of HydraDX.

// Copyright (C) 2020-2021  Intergalactic, Limited (GIB).
// SPDX-License-Identifier: Apache-2.0

// Licensed under the Apache License, Version 2.0 (the "License");
// you may not use this file except in compliance with the License.
// You may obtain a copy of the License at
//
//     http://www.apache.org/licenses/LICENSE-2.0
//
// Unless required by applicable law or agreed to in writing, software
// distributed under the License is distributed on an "AS IS" BASIS,
// WITHOUT WARRANTIES OR CONDITIONS OF ANY KIND, either express or implied.
// See the License for the specific language governing permissions and
// limitations under the License.

//! # XYK Pallet
//!
//! ## Overview
//!
//! XYK pallet provides functionality for managing liquidity pool and executing trades.
//!
//! This pallet implements AMM Api trait therefore it is possible to plug this pool implementation
//! into the exchange pallet.

#![cfg_attr(not(feature = "std"), no_std)]
#![allow(clippy::unused_unit)]
#![allow(clippy::upper_case_acronyms)]

use frame_support::sp_runtime::{
	traits::{Hash, Zero},
	DispatchError,
};
use frame_support::{dispatch::DispatchResult, ensure, traits::Get, transactional};
use frame_system::ensure_signed;
<<<<<<< HEAD
use primitives::{
	asset::AssetPair, fee, traits::AMM, AssetId, Balance, Price, MAX_IN_RATIO, MAX_OUT_RATIO, MIN_POOL_LIQUIDITY,
	MIN_TRADING_LIMIT, traits::{OnCreatePoolHandler, OnTradeHandler},
};
=======
use primitives::{asset::AssetPair, constants::chain::MIN_POOL_LIQUIDITY, fee, traits::AMM, AssetId, Balance, Price};
>>>>>>> edec51c0
use sp_std::{marker::PhantomData, vec, vec::Vec};

use frame_support::sp_runtime::app_crypto::sp_core::crypto::UncheckedFrom;
use frame_support::sp_runtime::FixedPointNumber;
use orml_traits::{MultiCurrency, MultiCurrencyExtended};
use primitives::fee::WithFee;
use primitives::traits::{AMMTransfer, AssetPairAccountIdFor};
use primitives::Amount;

#[cfg(test)]
mod mock;

#[cfg(test)]
mod tests;

mod benchmarking;

pub mod weights;

use weights::WeightInfo;

// Re-export pallet items so that they can be accessed from the crate namespace.
pub use pallet::*;

#[frame_support::pallet]
pub mod pallet {
	use super::*;
	use frame_support::pallet_prelude::*;
	use frame_system::pallet_prelude::OriginFor;
	use primitives::traits::{ShareTokenRegistry, OnTradeHandler};

	#[pallet::pallet]
	pub struct Pallet<T>(_);

	#[pallet::hooks]
	impl<T: Config> Hooks<T::BlockNumber> for Pallet<T> {}

	#[pallet::config]
	pub trait Config: frame_system::Config {
		type Event: From<Event<Self>> + IsType<<Self as frame_system::Config>::Event>;

		/// Registry support
		type AssetRegistry: ShareTokenRegistry<AssetId, Vec<u8>, Balance, DispatchError>;

		/// Share token support
		type AssetPairAccountId: AssetPairAccountIdFor<AssetId, Self::AccountId>;

		/// Multi currency for transfer of currencies
		type Currency: MultiCurrencyExtended<Self::AccountId, CurrencyId = AssetId, Balance = Balance, Amount = Amount>;

		/// Native Asset Id
		#[pallet::constant]
		type NativeAssetId: Get<AssetId>;

		/// Weight information for the extrinsics.
		type WeightInfo: WeightInfo;

		/// Trading fee rate
		#[pallet::constant]
		type GetExchangeFee: Get<fee::Fee>;

<<<<<<< HEAD
		/// AMM handlers
		type AMMHandler: OnCreatePoolHandler<AssetPair> + OnTradeHandler<Self::AccountId, AssetId, AssetPair, Balance>;
=======
		/// Minimum trading limit
		#[pallet::constant]
		type MinTradingLimit: Get<Balance>;

		/// Minimum pool liquidity
		#[pallet::constant]
		type MinPoolLiquidity: Get<Balance>;

		/// Max fraction of pool to sell in single transaction
		#[pallet::constant]
		type MaxInRatio: Get<u128>;

		/// Max fraction of pool to buy in single transaction
		#[pallet::constant]
		type MaxOutRatio: Get<u128>;
>>>>>>> edec51c0
	}

	#[pallet::error]
	pub enum Error<T> {
		/// It is not allowed to create a pool between same assets.
		CannotCreatePoolWithSameAssets,

		/// Liquidity has not reached the required minimum.
		InsufficientLiquidity,

		/// Amount is less than min trading limit.
		InsufficientTradingAmount,

		/// Liquidity is zero.
		ZeroLiquidity,

		/// It is not allowed to create a pool with zero initial price.
		ZeroInitialPrice,

		/// Overflow
		CreatePoolAssetAmountInvalid,

		/// Overflow
		InvalidMintedLiquidity, // No tests - but it is currently not possible this error to occur due to previous checks in the code.

		/// Overflow
		InvalidLiquidityAmount, // no tests - it is currently not possible this error to occur due to previous checks in the code.

		/// Asset amount has exceeded given limit.
		AssetAmountExceededLimit,

		/// Asset amount has not reached given limit.
		AssetAmountNotReachedLimit,

		/// Asset balance is not sufficient.
		InsufficientAssetBalance,

		/// Not enough asset liquidity in the pool.
		InsufficientPoolAssetBalance,

		/// Not enough core asset liquidity in the pool.
		InsufficientNativeCurrencyBalance,

		/// Liquidity pool for given assets does not exist.
		TokenPoolNotFound,

		/// Liquidity pool for given assets already exists.
		TokenPoolAlreadyExists,

		/// Overflow
		AddAssetAmountInvalid, // no tests
		/// Overflow
		RemoveAssetAmountInvalid, // no tests
		/// Overflow
		SellAssetAmountInvalid, // no tests
		/// Overflow
		BuyAssetAmountInvalid, // no tests

		/// Overflow
		FeeAmountInvalid,

		/// Overflow
		CannotApplyDiscount,

		/// Max fraction of pool to buy in single transaction has been exceeded.
		MaxOutRatioExceeded,
		/// Max fraction of pool to sell in single transaction has been exceeded.
		MaxInRatioExceeded,

		/// Overflow
		Overflow,
	}

	#[pallet::event]
	#[pallet::generate_deposit(pub(crate) fn deposit_event)]
	#[pallet::metadata(T::AccountId = "AccountId")]
	pub enum Event<T: Config> {
		/// New liquidity was provided to the pool. [who, asset a, asset b, amount a, amount b]
		LiquidityAdded(T::AccountId, AssetId, AssetId, Balance, Balance),

		/// Liquidity was removed from the pool. [who, asset a, asset b, shares]
		LiquidityRemoved(T::AccountId, AssetId, AssetId, Balance),

		/// Pool was created. [who, asset a, asset b, initial shares amount, share token, pool account id]
		PoolCreated(T::AccountId, AssetId, AssetId, Balance, AssetId, T::AccountId),

		/// Pool was destroyed. [who, asset a, asset b, share token, pool account id]
		PoolDestroyed(T::AccountId, AssetId, AssetId, AssetId, T::AccountId),

		/// Asset sale executed. [who, asset in, asset out, amount, sale price, fee asset, fee amount]
		SellExecuted(
			T::AccountId,
			AssetId,
			AssetId,
			Balance,
			Balance,
			AssetId,
			Balance,
			T::AccountId,
		),

		/// Asset purchase executed. [who, asset out, asset in, amount, buy price, fee asset, fee amount]
		BuyExecuted(
			T::AccountId,
			AssetId,
			AssetId,
			Balance,
			Balance,
			AssetId,
			Balance,
			T::AccountId,
		),
	}

	/// Asset id storage for shared pool tokens
	#[pallet::storage]
	#[pallet::getter(fn share_token)]
	pub type ShareToken<T: Config> = StorageMap<_, Blake2_128Concat, T::AccountId, AssetId, ValueQuery>;

	/// Total liquidity in a pool.
	#[pallet::storage]
	#[pallet::getter(fn total_liquidity)]
	pub type TotalLiquidity<T: Config> = StorageMap<_, Blake2_128Concat, T::AccountId, Balance, ValueQuery>;

	/// Asset pair in a pool.
	#[pallet::storage]
	#[pallet::getter(fn pool_assets)]
	pub type PoolAssets<T: Config> = StorageMap<_, Blake2_128Concat, T::AccountId, (AssetId, AssetId), ValueQuery>;

	#[pallet::call]
	impl<T: Config> Pallet<T> {
		/// Create new pool for given asset pair.
		///
		/// Registers new pool for given asset pair (`asset a` and `asset b`) in asset registry.
		/// Asset registry creates new id or returns previously created one if such pool existed before.
		///
		/// Pool is created with initial liquidity provided by `origin`.
		/// Shares are issued with specified initial price and represents proportion of asset in the pool.
		///
		/// Emits `PoolCreated` event when successful.
		#[pallet::weight(<T as Config>::WeightInfo::create_pool())]
		#[transactional]
		pub fn create_pool(
			origin: OriginFor<T>,
			asset_a: AssetId,
			asset_b: AssetId,
			amount: Balance,
			initial_price: Price,
		) -> DispatchResultWithPostInfo {
			let who = ensure_signed(origin)?;

			ensure!(amount >= T::MinPoolLiquidity::get(), Error::<T>::InsufficientLiquidity);

			ensure!(!(initial_price == Price::zero()), Error::<T>::ZeroInitialPrice);

			ensure!(asset_a != asset_b, Error::<T>::CannotCreatePoolWithSameAssets);

			let asset_pair = AssetPair {
				asset_in: asset_a,
				asset_out: asset_b,
			};

			ensure!(!Self::exists(asset_pair), Error::<T>::TokenPoolAlreadyExists);

			let asset_b_amount = initial_price
				.checked_mul_int(amount)
				.ok_or(Error::<T>::CreatePoolAssetAmountInvalid)?;

			ensure!(
				asset_b_amount >= T::MinPoolLiquidity::get(),
				Error::<T>::InsufficientLiquidity
			);

			let shares_added = if asset_a < asset_b { amount } else { asset_b_amount };

			ensure!(
				T::Currency::free_balance(asset_a, &who) >= amount,
				Error::<T>::InsufficientAssetBalance
			);

			ensure!(
				T::Currency::free_balance(asset_b, &who) >= asset_b_amount,
				Error::<T>::InsufficientAssetBalance
			);

			let pair_account = Self::get_pair_id(asset_pair);

			let token_name = asset_pair.name();

			let share_token =
				T::AssetRegistry::get_or_create_shared_asset(token_name, vec![asset_a, asset_b], MIN_POOL_LIQUIDITY)?;

			T::AMMHandler::on_create_pool(asset_pair);

			<ShareToken<T>>::insert(&pair_account, &share_token);
			<PoolAssets<T>>::insert(&pair_account, (asset_a, asset_b));

			T::Currency::transfer(asset_a, &who, &pair_account, amount)?;
			T::Currency::transfer(asset_b, &who, &pair_account, asset_b_amount)?;

			T::Currency::deposit(share_token, &who, shares_added)?;

			<TotalLiquidity<T>>::insert(&pair_account, shares_added);

			Self::deposit_event(Event::PoolCreated(
				who,
				asset_a,
				asset_b,
				shares_added,
				share_token,
				pair_account,
			));

			Ok(().into())
		}

		/// Add liquidity to previously created asset pair pool.
		///
		/// Shares are issued with current price.
		///
		/// Emits `LiquidityAdded` event when successful.
		#[pallet::weight(<T as Config>::WeightInfo::add_liquidity())]
		#[transactional]
		pub fn add_liquidity(
			origin: OriginFor<T>,
			asset_a: AssetId,
			asset_b: AssetId,
			amount_a: Balance,
			amount_b_max_limit: Balance,
		) -> DispatchResultWithPostInfo {
			let who = ensure_signed(origin)?;

			let asset_pair = AssetPair {
				asset_in: asset_a,
				asset_out: asset_b,
			};

			ensure!(Self::exists(asset_pair), Error::<T>::TokenPoolNotFound);

			ensure!(
				amount_a >= T::MinTradingLimit::get(),
				Error::<T>::InsufficientTradingAmount
			);

			ensure!(!amount_b_max_limit.is_zero(), Error::<T>::ZeroLiquidity);

			ensure!(
				T::Currency::free_balance(asset_a, &who) >= amount_a,
				Error::<T>::InsufficientAssetBalance
			);

			ensure!(
				T::Currency::free_balance(asset_b, &who) >= amount_b_max_limit,
				Error::<T>::InsufficientAssetBalance
			);

			let pair_account = Self::get_pair_id(asset_pair);

			let share_token = Self::share_token(&pair_account);

			let account_shares = T::Currency::free_balance(share_token, &who);

			let asset_a_reserve = T::Currency::free_balance(asset_a, &pair_account);
			let asset_b_reserve = T::Currency::free_balance(asset_b, &pair_account);
			let total_liquidity = Self::total_liquidity(&pair_account);

			let amount_b_required =
				hydra_dx_math::xyk::calculate_liquidity_in(asset_a_reserve, asset_b_reserve, amount_a)
					.map_err(|_| Error::<T>::AddAssetAmountInvalid)?;

			let shares_added = if asset_a < asset_b { amount_a } else { amount_b_required };

			ensure!(
				amount_b_required <= amount_b_max_limit,
				Error::<T>::AssetAmountExceededLimit
			);

			ensure!(!shares_added.is_zero(), Error::<T>::InvalidMintedLiquidity);

			// Make sure that account share liquidity is at least MinPoolLiquidity
			ensure!(
				account_shares
					.checked_add(shares_added)
					.ok_or(Error::<T>::InvalidMintedLiquidity)?
					>= T::MinPoolLiquidity::get(),
				Error::<T>::InsufficientLiquidity
			);

			let liquidity_amount = total_liquidity
				.checked_add(shares_added)
				.ok_or(Error::<T>::InvalidLiquidityAmount)?;

			T::Currency::transfer(asset_a, &who, &pair_account, amount_a)?;
			T::Currency::transfer(asset_b, &who, &pair_account, amount_b_required)?;

			T::Currency::deposit(share_token, &who, shares_added)?;

			<TotalLiquidity<T>>::insert(&pair_account, liquidity_amount);

			Self::deposit_event(Event::LiquidityAdded(
				who,
				asset_a,
				asset_b,
				amount_a,
				amount_b_required,
			));

			Ok(().into())
		}

		/// Remove liquidity from specific liquidity pool in the form of burning shares.
		///
		/// If liquidity in the pool reaches 0, it is destroyed.
		///
		/// Emits 'LiquidityRemoved' when successful.
		/// Emits 'PoolDestroyed' when pool is destroyed.
		#[pallet::weight(<T as Config>::WeightInfo::remove_liquidity())]
		#[transactional]
		pub fn remove_liquidity(
			origin: OriginFor<T>,
			asset_a: AssetId,
			asset_b: AssetId,
			liquidity_amount: Balance,
		) -> DispatchResultWithPostInfo {
			let who = ensure_signed(origin)?;

			let asset_pair = AssetPair {
				asset_in: asset_a,
				asset_out: asset_b,
			};

			ensure!(!liquidity_amount.is_zero(), Error::<T>::ZeroLiquidity);

			ensure!(Self::exists(asset_pair), Error::<T>::TokenPoolNotFound);

			let pair_account = Self::get_pair_id(asset_pair);

			let share_token = Self::share_token(&pair_account);

			let total_shares = Self::total_liquidity(&pair_account);

			let account_shares = T::Currency::free_balance(share_token, &who);

			ensure!(total_shares >= liquidity_amount, Error::<T>::InsufficientLiquidity);

			ensure!(account_shares >= liquidity_amount, Error::<T>::InsufficientAssetBalance);

			// Account's liquidity left should be either 0 or at least MinPoolLiquidity
			ensure!(
				(account_shares.saturating_sub(liquidity_amount)) >= T::MinPoolLiquidity::get()
					|| (account_shares == liquidity_amount),
				Error::<T>::InsufficientLiquidity
			);

			let asset_a_reserve = T::Currency::free_balance(asset_a, &pair_account);
			let asset_b_reserve = T::Currency::free_balance(asset_b, &pair_account);

			let liquidity_out = hydra_dx_math::xyk::calculate_liquidity_out(
				asset_a_reserve,
				asset_b_reserve,
				liquidity_amount,
				total_shares,
			)
			.map_err(|_| Error::<T>::RemoveAssetAmountInvalid)?;

			let (remove_amount_a, remove_amount_b) = liquidity_out;

			ensure!(
				T::Currency::free_balance(asset_a, &pair_account) >= remove_amount_a,
				Error::<T>::InsufficientPoolAssetBalance
			);
			ensure!(
				T::Currency::free_balance(asset_b, &pair_account) >= remove_amount_b,
				Error::<T>::InsufficientPoolAssetBalance
			);

			let liquidity_left = total_shares
				.checked_sub(liquidity_amount)
				.ok_or(Error::<T>::InvalidLiquidityAmount)?;

			T::Currency::transfer(asset_a, &pair_account, &who, remove_amount_a)?;
			T::Currency::transfer(asset_b, &pair_account, &who, remove_amount_b)?;

			T::Currency::withdraw(share_token, &who, liquidity_amount)?;

			<TotalLiquidity<T>>::insert(&pair_account, liquidity_left);

			Self::deposit_event(Event::LiquidityRemoved(who.clone(), asset_a, asset_b, liquidity_amount));

			if liquidity_left == 0 {
				<ShareToken<T>>::remove(&pair_account);
				<PoolAssets<T>>::remove(&pair_account);
				<TotalLiquidity<T>>::remove(&pair_account);

				Self::deposit_event(Event::PoolDestroyed(who, asset_a, asset_b, share_token, pair_account));
			}

			Ok(().into())
		}

		/// Trade asset in for asset out.
		///
		/// Executes a swap of `asset_in` for `asset_out`. Price is determined by the liquidity pool.
		///
		/// `max_limit` - minimum amount of `asset_out` / amount of asset_out to be obtained from the pool in exchange for `asset_in`.
		///
		/// Emits `SellExecuted` when successful.
		#[pallet::weight(<T as Config>::WeightInfo::sell() + <T as Config>::AMMHandler::on_trade_weight())]
		pub fn sell(
			origin: OriginFor<T>,
			asset_in: AssetId,
			asset_out: AssetId,
			amount: Balance,
			max_limit: Balance,
			discount: bool,
		) -> DispatchResultWithPostInfo {
			let who = ensure_signed(origin)?;

			<Self as AMM<_, _, _, _>>::sell(&who, AssetPair { asset_in, asset_out }, amount, max_limit, discount)?;

			Ok(().into())
		}

		/// Trade asset in for asset out.
		///
		/// Executes a swap of `asset_in` for `asset_out`. Price is determined by the liquidity pool.
		///
		/// `max_limit` - maximum amount of `asset_in` to be sold in exchange for `asset_out`.
		///
		/// Emits `BuyExecuted` when successful.
		#[pallet::weight(<T as Config>::WeightInfo::buy() + <T as Config>::AMMHandler::on_trade_weight())]
		pub fn buy(
			origin: OriginFor<T>,
			asset_out: AssetId,
			asset_in: AssetId,
			amount: Balance,
			max_limit: Balance,
			discount: bool,
		) -> DispatchResultWithPostInfo {
			let who = ensure_signed(origin)?;

			<Self as AMM<_, _, _, _>>::buy(&who, AssetPair { asset_in, asset_out }, amount, max_limit, discount)?;

			Ok(().into())
		}
	}
}

pub struct AssetPairAccountId<T: Config>(PhantomData<T>);

impl<T: Config> AssetPairAccountIdFor<AssetId, T::AccountId> for AssetPairAccountId<T>
where
	T::AccountId: UncheckedFrom<T::Hash> + AsRef<[u8]>,
{
	fn from_assets(asset_a: AssetId, asset_b: AssetId) -> T::AccountId {
		let mut buf = Vec::new();
		buf.extend_from_slice(b"hydradx");
		if asset_a < asset_b {
			buf.extend_from_slice(&asset_a.to_le_bytes());
			buf.extend_from_slice(&asset_b.to_le_bytes());
		} else {
			buf.extend_from_slice(&asset_b.to_le_bytes());
			buf.extend_from_slice(&asset_a.to_le_bytes());
		}
		T::AccountId::unchecked_from(T::Hashing::hash(&buf[..]))
	}
}

impl<T: Config> Pallet<T> {
	/// Return balance of each asset in selected liquidity pool.
	pub fn get_pool_balances(pool_address: T::AccountId) -> Option<Vec<(AssetId, Balance)>> {
		let mut balances = Vec::new();

		if let Some(assets) = Self::get_pool_assets(&pool_address) {
			for item in &assets {
				let reserve = T::Currency::free_balance(*item, &pool_address);
				balances.push((*item, reserve));
			}
		}
		Some(balances)
	}
	/// Calculate discounted trade fee
	fn calculate_discounted_fee(amount: Balance) -> Result<Balance, DispatchError> {
		Ok(amount
			.discounted_fee()
			.ok_or::<Error<T>>(Error::<T>::FeeAmountInvalid)?)
	}

	/// Calculate trade fee
	fn calculate_fee(amount: Balance) -> Result<Balance, DispatchError> {
		Ok(amount
			.just_fee(T::GetExchangeFee::get())
			.ok_or::<Error<T>>(Error::<T>::FeeAmountInvalid)?)
	}
}

// Implementation of AMM API which makes possible to plug the AMM pool into the exchange pallet.
impl<T: Config> AMM<T::AccountId, AssetId, AssetPair, Balance> for Pallet<T> {
	fn exists(assets: AssetPair) -> bool {
		<ShareToken<T>>::contains_key(&Self::get_pair_id(assets))
	}

	fn get_pair_id(assets: AssetPair) -> T::AccountId {
		T::AssetPairAccountId::from_assets(assets.asset_in, assets.asset_out)
	}

	fn get_pool_assets(pool_account_id: &T::AccountId) -> Option<Vec<AssetId>> {
		match <PoolAssets<T>>::contains_key(pool_account_id) {
			true => {
				let assets = Self::pool_assets(pool_account_id);
				Some(vec![assets.0, assets.1])
			}
			false => None,
		}
	}

	fn get_spot_price_unchecked(asset_a: AssetId, asset_b: AssetId, amount: Balance) -> Balance {
		let pair_account = Self::get_pair_id(AssetPair {
			asset_out: asset_a,
			asset_in: asset_b,
		});

		let asset_a_reserve = T::Currency::free_balance(asset_a, &pair_account);
		let asset_b_reserve = T::Currency::free_balance(asset_b, &pair_account);

		hydra_dx_math::xyk::calculate_spot_price(asset_a_reserve, asset_b_reserve, amount)
			.unwrap_or_else(|_| Balance::zero())
	}

	/// Validate a sell. Perform all necessary checks and calculations.
	/// No storage changes are performed yet.
	///
	/// Return `AMMTransfer` with all info needed to execute the transaction.
	fn validate_sell(
		who: &T::AccountId,
		assets: AssetPair,
		amount: Balance,
		min_bought: Balance,
		discount: bool,
	) -> Result<AMMTransfer<T::AccountId, AssetId, AssetPair, Balance>, sp_runtime::DispatchError> {
		ensure!(
			amount >= T::MinTradingLimit::get(),
			Error::<T>::InsufficientTradingAmount
		);

		ensure!(Self::exists(assets), Error::<T>::TokenPoolNotFound);

		ensure!(
			T::Currency::free_balance(assets.asset_in, who) >= amount,
			Error::<T>::InsufficientAssetBalance
		);

		// If discount, pool for Sell asset and native asset must exist
		if discount {
			ensure!(
				Self::exists(AssetPair {
					asset_in: assets.asset_in,
					asset_out: T::NativeAssetId::get()
				}),
				Error::<T>::CannotApplyDiscount
			);
		}

		let pair_account = Self::get_pair_id(assets);

		let asset_in_reserve = T::Currency::free_balance(assets.asset_in, &pair_account);
		let asset_out_reserve = T::Currency::free_balance(assets.asset_out, &pair_account);

		ensure!(
			amount
				<= asset_in_reserve
					.checked_div(T::MaxInRatio::get())
					.ok_or(Error::<T>::Overflow)?,
			Error::<T>::MaxInRatioExceeded
		);

		let amount_out = hydra_dx_math::xyk::calculate_out_given_in(asset_in_reserve, asset_out_reserve, amount)
			.map_err(|_| Error::<T>::SellAssetAmountInvalid)?;

		let transfer_fee = if discount {
			Self::calculate_discounted_fee(amount_out)?
		} else {
			Self::calculate_fee(amount_out)?
		};

		let amount_out_without_fee = amount_out
			.checked_sub(transfer_fee)
			.ok_or(Error::<T>::SellAssetAmountInvalid)?;

		ensure!(asset_out_reserve > amount_out, Error::<T>::InsufficientAssetBalance);

		ensure!(
			min_bought <= amount_out_without_fee,
			Error::<T>::AssetAmountNotReachedLimit
		);

		let discount_fee = if discount {
			let native_asset = T::NativeAssetId::get();

			let native_pair_account = Self::get_pair_id(AssetPair {
				asset_in: assets.asset_in,
				asset_out: native_asset,
			});

			let native_reserve = T::Currency::free_balance(native_asset, &native_pair_account);
			let asset_reserve = T::Currency::free_balance(assets.asset_in, &native_pair_account);

			let native_fee_spot_price =
				hydra_dx_math::xyk::calculate_spot_price(asset_reserve, native_reserve, transfer_fee)
					.map_err(|_| Error::<T>::CannotApplyDiscount)?;

			ensure!(
				T::Currency::free_balance(native_asset, who) >= native_fee_spot_price,
				Error::<T>::InsufficientNativeCurrencyBalance
			);

			native_fee_spot_price
		} else {
			Balance::zero()
		};

		let transfer = AMMTransfer {
			origin: who.clone(),
			assets,
			amount,
			amount_out: amount_out_without_fee,
			discount,
			discount_amount: discount_fee,
			fee: (assets.asset_out, transfer_fee),
		};

		Ok(transfer)
	}

	/// Execute sell. validate_sell must be called first.
	/// Perform necessary storage/state changes.
	/// Note : the execution should not return error as everything was previously verified and validated.
	#[transactional]
	fn execute_sell(transfer: &AMMTransfer<T::AccountId, AssetId, AssetPair, Balance>) -> DispatchResult {
		let pair_account = Self::get_pair_id(transfer.assets);

		let total_liquidity = Self::total_liquidity(&pair_account);
		T::AMMHandler::on_trade(transfer, total_liquidity);

		if transfer.discount && transfer.discount_amount > 0u128 {
			let native_asset = T::NativeAssetId::get();
			T::Currency::withdraw(native_asset, &transfer.origin, transfer.discount_amount)?;
		}

		T::Currency::transfer(
			transfer.assets.asset_in,
			&transfer.origin,
			&pair_account,
			transfer.amount,
		)?;
		T::Currency::transfer(
			transfer.assets.asset_out,
			&pair_account,
			&transfer.origin,
			transfer.amount_out,
		)?;

		Self::deposit_event(Event::<T>::SellExecuted(
			transfer.origin.clone(),
			transfer.assets.asset_in,
			transfer.assets.asset_out,
			transfer.amount,
			transfer.amount_out,
			transfer.fee.0,
			transfer.fee.1,
			pair_account,
		));

		Ok(())
	}

	/// Validate a buy. Perform all necessary checks and calculations.
	/// No storage changes are performed yet.
	///
	/// Return `AMMTransfer` with all info needed to execute the transaction.
	fn validate_buy(
		who: &T::AccountId,
		assets: AssetPair,
		amount: Balance,
		max_limit: Balance,
		discount: bool,
	) -> Result<AMMTransfer<T::AccountId, AssetId, AssetPair, Balance>, DispatchError> {
		ensure!(
			amount >= T::MinTradingLimit::get(),
			Error::<T>::InsufficientTradingAmount
		);

		ensure!(Self::exists(assets), Error::<T>::TokenPoolNotFound);

		let pair_account = Self::get_pair_id(assets);

		let asset_out_reserve = T::Currency::free_balance(assets.asset_out, &pair_account);
		let asset_in_reserve = T::Currency::free_balance(assets.asset_in, &pair_account);

		ensure!(asset_out_reserve > amount, Error::<T>::InsufficientPoolAssetBalance);

		ensure!(
			amount
				<= asset_out_reserve
					.checked_div(T::MaxOutRatio::get())
					.ok_or(Error::<T>::Overflow)?,
			Error::<T>::MaxOutRatioExceeded
		);

		// If discount, pool for Sell asset and native asset must exist
		if discount {
			ensure!(
				Self::exists(AssetPair {
					asset_in: assets.asset_out,
					asset_out: T::NativeAssetId::get()
				}),
				Error::<T>::CannotApplyDiscount
			);
		}

		let buy_price = hydra_dx_math::xyk::calculate_in_given_out(asset_out_reserve, asset_in_reserve, amount)
			.map_err(|_| Error::<T>::BuyAssetAmountInvalid)?;

		let transfer_fee = if discount {
			Self::calculate_discounted_fee(buy_price)?
		} else {
			Self::calculate_fee(buy_price)?
		};

		let buy_price_with_fee = buy_price
			.checked_add(transfer_fee)
			.ok_or(Error::<T>::BuyAssetAmountInvalid)?;

		ensure!(max_limit >= buy_price_with_fee, Error::<T>::AssetAmountExceededLimit);

		ensure!(
			T::Currency::free_balance(assets.asset_in, who) >= buy_price_with_fee,
			Error::<T>::InsufficientAssetBalance
		);

		let discount_fee = if discount {
			let native_asset = T::NativeAssetId::get();

			let native_pair_account = Self::get_pair_id(AssetPair {
				asset_in: assets.asset_out,
				asset_out: native_asset,
			});

			let native_reserve = T::Currency::free_balance(native_asset, &native_pair_account);
			let asset_reserve = T::Currency::free_balance(assets.asset_out, &native_pair_account);

			let native_fee_spot_price =
				hydra_dx_math::xyk::calculate_spot_price(asset_reserve, native_reserve, transfer_fee)
					.map_err(|_| Error::<T>::CannotApplyDiscount)?;

			ensure!(
				T::Currency::free_balance(native_asset, who) >= native_fee_spot_price,
				Error::<T>::InsufficientNativeCurrencyBalance
			);
			native_fee_spot_price
		} else {
			Balance::zero()
		};

		let transfer = AMMTransfer {
			origin: who.clone(),
			assets,
			amount,
			amount_out: buy_price,
			discount,
			discount_amount: discount_fee,
			fee: (assets.asset_in, transfer_fee),
		};

		Ok(transfer)
	}

	/// Execute buy. validate_buy must be called first.
	/// Perform necessary storage/state changes.
	/// Note : the execution should not return error as everything was previously verified and validated.
	#[transactional]
	fn execute_buy(transfer: &AMMTransfer<T::AccountId, AssetId, AssetPair, Balance>) -> DispatchResult {
		let pair_account = Self::get_pair_id(transfer.assets);

		let total_liquidity = Self::total_liquidity(&pair_account);
		T::AMMHandler::on_trade(transfer, total_liquidity);

		if transfer.discount && transfer.discount_amount > 0 {
			let native_asset = T::NativeAssetId::get();
			T::Currency::withdraw(native_asset, &transfer.origin, transfer.discount_amount)?;
		}

		T::Currency::transfer(
			transfer.assets.asset_out,
			&pair_account,
			&transfer.origin,
			transfer.amount,
		)?;
		T::Currency::transfer(
			transfer.assets.asset_in,
			&transfer.origin,
			&pair_account,
			transfer.amount_out + transfer.fee.1,
		)?;

		Self::deposit_event(Event::<T>::BuyExecuted(
			transfer.origin.clone(),
			transfer.assets.asset_out,
			transfer.assets.asset_in,
			transfer.amount,
			transfer.amount_out,
			transfer.fee.0,
			transfer.fee.1,
			pair_account,
		));

		Ok(())
	}

	fn get_min_trading_limit() -> Balance {
		T::MinTradingLimit::get()
	}

	fn get_min_pool_liquidity() -> Balance {
		T::MinPoolLiquidity::get()
	}

	fn get_max_in_ratio() -> u128 {
		T::MaxInRatio::get()
	}

	fn get_max_out_ratio() -> u128 {
		T::MaxOutRatio::get()
	}
}<|MERGE_RESOLUTION|>--- conflicted
+++ resolved
@@ -34,14 +34,12 @@
 };
 use frame_support::{dispatch::DispatchResult, ensure, traits::Get, transactional};
 use frame_system::ensure_signed;
-<<<<<<< HEAD
 use primitives::{
-	asset::AssetPair, fee, traits::AMM, AssetId, Balance, Price, MAX_IN_RATIO, MAX_OUT_RATIO, MIN_POOL_LIQUIDITY,
-	MIN_TRADING_LIMIT, traits::{OnCreatePoolHandler, OnTradeHandler},
+	AssetId, Balance, Price,
+	asset::AssetPair,
+	traits::{OnCreatePoolHandler, OnTradeHandler, fee, AMM},
+	constants::chain::{MIN_TRADING_LIMIT, MIN_POOL_LIQUIDITY, MAX_IN_RATIO, MAX_OUT_RATIO},
 };
-=======
-use primitives::{asset::AssetPair, constants::chain::MIN_POOL_LIQUIDITY, fee, traits::AMM, AssetId, Balance, Price};
->>>>>>> edec51c0
 use sp_std::{marker::PhantomData, vec, vec::Vec};
 
 use frame_support::sp_runtime::app_crypto::sp_core::crypto::UncheckedFrom;
@@ -103,10 +101,9 @@
 		#[pallet::constant]
 		type GetExchangeFee: Get<fee::Fee>;
 
-<<<<<<< HEAD
 		/// AMM handlers
 		type AMMHandler: OnCreatePoolHandler<AssetPair> + OnTradeHandler<Self::AccountId, AssetId, AssetPair, Balance>;
-=======
+
 		/// Minimum trading limit
 		#[pallet::constant]
 		type MinTradingLimit: Get<Balance>;
@@ -122,7 +119,6 @@
 		/// Max fraction of pool to buy in single transaction
 		#[pallet::constant]
 		type MaxOutRatio: Get<u128>;
->>>>>>> edec51c0
 	}
 
 	#[pallet::error]
