--- conflicted
+++ resolved
@@ -183,19 +183,11 @@
 		/// Liquidity was removed from the pool. [who, asset a, asset b, shares]
 		LiquidityRemoved(T::AccountId, T::AssetId, T::AssetId, Balance),
 
-<<<<<<< HEAD
-		/// Pool was created. [who, asset a, asset b, initial shares amount]
-		PoolCreated(T::AccountId, T::AssetId, T::AssetId, Balance),
-
-		/// Pool was destroyed. [who, asset a, asset b]
-		PoolDestroyed(T::AccountId, T::AssetId, T::AssetId),
-=======
 		/// Pool was created. [who, asset a, asset b, initial shares amount, share token, pool account id]
-		PoolCreated(T::AccountId, AssetId, AssetId, Balance, AssetId, T::AccountId),
+		PoolCreated(T::AccountId, T::AssetId, T::AssetId, Balance, T::AssetId, T::AccountId),
 
 		/// Pool was destroyed. [who, asset a, asset b, share token, pool account id]
-		PoolDestroyed(T::AccountId, AssetId, AssetId, AssetId, T::AccountId),
->>>>>>> 300ebd4f
+		PoolDestroyed(T::AccountId, T::AssetId, T::AssetId, T::AssetId, T::AccountId),
 
 		/// Asset sale executed. [who, asset in, asset out, amount, sale price, fee asset, fee amount]
 		SellExecuted(T::AccountId, T::AssetId, T::AssetId, Balance, Balance, T::AssetId, Balance),
