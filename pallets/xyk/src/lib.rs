--- conflicted
+++ resolved
@@ -435,13 +435,8 @@
 
 			// Account's liquidity left should be either 0 or at least MinPoolLiquidity
 			ensure!(
-<<<<<<< HEAD
-				(account_shares - liquidity_amount) >= T::MinPoolLiquidity::get()
-					|| (account_shares - liquidity_amount).is_zero(),
-=======
 				(account_shares.saturating_sub(liquidity_amount)) >= MIN_POOL_LIQUIDITY
 					|| (account_shares == liquidity_amount),
->>>>>>> af45cbe4
 				Error::<T>::InsufficientLiquidity
 			);
 
@@ -784,14 +779,10 @@
 		ensure!(asset_out_reserve > amount, Error::<T>::InsufficientPoolAssetBalance);
 
 		ensure!(
-<<<<<<< HEAD
-			amount <= asset_out_reserve.checked_div(T::MaxOutRatio::get()).ok_or(Error::<T>::Overflow)?,
-=======
 			amount
 				<= asset_out_reserve
 					.checked_div(MAX_OUT_RATIO)
 					.ok_or(Error::<T>::Overflow)?,
->>>>>>> af45cbe4
 			Error::<T>::MaxOutRatioExceeded
 		);
 
