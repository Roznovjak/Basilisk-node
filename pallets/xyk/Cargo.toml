[package]
name = 'pallet-xyk'
<<<<<<< HEAD
version = '3.3.0'
=======
version = '3.3.1'
>>>>>>> c0203c75
description = 'XYK automated market maker'
authors = ['GalacticCouncil']
edition = '2018'
homepage = 'https://github.com/galacticcouncil/basilisk-node'
license = 'Apache 2.0'
repository = 'https://github.com/galacticcouncil/basilisk-node'

[package.metadata.docs.rs]
targets = ['x86_64-unknown-linux-gnu']

[build-dependencies]
substrate-wasm-builder = { git = "https://github.com/paritytech/substrate", branch = "polkadot-v0.9.12" }

[dependencies]
codec = { default-features = false, features = ["derive"], package = "parity-scale-codec", version = "2.3.1" }
scale-info = { version = "1.0", default-features = false, features = ["derive"] }
primitive-types = { default-features = false, version = '0.8.0' }
serde = { features = ['derive'], optional = true, version = '1.0.101' }

hydra-dx-math = { default-features = false, version = "4.1.1" }

# Local dependencies
primitives = {path = '../../primitives', default-features = false}

# ORML dependencies
orml-tokens = { git = "https://github.com/open-web3-stack/open-runtime-module-library", rev = "ee37b76a7a8cf159e6c41851942758746318bb84", default-features = false }
orml-traits = { git = "https://github.com/open-web3-stack/open-runtime-module-library", rev = "ee37b76a7a8cf159e6c41851942758746318bb84", default-features = false }
orml-utilities = { git = "https://github.com/open-web3-stack/open-runtime-module-library", rev = "ee37b76a7a8cf159e6c41851942758746318bb84", default-features = false }

# HydraDX dependencies
hydradx-traits = { git = "https://github.com/galacticcouncil/warehouse", rev="70e615bb8456950d7359a391077e1af57b78ff13", default-features = false }

# Substrate dependencies
frame-benchmarking = { git = "https://github.com/paritytech/substrate", branch = "polkadot-v0.9.12", default-features = false, optional = true }
frame-support = { git = "https://github.com/paritytech/substrate", branch = "polkadot-v0.9.12", default-features = false }
frame-system = { git = "https://github.com/paritytech/substrate", branch = "polkadot-v0.9.12", default-features = false }
frame-system-benchmarking = { git = "https://github.com/paritytech/substrate", branch = "polkadot-v0.9.12", default-features = false, optional = true }
sp-core = { git = 'https://github.com/paritytech/substrate', branch = "polkadot-v0.9.12", default-features = false }
sp-runtime = { git = "https://github.com/paritytech/substrate", branch = "polkadot-v0.9.12", default-features = false }
sp-std = { git = "https://github.com/paritytech/substrate", branch = "polkadot-v0.9.12", default-features = false }

[dev-dependencies]
sp-io = { git = "https://github.com/paritytech/substrate", branch = "polkadot-v0.9.12", default-features = false }
pallet-asset-registry = {path = '../asset-registry', default-features = false}
sp-api = { git = "https://github.com/paritytech/substrate", branch = "polkadot-v0.9.12" }

[features]
default = ['std']
runtime-benchmarks = [
    "frame-benchmarking",
    "frame-system/runtime-benchmarks",
    "frame-support/runtime-benchmarks",
]
std = [
    'serde',
    'codec/std',
    'frame-support/std',
    'frame-system/std',
    'sp-runtime/std',
    'sp-core/std',
    'sp-std/std',
    'orml-traits/std',
    'primitives/std',
    "hydradx-traits/std",
    'orml-tokens/std',
    'frame-benchmarking/std',
    "scale-info/std",
]<|MERGE_RESOLUTION|>--- conflicted
+++ resolved
@@ -1,10 +1,6 @@
 [package]
 name = 'pallet-xyk'
-<<<<<<< HEAD
-version = '3.3.0'
-=======
 version = '3.3.1'
->>>>>>> c0203c75
 description = 'XYK automated market maker'
 authors = ['GalacticCouncil']
 edition = '2018'
