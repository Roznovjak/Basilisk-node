--- conflicted
+++ resolved
@@ -22,21 +22,12 @@
 hydra-dx-math = { default-features = false, version = "3.3.0" }
 
 # Local dependencies
-<<<<<<< HEAD
-pallet-asset-registry = { path = '../asset-registry', default-features = false }
-primitives = { path = '../../primitives', default-features = false }
+primitives = {path = '../../primitives', default-features = false}
 
 # ORML dependencies
 orml-tokens = { git = "https://github.com/open-web3-stack/open-runtime-module-library", rev = "8d5432c3458702a7df14b374bddde43a2a20aa43", default-features = false }
 orml-traits = { git = "https://github.com/open-web3-stack/open-runtime-module-library", rev = "8d5432c3458702a7df14b374bddde43a2a20aa43", default-features = false }
 orml-utilities = { git = "https://github.com/open-web3-stack/open-runtime-module-library", rev = "8d5432c3458702a7df14b374bddde43a2a20aa43", default-features = false }
-=======
-primitives = {path = '../../primitives', default-features = false}
-
-# ORML dependencies
-orml-traits = {default-features = false, version = "0.4.1-dev"}
-orml-utilities = {default-features = false, version = "0.4.1-dev"}
->>>>>>> 40c6b2ac
 
 # Substrate dependencies
 frame-benchmarking = { git = "https://github.com/paritytech/substrate", branch = "polkadot-v0.9.9", default-features = false, optional = true }
@@ -47,16 +38,10 @@
 sp-runtime = { git = "https://github.com/paritytech/substrate", branch = "polkadot-v0.9.9", default-features = false }
 sp-std = { git = "https://github.com/paritytech/substrate", branch = "polkadot-v0.9.9", default-features = false }
 
-orml-tokens = {default-features = false, optional = true, version = "0.4.1-dev"}
-
 [dev-dependencies]
-<<<<<<< HEAD
 sp-io = { git = "https://github.com/paritytech/substrate", branch = "polkadot-v0.9.9", default-features = false }
-=======
-sp-io = {default-features = false, version = '3.0.0'}
 pallet-asset-registry = {path = '../asset-registry', default-features = false}
-sp-api = {default-features = false, version = '3.0.0'}
->>>>>>> 40c6b2ac
+sp-api = { git = "https://github.com/paritytech/substrate", branch = "polkadot-v0.9.9" }
 
 [features]
 default = ['std']
@@ -66,7 +51,6 @@
     "frame-support/runtime-benchmarks",
 ]
 std = [
-<<<<<<< HEAD
     'serde',
     'codec/std',
     'frame-support/std',
@@ -74,21 +58,8 @@
     'sp-runtime/std',
     'sp-core/std',
     'sp-std/std',
-    'orml-tokens/std',
     'orml-traits/std',
     'primitives/std',
-=======
-  'serde',
-  'codec/std',
-  'frame-support/std',
-  'frame-system/std',
-  'sp-runtime/std',
-  'sp-core/std',
-  'sp-std/std',
-  'orml-traits/std',
-  'primitives/std',
-
-  'orml-tokens/std',
-  'frame-benchmarking/std',
->>>>>>> 40c6b2ac
+    'orml-tokens/std',
+    'frame-benchmarking/std',
 ]