[package]
name = 'pallet-xyk'
<<<<<<< HEAD
version = '3.5.0'
=======
version = '3.4.8'
>>>>>>> a2e13520
description = 'XYK automated market maker'
authors = ['GalacticCouncil']
edition = '2021'
homepage = 'https://github.com/galacticcouncil/basilisk-node'
license = 'Apache 2.0'
repository = 'https://github.com/galacticcouncil/basilisk-node'

[package.metadata.docs.rs]
targets = ['x86_64-unknown-linux-gnu']

[build-dependencies]
substrate-wasm-builder = { git = "https://github.com/paritytech/substrate", branch = "polkadot-v0.9.17" }

[dependencies]
codec = { default-features = false, features = ["derive"], package = "parity-scale-codec", version = "2.3.1" }
scale-info = { version = "1.0", default-features = false, features = ["derive"] }
primitive-types = { default-features = false, version = '0.8.0' }
serde = { features = ['derive'], optional = true, version = '1.0.136' }

hydra-dx-math = { default-features = false, version = "4.1.1" }

# Local dependencies
primitives = {path = '../../primitives', default-features = false}

# ORML dependencies
orml-tokens = { git = "https://github.com/open-web3-stack/open-runtime-module-library", rev = "aac79b3b31953381669a2ffa9b3e9bfe48e87f38", default-features = false }
orml-traits = { git = "https://github.com/open-web3-stack/open-runtime-module-library", rev = "aac79b3b31953381669a2ffa9b3e9bfe48e87f38", default-features = false }
orml-utilities = { git = "https://github.com/open-web3-stack/open-runtime-module-library", rev = "aac79b3b31953381669a2ffa9b3e9bfe48e87f38", default-features = false }

# HydraDX dependencies
hydradx-traits = { git = "https://github.com/galacticcouncil/warehouse", rev = "e428fd81f84781c4508df72f095e7bed6bb58ea1", default-features = false }

# Substrate dependencies
frame-benchmarking = { git = "https://github.com/paritytech/substrate", branch = "polkadot-v0.9.17", default-features = false, optional = true }
frame-support = { git = "https://github.com/paritytech/substrate", branch = "polkadot-v0.9.17", default-features = false }
frame-system = { git = "https://github.com/paritytech/substrate", branch = "polkadot-v0.9.17", default-features = false }
frame-system-benchmarking = { git = "https://github.com/paritytech/substrate", branch = "polkadot-v0.9.17", default-features = false, optional = true }
sp-core = { git = 'https://github.com/paritytech/substrate', branch = "polkadot-v0.9.17", default-features = false }
sp-runtime = { git = "https://github.com/paritytech/substrate", branch = "polkadot-v0.9.17", default-features = false }
sp-std = { git = "https://github.com/paritytech/substrate", branch = "polkadot-v0.9.17", default-features = false }

[dev-dependencies]
sp-io = { git = "https://github.com/paritytech/substrate", branch = "polkadot-v0.9.17", default-features = false }
pallet-asset-registry = { git = "https://github.com/galacticcouncil//warehouse", rev = "e428fd81f84781c4508df72f095e7bed6bb58ea1", default-features = false }
sp-api = { git = "https://github.com/paritytech/substrate", branch = "polkadot-v0.9.17" }

[features]
default = ['std']
runtime-benchmarks = [
    "frame-benchmarking",
    "frame-system/runtime-benchmarks",
    "frame-support/runtime-benchmarks",
]
std = [
    'serde',
    'codec/std',
    'frame-support/std',
    'frame-system/std',
    'sp-runtime/std',
    'sp-core/std',
    'sp-std/std',
    'orml-traits/std',
    'primitives/std',
    "hydradx-traits/std",
    'orml-tokens/std',
    'frame-benchmarking/std',
    "scale-info/std",
]<|MERGE_RESOLUTION|>--- conflicted
+++ resolved
@@ -1,10 +1,6 @@
 [package]
 name = 'pallet-xyk'
-<<<<<<< HEAD
 version = '3.5.0'
-=======
-version = '3.4.8'
->>>>>>> a2e13520
 description = 'XYK automated market maker'
 authors = ['GalacticCouncil']
 edition = '2021'
