[package]
name = 'pallet-xyk'
version = '1.3.0'
description = 'XYK automated market maker'
authors = ['GalacticCouncil']
edition = '2018'
homepage = 'https://github.com/galacticcouncil/basilisk-node'
license = 'Apache 2.0'
repository = 'https://github.com/galacticcouncil/basilisk-node'

[package.metadata.docs.rs]
targets = ['x86_64-unknown-linux-gnu']

[build-dependencies]
substrate-wasm-builder = { git = "https://github.com/paritytech/substrate", branch = "polkadot-v0.9.9" }

[dependencies]
codec = { default-features = false, features = ["derive"], package = "parity-scale-codec", version = "2.0.0" }
primitive-types = { default-features = false, version = '0.8.0' }
serde = { features = ['derive'], optional = true, version = '1.0.101' }

hydra-dx-math = { default-features = false, version = "3.3.0" }

# Local dependencies
primitives = {path = '../../primitives', default-features = false}

# ORML dependencies
orml-tokens = { git = "https://github.com/open-web3-stack/open-runtime-module-library", rev = "8d5432c3458702a7df14b374bddde43a2a20aa43", default-features = false }
orml-traits = { git = "https://github.com/open-web3-stack/open-runtime-module-library", rev = "8d5432c3458702a7df14b374bddde43a2a20aa43", default-features = false }
orml-utilities = { git = "https://github.com/open-web3-stack/open-runtime-module-library", rev = "8d5432c3458702a7df14b374bddde43a2a20aa43", default-features = false }

# Substrate dependencies
frame-benchmarking = { git = "https://github.com/paritytech/substrate", branch = "polkadot-v0.9.9", default-features = false, optional = true }
frame-support = { git = "https://github.com/paritytech/substrate", branch = "polkadot-v0.9.9", default-features = false }
frame-system = { git = "https://github.com/paritytech/substrate", branch = "polkadot-v0.9.9", default-features = false }
frame-system-benchmarking = { git = "https://github.com/paritytech/substrate", branch = "polkadot-v0.9.9", default-features = false, optional = true }
sp-core = { git = 'https://github.com/paritytech/substrate', branch = "polkadot-v0.9.9", default-features = false }
sp-runtime = { git = "https://github.com/paritytech/substrate", branch = "polkadot-v0.9.9", default-features = false }
sp-std = { git = "https://github.com/paritytech/substrate", branch = "polkadot-v0.9.9", default-features = false }

[dev-dependencies]
<<<<<<< HEAD
sp-io = {default-features = false, version = '3.0.0'}
pallet-price-oracle = {path = '../price-oracle', default-features = false}
=======
sp-io = { git = "https://github.com/paritytech/substrate", branch = "polkadot-v0.9.9", default-features = false }
pallet-asset-registry = {path = '../asset-registry', default-features = false}
sp-api = { git = "https://github.com/paritytech/substrate", branch = "polkadot-v0.9.9" }
>>>>>>> 9aaced25

[features]
default = ['std']
runtime-benchmarks = [
    "frame-benchmarking",
    "frame-system/runtime-benchmarks",
    "frame-support/runtime-benchmarks",
]
std = [
    'serde',
    'codec/std',
    'frame-support/std',
    'frame-system/std',
    'sp-runtime/std',
    'sp-core/std',
    'sp-std/std',
    'orml-traits/std',
    'primitives/std',
    'orml-tokens/std',
    'frame-benchmarking/std',
]<|MERGE_RESOLUTION|>--- conflicted
+++ resolved
@@ -39,14 +39,10 @@
 sp-std = { git = "https://github.com/paritytech/substrate", branch = "polkadot-v0.9.9", default-features = false }
 
 [dev-dependencies]
-<<<<<<< HEAD
-sp-io = {default-features = false, version = '3.0.0'}
-pallet-price-oracle = {path = '../price-oracle', default-features = false}
-=======
 sp-io = { git = "https://github.com/paritytech/substrate", branch = "polkadot-v0.9.9", default-features = false }
 pallet-asset-registry = {path = '../asset-registry', default-features = false}
+pallet-price-oracle = {path = '../price-oracle', default-features = false}
 sp-api = { git = "https://github.com/paritytech/substrate", branch = "polkadot-v0.9.9" }
->>>>>>> 9aaced25
 
 [features]
 default = ['std']
