// This file is part of HydraDX.

// Copyright (C) 2020-2021  Intergalactic, Limited (GIB).
// SPDX-License-Identifier: Apache-2.0

// Licensed under the Apache License, Version 2.0 (the "License");
// you may not use this file except in compliance with the License.
// You may obtain a copy of the License at
//
//     http://www.apache.org/licenses/LICENSE-2.0
//
// Unless required by applicable law or agreed to in writing, software
// distributed under the License is distributed on an "AS IS" BASIS,
// WITHOUT WARRANTIES OR CONDITIONS OF ANY KIND, either express or implied.
// See the License for the specific language governing permissions and
// limitations under the License.

use super::*;
pub use crate::mock::{
	Currency, Event as TestEvent, Exchange, ExtBuilder, Origin, System, Test, ALICE, BOB, CHARLIE, DAVE, DOT,
	ENDOWED_AMOUNT, ETH, FERDIE, GEORGE, HDX, XYK as XYKPallet,
};
use frame_support::sp_runtime::traits::Hash;
use frame_support::sp_runtime::FixedPointNumber;
use frame_support::traits::OnFinalize;
use frame_support::{assert_noop, assert_ok};
use frame_system::InitKind;
use primitives::traits::Resolver;
use primitives::Price;
use sp_runtime::DispatchError;

use pallet_xyk as xyk;

type AssetPair = AssetPairT<<Test as Config>::AssetId>;

fn new_test_ext() -> sp_io::TestExternalities {
	let mut ext = ExtBuilder::default().build();
	ext.execute_with(|| System::set_block_number(1));
	ext
}

fn last_event() -> TestEvent {
	system::Pallet::<Test>::events().pop().expect("Event expected").event
}

fn expect_event<E: Into<TestEvent>>(e: E) {
	assert_eq!(last_event(), e.into());
}

fn last_events(n: usize) -> Vec<TestEvent> {
	system::Pallet::<Test>::events()
		.into_iter()
		.rev()
		.take(n)
		.rev()
		.map(|e| e.event)
		.collect()
}

fn expect_events(e: Vec<TestEvent>) {
	assert_eq!(last_events(e.len()), e);
}

fn generate_intention_id(account: &<Test as system::Config>::AccountId, c: u32) -> crate::IntentionId<Test> {
	let b = <system::Pallet<Test>>::current_block_number();
	let asset_pair = AssetPair{
		asset_in: DOT,
		asset_out: ETH,
	};
	let ordered_pair = asset_pair.ordered_pair();
	(c, &account, b, ordered_pair.0, ordered_pair.1).using_encoded(<Test as system::Config>::Hashing::hash)
}

/// HELPER FOR INITIALIZING POOLS
fn initialize_pool(asset_a: u32, asset_b: u32, user: u64, amount: u128, price: Price) {
	assert_ok!(XYKPallet::create_pool(
		Origin::signed(user),
		asset_a,
		asset_b,
		amount,
		price
	));

	let shares = if asset_a <= asset_b {
		amount
	} else {
		price.checked_mul_int(amount).unwrap()
	};

<<<<<<< HEAD
	expect_event(xyk::Event::PoolCreated(user, asset_a, asset_b, shares));

	let asset_pair = AssetPair {
=======
	let pair_account = XYKPallet::get_pair_id(AssetPair {
>>>>>>> 300ebd4f
		asset_in: asset_a,
		asset_out: asset_b,
	};
	let pair_account = XYKPallet::get_pair_id(asset_pair);
	let share_token = XYKPallet::share_token(pair_account);

	expect_event(xyk::Event::PoolCreated(
		user,
		asset_a,
		asset_b,
		shares,
		share_token,
		pair_account,
	));

	let amount_b = price.saturating_mul_int(amount);

	// Check users state
	assert_eq!(Currency::free_balance(asset_a, &user), ENDOWED_AMOUNT - amount);
	assert_eq!(Currency::free_balance(asset_b, &user), ENDOWED_AMOUNT - amount_b);

	// Check initial state of the pool
	assert_eq!(Currency::free_balance(asset_a, &pair_account), amount);
	assert_eq!(Currency::free_balance(asset_b, &pair_account), amount_b);

	// Check pool shares
	assert_eq!(Currency::free_balance(share_token, &user), shares);

	// Advance blockchain so that we kill old events
	System::initialize(&1, &[0u8; 32].into(), &Default::default(), InitKind::Full);
}

#[test]
fn no_intentions_should_work() {
	new_test_ext().execute_with(|| {
		let user = ALICE;
		let asset_a = ETH;
		let asset_b = DOT;
		let pool_amount = 100_000_000_000_000;
		let initial_price = Price::from(2);

		let asset_pair = AssetPair {
			asset_in: asset_a,
			asset_out: asset_b,
		};
		let pair_account = XYKPallet::get_pair_id(asset_pair);

		initialize_pool(asset_a, asset_b, user, pool_amount, initial_price);

		assert_eq!(Exchange::get_intentions_count(asset_pair.ordered_pair()), 0);

		// Finalize block
		<Exchange as OnFinalize<u64>>::on_finalize(9);

		assert_eq!(Currency::free_balance(asset_a, &user), 99_900_000_000_000_000);
		assert_eq!(Currency::free_balance(asset_b, &user), 99_800_000_000_000_000);

		assert_eq!(Currency::free_balance(asset_a, &pair_account), 100_000_000_000_000);
		assert_eq!(Currency::free_balance(asset_b, &pair_account), 200_000_000_000_000);

		assert_eq!(Exchange::get_intentions_count(asset_pair.ordered_pair()), 0);
	});
}

#[test]
fn sell_test_pool_finalization_states() {
	new_test_ext().execute_with(|| {
		let user_1 = ALICE;
		let user_2 = BOB;
		let user_3 = CHARLIE;
		let asset_a = ETH;
		let asset_b = DOT;
		let pool_amount = 100_000_000_000_000;
		let initial_price = Price::from(2);

		let asset_pair = AssetPair {
			asset_in: asset_a,
			asset_out: asset_b,
		};
		let pair_account = XYKPallet::get_pair_id(asset_pair);

		initialize_pool(asset_a, asset_b, user_1, pool_amount, initial_price);

		assert_ok!(Exchange::sell(
			Origin::signed(user_2),
			asset_a,
			asset_b,
			2_000_000_000_000,
			20000000000,
			false,
		));

		let user_2_sell_intention_id = generate_intention_id(&user_2, 0);

		assert_ok!(Exchange::buy(
			Origin::signed(user_3),
			asset_a,
			asset_b,
			1_000_000_000_000,
			4_000_000_000_000,
			false,
		));

		let user_3_sell_intention_id = generate_intention_id(&user_3, 1);

		assert_eq!(Exchange::get_intentions_count(asset_pair.ordered_pair()), 2);

		// Balance should not change yet
		assert_eq!(Currency::free_balance(asset_a, &user_2), ENDOWED_AMOUNT);
		assert_eq!(Currency::free_balance(asset_b, &user_2), ENDOWED_AMOUNT);

		assert_eq!(Currency::free_balance(asset_a, &user_3), ENDOWED_AMOUNT);
		assert_eq!(Currency::free_balance(asset_b, &user_3), ENDOWED_AMOUNT);

		assert_eq!(Currency::free_balance(asset_a, &pair_account), 100_000_000_000_000);

		// Finalize block
		<Exchange as OnFinalize<u64>>::on_finalize(9);

		expect_events(vec![
			Event::IntentionRegistered(
				user_2,
				asset_a,
				asset_b,
				2_000_000_000_000,
				IntentionType::SELL,
				user_2_sell_intention_id,
			)
			.into(),
			Event::IntentionRegistered(
				user_3,
				asset_a,
				asset_b,
				1_000_000_000_000,
				IntentionType::BUY,
				user_3_sell_intention_id,
			)
			.into(),
			orml_tokens::Event::Reserved(asset_a, 2, 1000000000000).into(),
			orml_tokens::Event::Reserved(asset_b, 3, 2000000000000).into(),
			orml_tokens::Event::Reserved(asset_b, 2, 2000000000).into(),
			orml_tokens::Event::Reserved(asset_b, 3, 4000000000).into(),
			Event::IntentionResolvedDirectTrade(
				user_2,
				user_3,
				user_2_sell_intention_id,
				user_3_sell_intention_id,
				1000000000000,
				2000000000000,
			)
			.into(),
			Event::IntentionResolvedDirectTradeFees(
				user_2,
				user_2_sell_intention_id,
				pair_account,
				asset_b,
				2000000000,
			)
			.into(),
			Event::IntentionResolvedDirectTradeFees(
				user_3,
				user_3_sell_intention_id,
				pair_account,
				asset_b,
				4000000000,
			)
			.into(),
			xyk::Event::SellExecuted(user_2, 3000, 2000, 1000000000000, 1976296910891, 2000, 3960514851).into(),
			Event::IntentionResolvedAMMTrade(
				user_2,
				IntentionType::SELL,
				user_2_sell_intention_id,
				1000000000000,
				1980257425742,
			)
			.into(),
		]);

		// Check final account balances
		assert_eq!(Currency::free_balance(asset_a, &user_2), 99_998_000_000_000_000);
		assert_eq!(Currency::free_balance(asset_b, &user_2), 100003974296910891);

		assert_eq!(Currency::free_balance(asset_a, &user_3), 100_001000000000000);
		assert_eq!(Currency::free_balance(asset_b, &user_3), 99_997996000000000);

		// Check final pool balances
		// TODO: CHECK IF RIGHT
		assert_eq!(Currency::free_balance(asset_a, &pair_account), 101000000000000);
		assert_eq!(Currency::free_balance(asset_b, &pair_account), 198029703089109);

		assert_eq!(Exchange::get_intentions_count(asset_pair.ordered_pair()), 0);
	});
}

#[test]
fn sell_test_standard() {
	new_test_ext().execute_with(|| {
		let user_1 = ALICE;
		let user_2 = BOB;
		let user_3 = CHARLIE;
		let asset_a = ETH;
		let asset_b = DOT;
		let pool_amount = 100_000_000_000_000;
		let initial_price = Price::from(2);

		let asset_pair = AssetPair {
			asset_in: asset_a,
			asset_out: asset_b,
		};
		let pair_account = XYKPallet::get_pair_id(asset_pair);

		initialize_pool(asset_a, asset_b, user_1, pool_amount, initial_price);

		assert_ok!(Exchange::sell(
			Origin::signed(user_2),
			asset_a,
			asset_b,
			2_000_000_000_000,
			300_000_000_000,
			false,
		));
		let user_2_sell_intention_id = generate_intention_id(&user_2, 0);

		assert_ok!(Exchange::buy(
			Origin::signed(user_3),
			asset_a,
			asset_b,
			1_000_000_000_000,
			4_000_000_000_000,
			false,
		));

		let user_3_sell_intention_id = generate_intention_id(&user_3, 1);

		assert_eq!(Exchange::get_intentions_count(asset_pair.ordered_pair()), 2);

		// Finalize block
		<Exchange as OnFinalize<u64>>::on_finalize(9);

		// Check final account balances -> SEEMS LEGIT
		assert_eq!(Currency::free_balance(asset_a, &user_2), 99_998_000_000_000_000);
		assert_eq!(Currency::free_balance(asset_b, &user_2), 100003974296910891);

		assert_eq!(Currency::free_balance(asset_a, &user_3), 100_001000000000000);
		assert_eq!(Currency::free_balance(asset_b, &user_3), 99_997996000000000);

		// Check final pool balances -> SEEMS LEGIT
		assert_eq!(Currency::free_balance(asset_a, &pair_account), 101000000000000);
		assert_eq!(Currency::free_balance(asset_b, &pair_account), 198029703089109);

		// TODO: check if final transferred balances add up to initial balance
		// No tokens should be created or lost
		assert_eq!(Exchange::get_intentions_count(asset_pair.ordered_pair()), 0);

		expect_events(vec![
			Event::IntentionRegistered(
				user_2,
				asset_a,
				asset_b,
				2_000_000_000_000,
				IntentionType::SELL,
				user_2_sell_intention_id,
			)
			.into(),
			Event::IntentionRegistered(
				user_3,
				asset_a,
				asset_b,
				1_000_000_000_000,
				IntentionType::BUY,
				user_3_sell_intention_id,
			)
			.into(),
			orml_tokens::Event::Reserved(asset_a, 2, 1000000000000).into(),
			orml_tokens::Event::Reserved(asset_b, 3, 2000000000000).into(),
			orml_tokens::Event::Reserved(asset_b, 2, 2000000000).into(),
			orml_tokens::Event::Reserved(asset_b, 3, 4000000000).into(),
			Event::IntentionResolvedDirectTrade(
				user_2,
				user_3,
				user_2_sell_intention_id,
				user_3_sell_intention_id,
				1000000000000,
				2000000000000,
			)
			.into(),
			Event::IntentionResolvedDirectTradeFees(
				user_2,
				user_2_sell_intention_id,
				pair_account,
				asset_b,
				2000000000,
			)
			.into(),
			Event::IntentionResolvedDirectTradeFees(
				user_3,
				user_3_sell_intention_id,
				pair_account,
				asset_b,
				4000000000,
			)
			.into(),
			xyk::Event::SellExecuted(user_2, 3000, 2000, 1000000000000, 1976296910891, 2000, 3960514851).into(),
			Event::IntentionResolvedAMMTrade(
				user_2,
				IntentionType::SELL,
				user_2_sell_intention_id,
				1000000000000,
				1980257425742,
			)
			.into(),
		]);
	});
}

#[test]
fn sell_test_inverse_standard() {
	new_test_ext().execute_with(|| {
		let user_1 = ALICE;
		let user_2 = BOB;
		let user_3 = CHARLIE;
		let asset_a = ETH;
		let asset_b = DOT;
		let pool_amount = 100_000_000_000_000;
		let initial_price = Price::from(2);

		let asset_pair = AssetPair {
			asset_in: asset_a,
			asset_out: asset_b,
		};
		let pair_account = XYKPallet::get_pair_id(asset_pair);

		initialize_pool(asset_a, asset_b, user_1, pool_amount, initial_price);

		assert_ok!(Exchange::sell(
			Origin::signed(user_2),
			asset_a,
			asset_b,
			1_000_000_000_000,
			100_000_000_000,
			false,
		));

		let user_2_sell_intention_id = generate_intention_id(&user_2, 0);

		assert_ok!(Exchange::sell(
			Origin::signed(user_3),
			asset_b,
			asset_a,
			4_000_000_000_000,
			1_000_000_000_000,
			false,
		));

		let user_3_sell_intention_id = generate_intention_id(&user_3, 1);

		assert_eq!(Exchange::get_intentions_count(asset_pair.ordered_pair()), 2);

		// Finalize block
		<Exchange as OnFinalize<u64>>::on_finalize(9);

		// Check final account balances  -> SEEMS LEGIT
		assert_eq!(Currency::free_balance(asset_a, &user_2), 99_999_000_000_000_000);
		assert_eq!(Currency::free_balance(asset_b, &user_2), 100_001996000000000);

		assert_eq!(Currency::free_balance(asset_a, &user_3), 100001986118811881);
		assert_eq!(Currency::free_balance(asset_b, &user_3), 99_996_000_000_000_000);

		// Check final pool balances  -> SEEMS LEGIT
		assert_eq!(Currency::free_balance(asset_a, &pair_account), 99_013_881_188_119);
		assert_eq!(Currency::free_balance(asset_b, &pair_account), 202004000000000);

		// TODO: check if final transferred balances add up to initial balance
		// No tokens should be created or lost

		assert_eq!(Exchange::get_intentions_count(asset_pair.ordered_pair()), 0);

		expect_events(vec![
			Event::IntentionRegistered(
				user_2,
				asset_a,
				asset_b,
				1_000_000_000_000,
				IntentionType::SELL,
				user_2_sell_intention_id,
			)
			.into(),
			Event::IntentionRegistered(
				user_3,
				asset_b,
				asset_a,
				4_000_000_000_000,
				IntentionType::SELL,
				user_3_sell_intention_id,
			)
			.into(),
			orml_tokens::Event::Reserved(asset_a, 2, 1000000000000).into(),
			orml_tokens::Event::Reserved(asset_b, 3, 2000000000000).into(),
			orml_tokens::Event::Reserved(asset_b, 2, 4000000000).into(),
			orml_tokens::Event::Reserved(asset_a, 3, 2000000000).into(),
			xyk::Event::SellExecuted(3, 2000, 3000, 2000000000000, 988118811881, 3000, 1980198019).into(),
			Event::IntentionResolvedAMMTrade(
				user_3,
				IntentionType::SELL,
				user_3_sell_intention_id,
				2000000000000,
				990099009900,
			)
			.into(),
			Event::IntentionResolvedDirectTrade(
				user_2,
				user_3,
				user_2_sell_intention_id,
				user_3_sell_intention_id,
				1000000000000,
				2000000000000,
			)
			.into(),
			Event::IntentionResolvedDirectTradeFees(
				user_2,
				user_2_sell_intention_id,
				pair_account,
				asset_b,
				4000000000,
			)
			.into(),
			Event::IntentionResolvedDirectTradeFees(
				user_3,
				user_3_sell_intention_id,
				pair_account,
				asset_a,
				2000000000,
			)
			.into(),
		]);
	});
}

#[test]
fn sell_test_exact_match() {
	new_test_ext().execute_with(|| {
		let user_1 = ALICE;
		let user_2 = BOB;
		let user_3 = CHARLIE;
		let asset_a = ETH;
		let asset_b = DOT;
		let pool_amount = 100_000_000_000_000;
		let initial_price = Price::from(2);

		let asset_pair = AssetPair {
			asset_in: asset_a,
			asset_out: asset_b,
		};
		let pair_account = XYKPallet::get_pair_id(asset_pair);

		initialize_pool(asset_a, asset_b, user_1, pool_amount, initial_price);

		assert_ok!(Exchange::sell(
			Origin::signed(user_2),
			asset_a,
			asset_b,
			1_000_000_000_000,
			1_500_000_000_000,
			false,
		));

		let user_2_sell_intention_id = generate_intention_id(&user_2, 0);

		assert_ok!(Exchange::sell(
			Origin::signed(user_3),
			asset_b,
			asset_a,
			2_000_000_000_000,
			200_000_000_000,
			false,
		));

		let user_3_sell_intention_id = generate_intention_id(&user_3, 1);

		assert_eq!(Exchange::get_intentions_count(asset_pair.ordered_pair()), 2);

		// Finalize block
		<Exchange as OnFinalize<u64>>::on_finalize(9);

		// Check final account balances -> SEEMS LEGIT
		assert_eq!(Currency::free_balance(asset_a, &user_2), 99_999_000_000_000_000);
		assert_eq!(Currency::free_balance(asset_b, &user_2), 100_001_996_000_000_000);

		assert_eq!(Currency::free_balance(asset_a, &user_3), 100_000_998_000_000_000);
		assert_eq!(Currency::free_balance(asset_b, &user_3), 99_998_000_000_000_000);

		// Check final pool balances -> SEEMS LEGIT
		assert_eq!(Currency::free_balance(asset_a, &pair_account), 100002000000000);
		assert_eq!(Currency::free_balance(asset_b, &pair_account), 200004000000000);

		assert_eq!(Exchange::get_intentions_count(asset_pair.ordered_pair()), 0);

		expect_events(vec![
			Event::IntentionRegistered(
				user_2,
				asset_a,
				asset_b,
				1_000_000_000_000,
				IntentionType::SELL,
				user_2_sell_intention_id,
			)
			.into(),
			Event::IntentionRegistered(
				user_3,
				asset_b,
				asset_a,
				2_000_000_000_000,
				IntentionType::SELL,
				user_3_sell_intention_id,
			)
			.into(),
			orml_tokens::Event::Reserved(asset_a, 2, 1000000000000).into(),
			orml_tokens::Event::Reserved(asset_b, 3, 2000000000000).into(),
			orml_tokens::Event::Reserved(asset_b, 2, 4000000000).into(),
			orml_tokens::Event::Reserved(asset_a, 3, 2000000000).into(),
			Event::IntentionResolvedDirectTrade(
				user_2,
				user_3,
				user_2_sell_intention_id,
				user_3_sell_intention_id,
				1000000000000,
				2000000000000,
			)
			.into(),
			Event::IntentionResolvedDirectTradeFees(
				user_2,
				user_2_sell_intention_id,
				pair_account,
				asset_b,
				4000000000,
			)
			.into(),
			Event::IntentionResolvedDirectTradeFees(
				user_3,
				user_3_sell_intention_id,
				pair_account,
				asset_a,
				2000000000,
			)
			.into(),
		]);
	});
}

#[test]
fn sell_test_single_eth_sells() {
	new_test_ext().execute_with(|| {
		let user_1 = ALICE;
		let user_2 = BOB;
		let user_3 = CHARLIE;
		let asset_a = ETH;
		let asset_b = DOT;
		let pool_amount = 100_000_000_000_000;
		let initial_price = Price::from(2);

		let asset_pair = AssetPair {
			asset_in: asset_a,
			asset_out: asset_b,
		};
		let pair_account = XYKPallet::get_pair_id(asset_pair);

		initialize_pool(asset_a, asset_b, user_1, pool_amount, initial_price);

		assert_ok!(Exchange::sell(
			Origin::signed(user_2),
			asset_a,
			asset_b,
			1_000_000_000_000,
			100_000_000_000,
			false,
		));
		let user_2_sell_intention_id = generate_intention_id(&user_2, 0);
		assert_ok!(Exchange::sell(
			Origin::signed(user_3),
			asset_a,
			asset_b,
			2_000_000_000_000,
			200_000_000_000,
			false,
		));

		let user_3_sell_intention_id = generate_intention_id(&user_3, 1);

		assert_eq!(Exchange::get_intentions_count(asset_pair.ordered_pair()), 2);

		// Finalize block
		<Exchange as OnFinalize<u64>>::on_finalize(9);

		// Check final account balances -> SEEMS LEGIT
		assert_eq!(Currency::free_balance(asset_a, &user_2), 99_999_000_000_000_000);
		assert_eq!(Currency::free_balance(asset_b, &user_2), 100001899942737484);

		assert_eq!(Currency::free_balance(asset_a, &user_3), 99_998_000_000_000_000);
		assert_eq!(Currency::free_balance(asset_b, &user_3), 100003913725490196);

		// Check final pool balances -> SEEMS LEGIT
		assert_eq!(Currency::free_balance(asset_a, &pair_account), 103_000_000_000_000);
		assert_eq!(Currency::free_balance(asset_b, &pair_account), 194_186_331_772_320);

		assert_eq!(Exchange::get_intentions_count(asset_pair.ordered_pair()), 0);

		expect_events(vec![
			Event::IntentionRegistered(
				user_2,
				asset_a,
				asset_b,
				1_000_000_000_000,
				IntentionType::SELL,
				user_2_sell_intention_id,
			)
			.into(),
			Event::IntentionRegistered(
				user_3,
				asset_a,
				asset_b,
				2_000_000_000_000,
				IntentionType::SELL,
				user_3_sell_intention_id,
			)
			.into(),
			xyk::Event::SellExecuted(
				user_3,
				asset_a,
				asset_b,
				2000000000000,
				3913725490196,
				asset_b,
				7843137254,
			)
			.into(),
			Event::IntentionResolvedAMMTrade(
				user_3,
				IntentionType::SELL,
				user_3_sell_intention_id,
				2000000000000,
				3921568627450,
			)
			.into(),
			xyk::Event::SellExecuted(
				user_2,
				asset_a,
				asset_b,
				1000000000000,
				1899942737484,
				asset_b,
				3807500475,
			)
			.into(),
			Event::IntentionResolvedAMMTrade(
				user_2,
				IntentionType::SELL,
				user_2_sell_intention_id,
				1000000000000,
				1903750237959,
			)
			.into(),
		]);
	});
}

#[test]
fn sell_test_single_dot_sells() {
	new_test_ext().execute_with(|| {
		let user_1 = ALICE;
		let user_2 = BOB;
		let user_3 = CHARLIE;
		let asset_a = ETH;
		let asset_b = DOT;
		let pool_amount = 100_000_000_000_000;
		let initial_price = Price::from(2);

		let asset_pair = AssetPair {
			asset_in: asset_a,
			asset_out: asset_b,
		};
		let pair_account = XYKPallet::get_pair_id(asset_pair);

		initialize_pool(asset_a, asset_b, user_1, pool_amount, initial_price);

		assert_ok!(Exchange::sell(
			Origin::signed(user_2),
			asset_b,
			asset_a,
			1_000_000_000_000,
			100_000_000_000,
			false,
		));

		let user_2_sell_intention_id = generate_intention_id(&user_2, 0);
		assert_ok!(Exchange::sell(
			Origin::signed(user_3),
			asset_b,
			asset_a,
			2_000_000_000_000,
			200_000_000_000,
			false,
		));

		let user_3_sell_intention_id = generate_intention_id(&user_3, 1);

		assert_eq!(Exchange::get_intentions_count(asset_pair.ordered_pair()), 2);

		// Finalize block
		<Exchange as OnFinalize<u64>>::on_finalize(9);

		// Check final account balances -> SEEMS LEGIT
		assert_eq!(Currency::free_balance(asset_a, &user_2), 100000486767770570);
		assert_eq!(Currency::free_balance(asset_b, &user_2), 99_999_000_000_000_000);

		assert_eq!(Currency::free_balance(asset_a, &user_3), 100000988118811881);
		assert_eq!(Currency::free_balance(asset_b, &user_3), 99_998_000_000_000_000);

		// Check final pool balances -> SEEMS LEGIT
		assert_eq!(Currency::free_balance(asset_a, &pair_account), 98525113417549);
		assert_eq!(Currency::free_balance(asset_b, &pair_account), 203_000_000_000_000);

		assert_eq!(Exchange::get_intentions_count(asset_pair.ordered_pair()), 0);
		expect_events(vec![
			Event::IntentionRegistered(
				user_2,
				asset_b,
				asset_a,
				1_000_000_000_000,
				IntentionType::SELL,
				user_2_sell_intention_id,
			)
			.into(),
			Event::IntentionRegistered(
				user_3,
				asset_b,
				asset_a,
				2_000_000_000_000,
				IntentionType::SELL,
				user_3_sell_intention_id,
			)
			.into(),
			xyk::Event::SellExecuted(
				user_3,
				asset_b,
				asset_a,
				2000000000000,
				988118811881,
				asset_a,
				1980198019,
			)
			.into(),
			Event::IntentionResolvedAMMTrade(
				user_3,
				IntentionType::SELL,
				user_3_sell_intention_id,
				2000000000000,
				990099009900,
			)
			.into(),
			xyk::Event::SellExecuted(
				user_2,
				asset_b,
				asset_a,
				1000000000000,
				486767770570,
				asset_a,
				975486514,
			)
			.into(),
			Event::IntentionResolvedAMMTrade(
				user_2,
				IntentionType::SELL,
				user_2_sell_intention_id,
				1000000000000,
				487743257084,
			)
			.into(),
		]);
	});
}

#[test]
fn sell_trade_limits_respected_for_matched_intention() {
	new_test_ext().execute_with(|| {
		let user_1 = ALICE;
		let user_2 = BOB;
		let user_3 = CHARLIE;
		let asset_a = ETH;
		let asset_b = DOT;

		let pool_amount = 100_000_000_000_000;
		let initial_price = Price::from(2);

		initialize_pool(asset_a, asset_b, user_1, pool_amount, initial_price);

		assert_ok!(Exchange::sell(
			Origin::signed(user_2),
			asset_a,
			asset_b,
			1_000_000_000_000,
			100_000_000_000,
			false,
		));

		assert_ok!(Exchange::sell(
			Origin::signed(user_3),
			asset_b,
			asset_a,
			1_000_000_000_000,
			100_000_000_000_000_000, // Limit set to absurd amount which can't go through
			false,
		));
		let user_3_sell_intention_id = generate_intention_id(&user_3, 1);

		let user_2_sell_intention_id = generate_intention_id(&user_2, 0);

		// Finalize block
		<Exchange as OnFinalize<u64>>::on_finalize(9);

		expect_events(vec![
			Event::IntentionRegistered(
				user_2,
				asset_a,
				asset_b,
				1_000_000_000_000,
				IntentionType::SELL,
				user_2_sell_intention_id,
			)
			.into(),
			Event::IntentionRegistered(
				user_3,
				asset_b,
				asset_a,
				1_000_000_000_000,
				IntentionType::SELL,
				user_3_sell_intention_id,
			)
			.into(),
			Event::IntentionResolveErrorEvent(
				user_3,
				AssetPair {
					asset_in: asset_b,
					asset_out: asset_a,
				},
				IntentionType::SELL,
				user_3_sell_intention_id,
				DispatchError::Module {
					index: 1,
					error: 3,
					message: None,
				},
			)
			.into(),
			xyk::Event::SellExecuted(
				user_2,
				asset_a,
				asset_b,
				1000000000000,
				1976237623762,
				asset_b,
				3960396039,
			)
			.into(),
			Event::IntentionResolvedAMMTrade(
				user_2,
				IntentionType::SELL,
				user_2_sell_intention_id,
				1000000000000,
				1980198019801,
			)
			.into(),
		]);
	});
}

#[test]
fn buy_trade_limits_respected_for_matched_intention() {
	new_test_ext().execute_with(|| {
		let user_1 = ALICE;
		let user_2 = BOB;
		let user_3 = CHARLIE;
		let asset_a = ETH;
		let asset_b = DOT;

		let pool_amount = 100_000_000_000_000;
		let initial_price = Price::from(2);

		initialize_pool(asset_a, asset_b, user_1, pool_amount, initial_price);

		assert_ok!(Exchange::buy(
			Origin::signed(user_2),
			asset_b,
			asset_a,
			1_000_000_000_000,
			10_000_000_000_000_000,
			false,
		));

		assert_ok!(Exchange::buy(
			Origin::signed(user_3),
			asset_a,
			asset_b,
			100_000_000_000,
			1,
			false,
		));
		let user_3_buy_intention_id = generate_intention_id(&user_3, 1);

		let user_2_buy_intention_id = generate_intention_id(&user_2, 0);

		// Finalize block
		<Exchange as OnFinalize<u64>>::on_finalize(9);

		expect_events(vec![
			Event::IntentionRegistered(
				user_2,
				asset_b,
				asset_a,
				1_000_000_000_000,
				IntentionType::BUY,
				user_2_buy_intention_id,
			)
			.into(),
			Event::IntentionRegistered(
				user_3,
				asset_a,
				asset_b,
				100_000_000_000,
				IntentionType::BUY,
				user_3_buy_intention_id,
			)
			.into(),
			Event::IntentionResolveErrorEvent(
				user_3,
				AssetPair {
					asset_in: asset_b,
					asset_out: asset_a,
				},
				IntentionType::BUY,
				user_3_buy_intention_id,
				DispatchError::Module {
					index: 1,
					error: 2,
					message: None,
				},
			)
			.into(),
			xyk::Event::BuyExecuted(
				user_2,
				asset_b,
				asset_a,
				1000000000000,
				502512562815,
				asset_a,
				1005025125,
			)
			.into(),
			Event::IntentionResolvedAMMTrade(
				user_2,
				IntentionType::BUY,
				user_2_buy_intention_id,
				1000000000000,
				503517587940,
			)
			.into(),
		]);
	});
}

#[test]
fn sell_test_single_multiple_sells() {
	new_test_ext().execute_with(|| {
		let user_1 = ALICE;
		let user_2 = BOB;
		let user_3 = CHARLIE;
		let user_4 = DAVE;
		let user_5 = FERDIE;
		let user_6 = GEORGE;
		let asset_a = ETH;
		let asset_b = DOT;

		let pool_amount = 100_000_000_000_000;
		let initial_price = Price::from(2);

		let asset_pair = AssetPair {
			asset_in: asset_a,
			asset_out: asset_b,
		};
		let pair_account = XYKPallet::get_pair_id(asset_pair);

		initialize_pool(asset_a, asset_b, user_1, pool_amount, initial_price);

		assert_ok!(Exchange::sell(
			Origin::signed(user_2),
			asset_a,
			asset_b,
			1_000_000_000_000,
			100_000_000_000,
			false,
		));
		let user_2_sell_intention_id = generate_intention_id(&user_2, 0);
		assert_ok!(Exchange::sell(
			Origin::signed(user_3),
			asset_b,
			asset_a,
			1_000_000_000_000,
			100_000_000_000,
			false,
		));
		let user_3_sell_intention_id = generate_intention_id(&user_3, 1);
		assert_ok!(Exchange::sell(
			Origin::signed(user_4),
			asset_a,
			asset_b,
			1_000_000_000_000,
			100_000_000_000,
			false,
		));
		let user_4_sell_intention_id = generate_intention_id(&user_4, 2);
		assert_ok!(Exchange::sell(
			Origin::signed(user_5),
			asset_b,
			asset_a,
			1_000_000_000_000,
			100_000_000_000,
			false,
		));
		let user_5_sell_intention_id = generate_intention_id(&user_5, 3);
		assert_ok!(Exchange::sell(
			Origin::signed(user_6),
			asset_b,
			asset_a,
			2_000_000_000_000,
			200_000_000_000,
			false,
		));
		let user_6_sell_intention_id = generate_intention_id(&user_6, 4);

		assert_eq!(Exchange::get_intentions_count(asset_pair.ordered_pair()), 5);

		// Finalize block
		<Exchange as OnFinalize<u64>>::on_finalize(9);

		// Check final account balances
		assert_eq!(Currency::free_balance(asset_a, &user_2), 99_999000000000000);
		assert_eq!(Currency::free_balance(asset_b, &user_2), 100_001996000000000);

		assert_eq!(Currency::free_balance(asset_a, &user_3), 100_000499000000000);
		assert_eq!(Currency::free_balance(asset_b, &user_3), 99_999000000000000);

		assert_eq!(Currency::free_balance(asset_a, &user_4), 99_999000000000000);
		assert_eq!(Currency::free_balance(asset_b, &user_4), 100001991034974080);

		// Check final pool balances
		assert_eq!(Currency::free_balance(asset_a, &pair_account), 100001522538342);
		assert_eq!(Currency::free_balance(asset_b, &pair_account), 200012965025920);

		assert_eq!(Exchange::get_intentions_count(asset_pair.ordered_pair()), 0);

		expect_events(vec![
			Event::IntentionRegistered(
				user_2,
				asset_a,
				asset_b,
				1_000_000_000_000,
				IntentionType::SELL,
				user_2_sell_intention_id,
			)
			.into(),
			Event::IntentionRegistered(
				user_3,
				asset_b,
				asset_a,
				1_000_000_000_000,
				IntentionType::SELL,
				user_3_sell_intention_id,
			)
			.into(),
			Event::IntentionRegistered(
				user_4,
				asset_a,
				asset_b,
				1_000_000_000_000,
				IntentionType::SELL,
				user_4_sell_intention_id,
			)
			.into(),
			Event::IntentionRegistered(
				user_5,
				asset_b,
				asset_a,
				1_000_000_000_000,
				IntentionType::SELL,
				user_5_sell_intention_id,
			)
			.into(),
			Event::IntentionRegistered(
				user_6,
				asset_b,
				asset_a,
				2_000_000_000_000,
				IntentionType::SELL,
				user_6_sell_intention_id,
			)
			.into(),
			orml_tokens::Event::Reserved(asset_a, 2, 1000000000000).into(),
			orml_tokens::Event::Reserved(asset_b, 6, 2000000000000).into(),
			orml_tokens::Event::Reserved(asset_b, 2, 4000000000).into(),
			orml_tokens::Event::Reserved(asset_a, 6, 2000000000).into(),
			Event::IntentionResolvedDirectTrade(
				user_2,
				user_6,
				user_2_sell_intention_id,
				user_6_sell_intention_id,
				1000000000000,
				2000000000000,
			)
			.into(),
			Event::IntentionResolvedDirectTradeFees(
				user_2,
				user_2_sell_intention_id,
				pair_account,
				asset_b,
				4000000000,
			)
			.into(),
			Event::IntentionResolvedDirectTradeFees(
				user_6,
				user_6_sell_intention_id,
				pair_account,
				asset_a,
				2000000000,
			)
			.into(),
			orml_tokens::Event::Reserved(asset_a, 4, 500000000000).into(),
			orml_tokens::Event::Reserved(asset_b, 3, 1000000000000).into(),
			orml_tokens::Event::Reserved(asset_b, 4, 2000000000).into(),
			orml_tokens::Event::Reserved(asset_a, 3, 1000000000).into(),
			Event::IntentionResolvedDirectTrade(
				user_4,
				user_3,
				user_4_sell_intention_id,
				user_3_sell_intention_id,
				500000000000,
				1000000000000,
			)
			.into(),
			Event::IntentionResolvedDirectTradeFees(
				user_4,
				user_4_sell_intention_id,
				pair_account,
				asset_b,
				2000000000,
			)
			.into(),
			Event::IntentionResolvedDirectTradeFees(
				user_3,
				user_3_sell_intention_id,
				pair_account,
				asset_a,
				1000000000,
			)
			.into(),
			xyk::Event::SellExecuted(
				user_4,
				asset_a,
				asset_b,
				500000000000,
				993034974080,
				asset_b,
				1990050048,
			)
			.into(),
			Event::IntentionResolvedAMMTrade(
				user_4,
				IntentionType::SELL,
				user_4_sell_intention_id,
				500000000000,
				995025024128,
			)
			.into(),
			xyk::Event::SellExecuted(
				user_5,
				asset_b,
				asset_a,
				1000000000000,
				501477461658,
				asset_a,
				1004964853,
			)
			.into(),
			Event::IntentionResolvedAMMTrade(
				user_5,
				IntentionType::SELL,
				user_5_sell_intention_id,
				1000000000000,
				502482426511,
			)
			.into(),
		]);
	});
}

#[test]
fn sell_test_group_sells() {
	new_test_ext().execute_with(|| {
		let user_1 = ALICE;
		let user_2 = BOB;
		let user_3 = CHARLIE;
		let user_4 = DAVE;
		let asset_a = ETH;
		let asset_b = DOT;

		let pool_amount = 100_000_000_000_000;
		let initial_price = Price::from(2);

		let asset_pair = AssetPair {
			asset_in: asset_a,
			asset_out: asset_b,
		};
		let pair_account = XYKPallet::get_pair_id(asset_pair);

		initialize_pool(asset_a, asset_b, user_1, pool_amount, initial_price);

		assert_ok!(Exchange::sell(
			Origin::signed(user_2),
			asset_b,
			asset_a,
			5_000_000_000_000,
			200_000_000_000,
			false,
		));
		let user_2_sell_intention_id = generate_intention_id(&user_2, 0);
		assert_ok!(Exchange::sell(
			Origin::signed(user_3),
			asset_b,
			asset_a,
			3_000_000_000_000,
			200_000_000_000,
			false,
		));
		let user_3_sell_intention_id = generate_intention_id(&user_3, 1);
		assert_ok!(Exchange::sell(
			Origin::signed(user_4),
			asset_a,
			asset_b,
			10_000_000_000_000,
			200_000_000_000,
			false,
		));
		let user_4_sell_intention_id = generate_intention_id(&user_4, 2);

		assert_eq!(Exchange::get_intentions_count(asset_pair.ordered_pair()), 3);

		// Finalize block
		<Exchange as OnFinalize<u64>>::on_finalize(9);

		// Check final account balances
		assert_eq!(Currency::free_balance(asset_a, &user_2), 100_002495000000000);
		assert_eq!(Currency::free_balance(asset_b, &user_2), 99_995000000000000);

		assert_eq!(Currency::free_balance(asset_a, &user_3), 100_001497000000000);
		assert_eq!(Currency::free_balance(asset_b, &user_3), 99_997000000000000);

		assert_eq!(Currency::free_balance(asset_a, &user_4), 99_990000000000000);
		assert_eq!(Currency::free_balance(asset_b, &user_4), 100019282164364954);

		// Check final pool balances
		assert_eq!(Currency::free_balance(asset_a, &pair_account), 106008000000000);
		assert_eq!(Currency::free_balance(asset_b, &pair_account), 188717835635046);

		assert_eq!(Exchange::get_intentions_count(asset_pair.ordered_pair()), 0);

		expect_events(vec![
			Event::IntentionRegistered(
				user_2,
				asset_b,
				asset_a,
				5_000_000_000_000,
				IntentionType::SELL,
				user_2_sell_intention_id,
			)
			.into(),
			Event::IntentionRegistered(
				user_3,
				asset_b,
				asset_a,
				3_000_000_000_000,
				IntentionType::SELL,
				user_3_sell_intention_id,
			)
			.into(),
			Event::IntentionRegistered(
				user_4,
				asset_a,
				asset_b,
				10_000_000_000_000,
				IntentionType::SELL,
				user_4_sell_intention_id,
			)
			.into(),
			orml_tokens::Event::Reserved(asset_a, 4, 2500000000000).into(),
			orml_tokens::Event::Reserved(asset_b, 2, 5000000000000).into(),
			orml_tokens::Event::Reserved(asset_b, 4, 10000000000).into(),
			orml_tokens::Event::Reserved(asset_a, 2, 5000000000).into(),
			Event::IntentionResolvedDirectTrade(
				user_4,
				user_2,
				user_4_sell_intention_id,
				user_2_sell_intention_id,
				2500000000000,
				5000000000000,
			)
			.into(),
			Event::IntentionResolvedDirectTradeFees(
				user_4,
				user_4_sell_intention_id,
				pair_account,
				asset_b,
				10000000000,
			)
			.into(),
			Event::IntentionResolvedDirectTradeFees(
				user_2,
				user_2_sell_intention_id,
				pair_account,
				asset_a,
				5000000000,
			)
			.into(),
			orml_tokens::Event::Reserved(asset_a, 4, 1500000000000).into(),
			orml_tokens::Event::Reserved(asset_b, 3, 3000000000000).into(),
			orml_tokens::Event::Reserved(asset_b, 4, 6000000000).into(),
			orml_tokens::Event::Reserved(asset_a, 3, 3000000000).into(),
			Event::IntentionResolvedDirectTrade(
				user_4,
				user_3,
				user_4_sell_intention_id,
				user_3_sell_intention_id,
				1500000000000,
				3000000000000,
			)
			.into(),
			Event::IntentionResolvedDirectTradeFees(
				user_4,
				user_4_sell_intention_id,
				pair_account,
				asset_b,
				6000000000,
			)
			.into(),
			Event::IntentionResolvedDirectTradeFees(
				user_3,
				user_3_sell_intention_id,
				pair_account,
				asset_a,
				3000000000,
			)
			.into(),
			xyk::Event::SellExecuted(
				user_4,
				asset_a,
				asset_b,
				6000000000000,
				11298164364954,
				asset_b,
				22641611953,
			)
			.into(),
			Event::IntentionResolvedAMMTrade(
				user_4,
				IntentionType::SELL,
				user_4_sell_intention_id,
				6000000000000,
				11320805976907,
			)
			.into(),
		]);
	});
}

#[test]
fn trades_without_pool_should_not_work() {
	new_test_ext().execute_with(|| {
		assert_noop!(
			Exchange::sell(Origin::signed(ALICE), HDX, ETH, 1000, 200, false),
			Error::<Test>::TokenPoolNotFound
		);

		assert_noop!(
			Exchange::buy(Origin::signed(ALICE), HDX, ETH, 1000, 200, false),
			Error::<Test>::TokenPoolNotFound
		);
	});
}

#[test]
fn trade_min_limit() {
	new_test_ext().execute_with(|| {
		assert_noop!(
			Exchange::sell(Origin::signed(ALICE), HDX, ETH, 10, 200, false),
			Error::<Test>::MinimumTradeLimitNotReached
		);

		assert_noop!(
			Exchange::buy(Origin::signed(ALICE), HDX, ETH, 10, 200, false),
			Error::<Test>::MinimumTradeLimitNotReached
		);
	});
}

#[test]
fn sell_more_than_owner_should_not_work() {
	new_test_ext().execute_with(|| {
		assert_ok!(XYKPallet::create_pool(
			Origin::signed(ALICE),
			HDX,
			ETH,
			200_000,
			Price::from(2)
		));

		// With SELL
		assert_noop!(
			Exchange::sell(Origin::signed(ALICE), HDX, ETH, 10 * ENDOWED_AMOUNT, 1, false),
			Error::<Test>::InsufficientAssetBalance
		);

		// With BUY
		assert_noop!(
			Exchange::buy(Origin::signed(ALICE), ETH, HDX, 10 * ENDOWED_AMOUNT, 1, false),
			Error::<Test>::InsufficientAssetBalance
		);
	});
}

#[test]
fn sell_test_mixed_buy_sells() {
	new_test_ext().execute_with(|| {
		let user_1 = ALICE;
		let user_2 = BOB;
		let user_3 = CHARLIE;
		let user_4 = DAVE;
		let asset_a = ETH;
		let asset_b = DOT;

		let pool_amount = 100_000_000_000_000;
		let initial_price = Price::from(2);

		let asset_pair = AssetPair {
			asset_in: asset_a,
			asset_out: asset_b,
		};
		let pair_account = XYKPallet::get_pair_id(asset_pair);

		initialize_pool(asset_a, asset_b, user_1, pool_amount, initial_price);

		assert_ok!(Exchange::buy(
			Origin::signed(user_2),
			asset_b,
			asset_a,
			5_000_000_000_000,
			20_000_000_000_000,
			false,
		));
		let user_2_sell_intention_id = generate_intention_id(&user_2, 0);
		assert_ok!(Exchange::sell(
			Origin::signed(user_3),
			asset_b,
			asset_a,
			3_000_000_000_000,
			1_400_000_000_000,
			false,
		));
		let user_3_sell_intention_id = generate_intention_id(&user_3, 1);
		assert_ok!(Exchange::sell(
			Origin::signed(user_4),
			asset_a,
			asset_b,
			10_000_000_000_000,
			2_000_000_000_000,
			false,
		));
		let user_4_sell_intention_id = generate_intention_id(&user_4, 2);

		assert_eq!(Exchange::get_intentions_count(asset_pair.ordered_pair()), 3);

		// Finalize block
		<Exchange as OnFinalize<u64>>::on_finalize(9);

		// Check final account balances
		assert_eq!(Currency::free_balance(asset_a, &user_2), 99996969377448952);
		assert_eq!(Currency::free_balance(asset_b, &user_2), 100_005000000000000);

		assert_eq!(Currency::free_balance(asset_a, &user_3), 100_001497000000000);
		assert_eq!(Currency::free_balance(asset_b, &user_3), 99_997000000000000);
		assert_eq!(Currency::free_balance(asset_a, &user_4), 99_990000000000000);
		assert_eq!(Currency::free_balance(asset_b, &user_4), 100018630903108670);

		// Check final pool balances
		assert_eq!(Currency::free_balance(asset_a, &pair_account), 111533622551048);
		assert_eq!(Currency::free_balance(asset_b, &pair_account), 179369096891330);

		assert_eq!(Exchange::get_intentions_count(asset_pair.ordered_pair()), 0);

		expect_events(vec![
			Event::IntentionRegistered(
				user_2,
				asset_b,
				asset_a,
				5_000_000_000_000,
				IntentionType::BUY,
				user_2_sell_intention_id,
			)
			.into(),
			Event::IntentionRegistered(
				user_3,
				asset_b,
				asset_a,
				3_000_000_000_000,
				IntentionType::SELL,
				user_3_sell_intention_id,
			)
			.into(),
			Event::IntentionRegistered(
				user_4,
				asset_a,
				asset_b,
				10_000_000_000_000,
				IntentionType::SELL,
				user_4_sell_intention_id,
			)
			.into(),
			orml_tokens::Event::Reserved(asset_a, 4, 1500000000000).into(),
			orml_tokens::Event::Reserved(asset_b, 3, 3000000000000).into(),
			orml_tokens::Event::Reserved(asset_b, 4, 6000000000).into(),
			orml_tokens::Event::Reserved(asset_a, 3, 3000000000).into(),
			Event::IntentionResolvedDirectTrade(
				user_4,
				user_3,
				user_4_sell_intention_id,
				user_3_sell_intention_id,
				1500000000000,
				3000000000000,
			)
			.into(),
			Event::IntentionResolvedDirectTradeFees(
				user_4,
				user_4_sell_intention_id,
				pair_account,
				asset_b,
				6000000000,
			)
			.into(),
			Event::IntentionResolvedDirectTradeFees(
				user_3,
				user_3_sell_intention_id,
				pair_account,
				asset_a,
				3000000000,
			)
			.into(),
			xyk::Event::SellExecuted(
				user_4,
				asset_a,
				asset_b,
				8500000000000,
				15636903108670,
				asset_b,
				31336479175,
			)
			.into(),
			Event::IntentionResolvedAMMTrade(
				user_4,
				IntentionType::SELL,
				user_4_sell_intention_id,
				8500000000000,
				15668239587845,
			)
			.into(),
			xyk::Event::BuyExecuted(
				user_2,
				asset_b,
				asset_a,
				5000000000000,
				3024573404240,
				asset_a,
				6049146808,
			)
			.into(),
			Event::IntentionResolvedAMMTrade(
				user_2,
				IntentionType::BUY,
				user_2_sell_intention_id,
				5000000000000,
				3030622551048,
			)
			.into(),
		]);
	});
}

#[test]
fn discount_tests_no_discount() {
	new_test_ext().execute_with(|| {
		let user_1 = ALICE;
		let user_2 = BOB;
		let user_3 = CHARLIE;
		let user_4 = DAVE;
		let asset_a = ETH;
		let asset_b = DOT;

		let pool_amount = 100_000_000_000_000;
		let initial_price = Price::from(2);

		let asset_pair = AssetPair {
			asset_in: asset_a,
			asset_out: asset_b,
		};
		let pair_account = XYKPallet::get_pair_id(asset_pair);

		initialize_pool(asset_a, asset_b, user_1, pool_amount, initial_price);

		assert_ok!(Exchange::buy(
			Origin::signed(user_2),
			asset_b,
			asset_a,
			5_000_000_000_000,
			20_000_000_000_000,
			false,
		));
		let user_2_sell_intention_id = generate_intention_id(&user_2, 0);
		assert_ok!(Exchange::sell(
			Origin::signed(user_3),
			asset_b,
			asset_a,
			3_000_000_000_000,
			1_400_000_000_000,
			false,
		));
		let user_3_sell_intention_id = generate_intention_id(&user_3, 1);
		assert_ok!(Exchange::sell(
			Origin::signed(user_4),
			asset_a,
			asset_b,
			10_000_000_000_000,
			2_000_000_000_000,
			false,
		));
		let user_4_sell_intention_id = generate_intention_id(&user_4, 2);

		assert_eq!(Exchange::get_intentions_count(asset_pair.ordered_pair()), 3);

		// Finalize block
		<Exchange as OnFinalize<u64>>::on_finalize(9);

		// Check final account balances
		assert_eq!(Currency::free_balance(asset_a, &user_2), 99996969377448952);
		assert_eq!(Currency::free_balance(asset_b, &user_2), 100_005000000000000);

		assert_eq!(Currency::free_balance(asset_a, &user_3), 100_001497000000000);
		assert_eq!(Currency::free_balance(asset_b, &user_3), 99_997000000000000);

		assert_eq!(Currency::free_balance(asset_a, &user_4), 99_990000000000000);
		assert_eq!(Currency::free_balance(asset_b, &user_4), 100018630903108670);

		// Check final pool balances
		assert_eq!(Currency::free_balance(asset_a, &pair_account), 111533622551048);
		assert_eq!(Currency::free_balance(asset_b, &pair_account), 179369096891330);

		assert_eq!(Exchange::get_intentions_count(asset_pair.ordered_pair()), 0);

		expect_events(vec![
			Event::IntentionRegistered(
				user_2,
				asset_b,
				asset_a,
				5_000_000_000_000,
				IntentionType::BUY,
				user_2_sell_intention_id,
			)
			.into(),
			Event::IntentionRegistered(
				user_3,
				asset_b,
				asset_a,
				3_000_000_000_000,
				IntentionType::SELL,
				user_3_sell_intention_id,
			)
			.into(),
			Event::IntentionRegistered(
				user_4,
				asset_a,
				asset_b,
				10_000_000_000_000,
				IntentionType::SELL,
				user_4_sell_intention_id,
			)
			.into(),
			orml_tokens::Event::Reserved(asset_a, 4, 1500000000000).into(),
			orml_tokens::Event::Reserved(asset_b, 3, 3000000000000).into(),
			orml_tokens::Event::Reserved(asset_b, 4, 6000000000).into(),
			orml_tokens::Event::Reserved(asset_a, 3, 3000000000).into(),
			Event::IntentionResolvedDirectTrade(
				user_4,
				user_3,
				user_4_sell_intention_id,
				user_3_sell_intention_id,
				1500000000000,
				3000000000000,
			)
			.into(),
			Event::IntentionResolvedDirectTradeFees(
				user_4,
				user_4_sell_intention_id,
				pair_account,
				asset_b,
				6000000000,
			)
			.into(),
			Event::IntentionResolvedDirectTradeFees(
				user_3,
				user_3_sell_intention_id,
				pair_account,
				asset_a,
				3000000000,
			)
			.into(),
			xyk::Event::SellExecuted(
				user_4,
				asset_a,
				asset_b,
				8500000000000,
				15636903108670,
				asset_b,
				31336479175,
			)
			.into(),
			Event::IntentionResolvedAMMTrade(
				user_4,
				IntentionType::SELL,
				user_4_sell_intention_id,
				8500000000000,
				15668239587845,
			)
			.into(),
			xyk::Event::BuyExecuted(
				user_2,
				asset_b,
				asset_a,
				5000000000000,
				3024573404240,
				asset_a,
				6049146808,
			)
			.into(),
			Event::IntentionResolvedAMMTrade(
				user_2,
				IntentionType::BUY,
				user_2_sell_intention_id,
				5000000000000,
				3030622551048,
			)
			.into(),
		]);
	});
}

#[test]
fn discount_tests_with_discount() {
	new_test_ext().execute_with(|| {
		let user_1 = ALICE;
		let user_2 = BOB;
		let user_3 = CHARLIE;
		let user_4 = DAVE;
		let asset_a = ETH;
		let asset_b = DOT;

		let pool_amount = 100_000_000_000_000;
		let initial_price = Price::from(2);

		let asset_pair = AssetPair {
			asset_in: asset_a,
			asset_out: asset_b,
		};
		let pair_account = XYKPallet::get_pair_id(asset_pair);

		initialize_pool(asset_a, asset_b, user_1, pool_amount, initial_price);
		initialize_pool(asset_a, HDX, user_2, pool_amount, initial_price);
		initialize_pool(asset_b, HDX, user_3, pool_amount, initial_price);

		assert_ok!(Exchange::buy(
			Origin::signed(user_2),
			asset_b,
			asset_a,
			5_000_000_000_000,
			20_000_000_000_000,
			true,
		));
		let user_2_sell_intention_id = generate_intention_id(&user_2, 0);
		assert_ok!(Exchange::sell(
			Origin::signed(user_3),
			asset_b,
			asset_a,
			3_000_000_000_000,
			1_400_000_000_000,
			true,
		));
		let user_3_sell_intention_id = generate_intention_id(&user_3, 1);
		assert_ok!(Exchange::sell(
			Origin::signed(user_4),
			asset_a,
			asset_b,
			10_000_000_000_000,
			2_000_000_000_000,
			true,
		));
		let user_4_sell_intention_id = generate_intention_id(&user_4, 2);

		assert_eq!(Exchange::get_intentions_count(asset_pair.ordered_pair()), 3);

		// Finalize block
		<Exchange as OnFinalize<u64>>::on_finalize(9);

		// Check final account balances
		assert_eq!(Currency::free_balance(asset_a, &user_2), 99896972965651836);
		assert_eq!(Currency::free_balance(asset_b, &user_2), 100_005000000000000);

		assert_eq!(Currency::free_balance(asset_a, &user_3), 100_001497000000000);
		assert_eq!(Currency::free_balance(asset_b, &user_3), 99_897000000000000);

		assert_eq!(Currency::free_balance(asset_a, &user_4), 99_990000000000000);
		assert_eq!(Currency::free_balance(asset_b, &user_4), 100018651271820134);

		// Check final pool balances
		assert_eq!(Currency::free_balance(asset_a, &pair_account), 111530034348164);
		assert_eq!(Currency::free_balance(asset_b, &pair_account), 179348728179866);

		assert_eq!(Currency::free_balance(HDX, &user_4), 99999978064464578);
		assert_eq!(Currency::free_balance(HDX, &user_2), 99799995765116332);
		assert_eq!(Currency::free_balance(HDX, &user_3), 99_800000000000000);

		assert_eq!(Exchange::get_intentions_count(asset_pair.ordered_pair()), 0);

		expect_events(vec![
			Event::IntentionRegistered(
				user_2,
				asset_b,
				asset_a,
				5_000_000_000_000,
				IntentionType::BUY,
				user_2_sell_intention_id,
			)
			.into(),
			Event::IntentionRegistered(
				user_3,
				asset_b,
				asset_a,
				3_000_000_000_000,
				IntentionType::SELL,
				user_3_sell_intention_id,
			)
			.into(),
			Event::IntentionRegistered(
				user_4,
				asset_a,
				asset_b,
				10_000_000_000_000,
				IntentionType::SELL,
				user_4_sell_intention_id,
			)
			.into(),
			orml_tokens::Event::Reserved(asset_a, 4, 1500000000000).into(),
			orml_tokens::Event::Reserved(asset_b, 3, 3000000000000).into(),
			orml_tokens::Event::Reserved(asset_b, 4, 6000000000).into(),
			orml_tokens::Event::Reserved(asset_a, 3, 3000000000).into(),
			Event::IntentionResolvedDirectTrade(
				user_4,
				user_3,
				user_4_sell_intention_id,
				user_3_sell_intention_id,
				1500000000000,
				3000000000000,
			)
			.into(),
			Event::IntentionResolvedDirectTradeFees(
				user_4,
				user_4_sell_intention_id,
				pair_account,
				asset_b,
				6000000000,
			)
			.into(),
			Event::IntentionResolvedDirectTradeFees(
				user_3,
				user_3_sell_intention_id,
				pair_account,
				asset_a,
				3000000000,
			)
			.into(),
			xyk::Event::SellExecuted(
				user_4,
				asset_a,
				asset_b,
				8500000000000,
				15657271820134,
				asset_b,
				10967767711,
			)
			.into(),
			Event::IntentionResolvedAMMTrade(
				user_4,
				IntentionType::SELL,
				user_4_sell_intention_id,
				8500000000000,
				15668239587845,
			)
			.into(),
			xyk::Event::BuyExecuted(
				user_2,
				asset_b,
				asset_a,
				5000000000000,
				3024916906330,
				asset_a,
				2117441834,
			)
			.into(),
			Event::IntentionResolvedAMMTrade(
				user_2,
				IntentionType::BUY,
				user_2_sell_intention_id,
				5000000000000,
				3027034348164,
			)
			.into(),
		]);
	});
}

#[test]
fn buy_test_exact_match() {
	new_test_ext().execute_with(|| {
		let user_1 = ALICE;
		let user_2 = BOB;
		let user_3 = CHARLIE;
		let asset_a = ETH;
		let asset_b = DOT;
		let pool_amount = 100_000_000_000_000;
		let initial_price = Price::from(2);

		let asset_pair = AssetPair {
			asset_in: asset_a,
			asset_out: asset_b,
		};
		let pair_account = XYKPallet::get_pair_id(asset_pair);

		initialize_pool(asset_a, asset_b, user_1, pool_amount, initial_price);

		assert_ok!(Exchange::buy(
			Origin::signed(user_2),
			asset_a,
			asset_b,
			1_000_000_000_000,
			4_000_000_000_000,
			false,
		));
		let user_2_sell_intention_id = generate_intention_id(&user_2, 0);
		assert_ok!(Exchange::buy(
			Origin::signed(user_3),
			asset_b,
			asset_a,
			2_000_000_000_000,
			4_000_000_000_000,
			false,
		));
		let user_3_sell_intention_id = generate_intention_id(&user_3, 1);

		assert_eq!(Exchange::get_intentions_count(asset_pair.ordered_pair()), 2);

		// Finalize block
		<Exchange as OnFinalize<u64>>::on_finalize(9);

		// Check final account balances -> SEEMS LEGIT
		assert_eq!(Currency::free_balance(asset_a, &user_2), 100_001000000000000);
		assert_eq!(Currency::free_balance(asset_b, &user_2), 99_997996000000000);

		assert_eq!(Currency::free_balance(asset_a, &user_3), 99_998998000000000);
		assert_eq!(Currency::free_balance(asset_b, &user_3), 100_002000000000000);

		// Check final pool balances -> SEEMS LEGIT
		assert_eq!(Currency::free_balance(asset_a, &pair_account), 100002000000000);
		assert_eq!(Currency::free_balance(asset_b, &pair_account), 200004000000000);

		assert_eq!(Exchange::get_intentions_count(asset_pair.ordered_pair()), 0);

		expect_events(vec![
			Event::IntentionRegistered(
				user_2,
				asset_a,
				asset_b,
				1_000_000_000_000,
				IntentionType::BUY,
				user_2_sell_intention_id,
			)
			.into(),
			Event::IntentionRegistered(
				user_3,
				asset_b,
				asset_a,
				2_000_000_000_000,
				IntentionType::BUY,
				user_3_sell_intention_id,
			)
			.into(),
			orml_tokens::Event::Reserved(asset_a, 3, 1000000000000).into(),
			orml_tokens::Event::Reserved(asset_b, 2, 2000000000000).into(),
			orml_tokens::Event::Reserved(asset_a, 3, 2000000000).into(),
			orml_tokens::Event::Reserved(asset_b, 2, 4000000000).into(),
			Event::IntentionResolvedDirectTrade(
				user_3,
				user_2,
				user_3_sell_intention_id,
				user_2_sell_intention_id,
				1000000000000,
				2000000000000,
			)
			.into(),
			Event::IntentionResolvedDirectTradeFees(
				user_3,
				user_3_sell_intention_id,
				pair_account,
				asset_a,
				2000000000,
			)
			.into(),
			Event::IntentionResolvedDirectTradeFees(
				user_2,
				user_2_sell_intention_id,
				pair_account,
				asset_b,
				4000000000,
			)
			.into(),
		]);
	});
}

#[test]
fn buy_test_group_buys() {
	new_test_ext().execute_with(|| {
		let user_1 = ALICE;
		let user_2 = BOB;
		let user_3 = CHARLIE;
		let user_4 = DAVE;
		let asset_a = ETH;
		let asset_b = DOT;

		let pool_amount = 100_000_000_000_000;
		let initial_price = Price::from(2);

		let asset_pair = AssetPair {
			asset_in: asset_a,
			asset_out: asset_b,
		};
		let pair_account = XYKPallet::get_pair_id(asset_pair);

		initialize_pool(asset_a, asset_b, user_1, pool_amount, initial_price);

		assert_ok!(Exchange::buy(
			Origin::signed(user_2),
			asset_b,
			asset_a,
			5_000_000_000_000,
			20_000_000_000_000,
			false,
		));
		let user_2_sell_intention_id = generate_intention_id(&user_2, 0);
		assert_ok!(Exchange::buy(
			Origin::signed(user_3),
			asset_b,
			asset_a,
			3_000_000_000_000,
			20_000_000_000_000,
			false,
		));
		let user_3_sell_intention_id = generate_intention_id(&user_3, 1);
		assert_ok!(Exchange::buy(
			Origin::signed(user_4),
			asset_a,
			asset_b,
			10_000_000_000_000,
			22_000_000_000_000,
			false,
		));
		let user_4_sell_intention_id = generate_intention_id(&user_4, 2);

		assert_eq!(Exchange::get_intentions_count(asset_pair.ordered_pair()), 3);

		// Finalize block
		<Exchange as OnFinalize<u64>>::on_finalize(9);

		// Check final account balances
		assert_eq!(Currency::free_balance(asset_a, &user_2), 99_997495000000000);
		assert_eq!(Currency::free_balance(asset_b, &user_2), 100_005000000000000);

		assert_eq!(Currency::free_balance(asset_a, &user_3), 99_998696090255837);
		assert_eq!(Currency::free_balance(asset_b, &user_3), 100_003000000000000);

		assert_eq!(Currency::free_balance(asset_a, &user_4), 100_010000000000000);
		assert_eq!(Currency::free_balance(asset_b, &user_4), 99_978741351351351);

		// Check final pool balances
		assert_eq!(Currency::free_balance(asset_a, &pair_account), 93808909744163);
		assert_eq!(Currency::free_balance(asset_b, &pair_account), 213258648648649);

		assert_eq!(Exchange::get_intentions_count(asset_pair.ordered_pair()), 0);

		expect_events(vec![
			Event::IntentionRegistered(
				user_2,
				asset_b,
				asset_a,
				5_000_000_000_000,
				IntentionType::BUY,
				user_2_sell_intention_id,
			)
			.into(),
			Event::IntentionRegistered(
				user_3,
				asset_b,
				asset_a,
				3_000_000_000_000,
				IntentionType::BUY,
				user_3_sell_intention_id,
			)
			.into(),
			Event::IntentionRegistered(
				user_4,
				asset_a,
				asset_b,
				10_000_000_000_000,
				IntentionType::BUY,
				user_4_sell_intention_id,
			)
			.into(),
			orml_tokens::Event::Reserved(asset_a, 2, 2500000000000).into(),
			orml_tokens::Event::Reserved(asset_b, 4, 5000000000000).into(),
			orml_tokens::Event::Reserved(asset_a, 2, 5000000000).into(),
			orml_tokens::Event::Reserved(asset_b, 4, 10000000000).into(),
			xyk::Event::BuyExecuted(
				user_4,
				asset_a,
				asset_b,
				7500000000000,
				16216216216217,
				asset_b,
				32432432432,
			)
			.into(),
			Event::IntentionResolvedAMMTrade(
				user_4,
				IntentionType::BUY,
				user_4_sell_intention_id,
				7500000000000,
				16248648648649,
			)
			.into(),
			Event::IntentionResolvedDirectTrade(
				user_2,
				user_4,
				user_2_sell_intention_id,
				user_4_sell_intention_id,
				2500000000000,
				5000000000000,
			)
			.into(),
			Event::IntentionResolvedDirectTradeFees(
				user_2,
				user_2_sell_intention_id,
				pair_account,
				asset_a,
				5000000000,
			)
			.into(),
			Event::IntentionResolvedDirectTradeFees(
				user_4,
				user_4_sell_intention_id,
				pair_account,
				asset_b,
				10000000000,
			)
			.into(),
			xyk::Event::BuyExecuted(
				user_3,
				asset_b,
				asset_a,
				3000000000000,
				1301307129904,
				asset_a,
				2602614259,
			)
			.into(),
			Event::IntentionResolvedAMMTrade(
				user_3,
				IntentionType::BUY,
				user_3_sell_intention_id,
				3000000000000,
				1303909744163,
			)
			.into(),
		]);
	});
}

#[test]
fn discount_tests_with_error() {
	new_test_ext().execute_with(|| {
		let user_1 = ALICE;
		let user_2 = BOB;
		let user_3 = CHARLIE;
		let user_4 = DAVE;
		let asset_a = ETH;
		let asset_b = DOT;

		let pool_amount = 100_000_000_000_000;
		let initial_price = Price::from(2);

		let asset_pair = AssetPair {
			asset_in: asset_a,
			asset_out: asset_b,
		};
		let pair_account = XYKPallet::get_pair_id(asset_pair);

		initialize_pool(asset_a, asset_b, user_1, pool_amount, initial_price);

		assert_ok!(Exchange::buy(
			Origin::signed(user_2),
			asset_b,
			asset_a,
			5_000_000_000_000,
			20_000_000_000_000,
			true,
		));
		assert_ok!(Exchange::sell(
			Origin::signed(user_3),
			asset_b,
			asset_a,
			3_000_000_000_000,
			20_000_000_000_000,
			true,
		));
		assert_ok!(Exchange::sell(
			Origin::signed(user_4),
			asset_a,
			asset_b,
			10_000_000_000_000,
			20_000_000_000_000,
			true,
		));
		let user_2_sell_intention_id = generate_intention_id(&user_2, 0);
		let user_3_sell_intention_id = generate_intention_id(&user_3, 1);
		let user_4_sell_intention_id = generate_intention_id(&user_4, 2);

		assert_eq!(Exchange::get_intentions_count(asset_pair.ordered_pair()), 3);

		// Finalize block
		<Exchange as OnFinalize<u64>>::on_finalize(9);

		// Check final account balances
		assert_eq!(Currency::free_balance(asset_a, &user_2), 100_000000000000000);
		assert_eq!(Currency::free_balance(asset_b, &user_2), 100_000000000000000);

		assert_eq!(Currency::free_balance(asset_a, &user_3), 100_000000000000000);
		assert_eq!(Currency::free_balance(asset_b, &user_3), 100_000000000000000);

		assert_eq!(Currency::free_balance(asset_a, &user_4), 100_000000000000000);
		assert_eq!(Currency::free_balance(asset_b, &user_4), 100_000000000000000);

		// Check final pool balances
		assert_eq!(Currency::free_balance(asset_a, &pair_account), 100000000000000);
		assert_eq!(Currency::free_balance(asset_b, &pair_account), 200000000000000);

		assert_eq!(Currency::free_balance(HDX, &user_4), ENDOWED_AMOUNT);
		assert_eq!(Currency::free_balance(HDX, &user_2), ENDOWED_AMOUNT);
		assert_eq!(Currency::free_balance(HDX, &user_3), ENDOWED_AMOUNT);

		assert_eq!(Exchange::get_intentions_count(asset_pair.ordered_pair()), 0);

		expect_events(vec![
			Event::IntentionRegistered(
				user_2,
				asset_b,
				asset_a,
				5_000_000_000_000,
				IntentionType::BUY,
				user_2_sell_intention_id,
			)
			.into(),
			Event::IntentionRegistered(
				user_3,
				asset_b,
				asset_a,
				3_000_000_000_000,
				IntentionType::SELL,
				user_3_sell_intention_id,
			)
			.into(),
			Event::IntentionRegistered(
				user_4,
				asset_a,
				asset_b,
				10_000_000_000_000,
				IntentionType::SELL,
				user_4_sell_intention_id,
			)
			.into(),
			Event::IntentionResolveErrorEvent(
				user_4,
				AssetPair {
					asset_in: asset_a,
					asset_out: asset_b,
				},
				IntentionType::SELL,
				user_4_sell_intention_id,
				DispatchError::Module {
					index: 2,
					error: 20,
					message: None,
				},
			)
			.into(),
			Event::IntentionResolveErrorEvent(
				user_2,
				AssetPair {
					asset_in: asset_a,
					asset_out: asset_b,
				},
				IntentionType::BUY,
				user_2_sell_intention_id,
				DispatchError::Module {
					index: 2,
					error: 20,
					message: None,
				},
			)
			.into(),
			Event::IntentionResolveErrorEvent(
				user_3,
				AssetPair {
					asset_in: asset_b,
					asset_out: asset_a,
				},
				IntentionType::SELL,
				user_3_sell_intention_id,
				DispatchError::Module {
					index: 2,
					error: 20,
					message: None,
				},
			)
			.into(),
		]);
	});
}

#[test]
fn simple_sell_sell() {
	new_test_ext().execute_with(|| {
		let user_1 = ALICE;
		let user_2 = BOB;
		let user_3 = CHARLIE;
		let asset_a = ETH;
		let asset_b = DOT;
		let pool_amount = 100_000_000;
		let initial_price = Price::from(2);

		let asset_pair = AssetPair {
			asset_in: asset_a,
			asset_out: asset_b,
		};
		let pair_account = XYKPallet::get_pair_id(asset_pair);

		initialize_pool(asset_a, asset_b, user_1, pool_amount, initial_price);

		assert_ok!(Exchange::sell(
			Origin::signed(user_2),
			asset_a,
			asset_b,
			2_000,
			400,
			false,
		));
		assert_ok!(Exchange::sell(
			Origin::signed(user_3),
			asset_b,
			asset_a,
			1_000,
			400,
			false,
		));
		let user_2_sell_intention_id = generate_intention_id(&user_2, 0);
		let user_3_sell_intention_id = generate_intention_id(&user_3, 1);

		assert_eq!(Currency::free_balance(asset_a, &pair_account), 100000000);
		assert_eq!(Currency::free_balance(asset_b, &pair_account), 200000000);

		<Exchange as OnFinalize<u64>>::on_finalize(9);

		assert_eq!(Currency::free_balance(asset_a, &user_2), 99_999999999998000);
		assert_eq!(Currency::free_balance(asset_b, &user_2), 100_000000000003992);

		assert_eq!(Currency::free_balance(asset_a, &user_3), 100_000000000000499);
		assert_eq!(Currency::free_balance(asset_b, &user_3), 99_999999999999000);

		assert_eq!(Currency::free_balance(asset_a, &pair_account), 100001501);
		assert_eq!(Currency::free_balance(asset_b, &pair_account), 199997008);

		expect_events(vec![
			Event::IntentionRegistered(
				user_2,
				asset_a,
				asset_b,
				2_000,
				IntentionType::SELL,
				user_2_sell_intention_id,
			)
			.into(),
			Event::IntentionRegistered(
				user_3,
				asset_b,
				asset_a,
				1_000,
				IntentionType::SELL,
				user_3_sell_intention_id,
			)
			.into(),
			orml_tokens::Event::Reserved(asset_a, 2, 500).into(),
			orml_tokens::Event::Reserved(asset_b, 3, 1000).into(),
			orml_tokens::Event::Reserved(asset_b, 2, 2).into(),
			orml_tokens::Event::Reserved(asset_a, 3, 1).into(),
			Event::IntentionResolvedDirectTrade(
				user_2,
				user_3,
				user_2_sell_intention_id,
				user_3_sell_intention_id,
				500,
				1000,
			)
			.into(),
			Event::IntentionResolvedDirectTradeFees(user_2, user_2_sell_intention_id, pair_account, asset_b, 2).into(),
			Event::IntentionResolvedDirectTradeFees(user_3, user_3_sell_intention_id, pair_account, asset_a, 1).into(),
			xyk::Event::SellExecuted(2, 3000, 2000, 1500, 2994, 2000, 5).into(),
			Event::IntentionResolvedAMMTrade(user_2, IntentionType::SELL, user_2_sell_intention_id, 1500, 2999).into(),
		]);
	});
}

#[test]
fn simple_buy_buy() {
	new_test_ext().execute_with(|| {
		let user_1 = ALICE;
		let user_2 = BOB;
		let user_3 = CHARLIE;
		let asset_a = ETH;
		let asset_b = DOT;
		let pool_amount = 100_000_000;
		let initial_price = Price::from(2);

		let asset_pair = AssetPair {
			asset_in: asset_a,
			asset_out: asset_b,
		};
		let pair_account = XYKPallet::get_pair_id(asset_pair);

		initialize_pool(asset_a, asset_b, user_1, pool_amount, initial_price);

		assert_ok!(Exchange::buy(
			Origin::signed(user_2),
			asset_a,
			asset_b,
			2_000,
			5000,
			false,
		));
		assert_ok!(Exchange::buy(
			Origin::signed(user_3),
			asset_b,
			asset_a,
			1_000,
			5000,
			false,
		));
		let user_2_sell_intention_id = generate_intention_id(&user_2, 0);
		let user_3_sell_intention_id = generate_intention_id(&user_3, 1);

		assert_eq!(Currency::free_balance(asset_a, &pair_account), 100000000);
		assert_eq!(Currency::free_balance(asset_b, &pair_account), 200000000);

		<Exchange as OnFinalize<u64>>::on_finalize(9);

		assert_eq!(Currency::free_balance(asset_a, &user_2), 100_000000000002000);
		assert_eq!(Currency::free_balance(asset_b, &user_2), 99_999999999995991);

		assert_eq!(Currency::free_balance(asset_a, &user_3), 99_999999999999499);
		assert_eq!(Currency::free_balance(asset_b, &user_3), 100_000000000001000);

		assert_eq!(Currency::free_balance(asset_a, &pair_account), 99998501);
		assert_eq!(Currency::free_balance(asset_b, &pair_account), 200003009);

		expect_events(vec![
			Event::IntentionRegistered(
				user_2,
				asset_a,
				asset_b,
				2_000,
				IntentionType::BUY,
				user_2_sell_intention_id,
			)
			.into(),
			Event::IntentionRegistered(
				user_3,
				asset_b,
				asset_a,
				1_000,
				IntentionType::BUY,
				user_3_sell_intention_id,
			)
			.into(),
			orml_tokens::Event::Reserved(asset_a, 3, 500).into(),
			orml_tokens::Event::Reserved(asset_b, 2, 1000).into(),
			orml_tokens::Event::Reserved(asset_a, 3, 1).into(),
			orml_tokens::Event::Reserved(asset_b, 2, 2).into(),
			xyk::Event::BuyExecuted(2, 3000, 2000, 1500, 3001, 2000, 6).into(),
			Event::IntentionResolvedAMMTrade(user_2, IntentionType::BUY, user_2_sell_intention_id, 1500, 3007).into(),
			Event::IntentionResolvedDirectTrade(
				user_3,
				user_2,
				user_3_sell_intention_id,
				user_2_sell_intention_id,
				500,
				1000,
			)
			.into(),
			Event::IntentionResolvedDirectTradeFees(user_3, user_3_sell_intention_id, pair_account, asset_a, 1).into(),
			Event::IntentionResolvedDirectTradeFees(user_2, user_2_sell_intention_id, pair_account, asset_b, 2).into(),
		]);
	});
}

#[test]
fn simple_sell_buy() {
	new_test_ext().execute_with(|| {
		let user_1 = ALICE;
		let user_2 = BOB;
		let user_3 = CHARLIE;
		let asset_a = ETH;
		let asset_b = DOT;
		let pool_amount = 100_000_000;
		let initial_price = Price::from(2);

		let asset_pair = AssetPair {
			asset_in: asset_a,
			asset_out: asset_b,
		};
		let pair_account = XYKPallet::get_pair_id(asset_pair);

		initialize_pool(asset_a, asset_b, user_1, pool_amount, initial_price);

		assert_ok!(Exchange::sell(
			Origin::signed(user_2),
			asset_a,
			asset_b,
			2_000,
			400,
			false,
		));
		assert_ok!(Exchange::buy(
			Origin::signed(user_3),
			asset_a,
			asset_b,
			1_000,
			2_000,
			false,
		));

		let user_2_sell_intention_id = generate_intention_id(&user_2, 0);
		let user_3_sell_intention_id = generate_intention_id(&user_3, 1);

		assert_eq!(Currency::free_balance(asset_a, &pair_account), 100000000);
		assert_eq!(Currency::free_balance(asset_b, &pair_account), 200000000);

		<Exchange as OnFinalize<u64>>::on_finalize(9);

		assert_eq!(Currency::free_balance(asset_a, &user_2), 99_999999999998000);
		assert_eq!(Currency::free_balance(asset_b, &user_2), 100_000000000003994);

		assert_eq!(Currency::free_balance(asset_a, &user_3), 100_000000000001000);
		assert_eq!(Currency::free_balance(asset_b, &user_3), 99_999999999997996);

		assert_eq!(Currency::free_balance(asset_a, &pair_account), 100001000);
		assert_eq!(Currency::free_balance(asset_b, &pair_account), 199998010);

		expect_events(vec![
			Event::IntentionRegistered(
				user_2,
				asset_a,
				asset_b,
				2_000,
				IntentionType::SELL,
				user_2_sell_intention_id,
			)
			.into(),
			Event::IntentionRegistered(
				user_3,
				asset_a,
				asset_b,
				1_000,
				IntentionType::BUY,
				user_3_sell_intention_id,
			)
			.into(),
			orml_tokens::Event::Reserved(asset_a, 2, 1000).into(),
			orml_tokens::Event::Reserved(asset_b, 3, 2000).into(),
			orml_tokens::Event::Reserved(asset_b, 2, 2).into(),
			orml_tokens::Event::Reserved(asset_b, 3, 4).into(),
			Event::IntentionResolvedDirectTrade(
				user_2,
				user_3,
				user_2_sell_intention_id,
				user_3_sell_intention_id,
				1000,
				2000,
			)
			.into(),
			Event::IntentionResolvedDirectTradeFees(user_2, user_2_sell_intention_id, pair_account, asset_b, 2).into(),
			Event::IntentionResolvedDirectTradeFees(user_3, user_3_sell_intention_id, pair_account, asset_b, 4).into(),
			xyk::Event::SellExecuted(2, 3000, 2000, 1000, 1996, 2000, 3).into(),
			Event::IntentionResolvedAMMTrade(user_2, IntentionType::SELL, user_2_sell_intention_id, 1000, 1999).into(),
		]);
	});
}

#[test]
fn simple_buy_sell() {
	new_test_ext().execute_with(|| {
		let user_1 = ALICE;
		let user_2 = BOB;
		let user_3 = CHARLIE;
		let asset_a = ETH;
		let asset_b = DOT;
		let pool_amount = 100_000_000;
		let initial_price = Price::from(2);

		let asset_pair = AssetPair {
			asset_in: asset_a,
			asset_out: asset_b,
		};
		let pair_account = XYKPallet::get_pair_id(asset_pair);

		initialize_pool(asset_a, asset_b, user_1, pool_amount, initial_price);

		assert_ok!(Exchange::buy(
			Origin::signed(user_2),
			asset_a,
			asset_b,
			2_000,
			5000,
			false,
		));
		assert_ok!(Exchange::sell(
			Origin::signed(user_3),
			asset_a,
			asset_b,
			1_000,
			1500,
			false,
		));

		let user_2_sell_intention_id = generate_intention_id(&user_2, 0);
		let user_3_sell_intention_id = generate_intention_id(&user_3, 1);

		assert_eq!(Currency::free_balance(asset_a, &pair_account), 100000000);
		assert_eq!(Currency::free_balance(asset_b, &pair_account), 200000000);

		<Exchange as OnFinalize<u64>>::on_finalize(9);

		assert_eq!(Currency::free_balance(asset_a, &user_2), 100_000000000002000);
		assert_eq!(Currency::free_balance(asset_b, &user_2), 99_999999999995991);

		assert_eq!(Currency::free_balance(asset_a, &user_3), 99_999999999999000);
		assert_eq!(Currency::free_balance(asset_b, &user_3), 100_000000000001998);

		assert_eq!(Currency::free_balance(asset_a, &pair_account), 99999000);
		assert_eq!(Currency::free_balance(asset_b, &pair_account), 200002011);

		expect_events(vec![
			Event::IntentionRegistered(
				user_2,
				asset_a,
				asset_b,
				2_000,
				IntentionType::BUY,
				user_2_sell_intention_id,
			)
			.into(),
			Event::IntentionRegistered(
				user_3,
				asset_a,
				asset_b,
				1_000,
				IntentionType::SELL,
				user_3_sell_intention_id,
			)
			.into(),
			orml_tokens::Event::Reserved(asset_a, 3, 1000).into(),
			orml_tokens::Event::Reserved(asset_b, 2, 2000).into(),
			orml_tokens::Event::Reserved(asset_b, 3, 2).into(),
			orml_tokens::Event::Reserved(asset_b, 2, 4).into(),
			xyk::Event::BuyExecuted(user_2, 3000, 2000, 1000, 2001, 2000, 4).into(),
			Event::IntentionResolvedAMMTrade(user_2, IntentionType::BUY, user_2_sell_intention_id, 1000, 2005).into(),
			Event::IntentionResolvedDirectTrade(
				user_3,
				user_2,
				user_3_sell_intention_id,
				user_2_sell_intention_id,
				1000,
				2000,
			)
			.into(),
			Event::IntentionResolvedDirectTradeFees(user_3, user_3_sell_intention_id, pair_account, asset_b, 2).into(),
			Event::IntentionResolvedDirectTradeFees(user_2, user_2_sell_intention_id, pair_account, asset_b, 4).into(),
		]);
	});
}

#[test]
fn single_sell_intention_test() {
	new_test_ext().execute_with(|| {
		let user_1 = ALICE;
		let user_2 = BOB;
		let asset_a = ETH;
		let asset_b = DOT;
		let pool_amount = 100_000_000_000_000;
		let initial_price = Price::from(2);

		let asset_pair = AssetPair {
			asset_in: asset_a,
			asset_out: asset_b,
		};
		let pair_account = XYKPallet::get_pair_id(asset_pair);

		initialize_pool(asset_a, asset_b, user_1, pool_amount, initial_price);

		assert_ok!(Exchange::sell(
			Origin::signed(user_2),
			asset_a,
			asset_b,
			2_000_000_000_000,
			400_000_000_000,
			false,
		));
		let user_2_sell_intention_id = generate_intention_id(&user_2, 0);

		assert_eq!(Exchange::get_intentions_count(asset_pair.ordered_pair()), 1);

		// Finalize block
		<Exchange as OnFinalize<u64>>::on_finalize(9);

		// Check final account balances -> SEEMS LEGIT
		assert_eq!(Currency::free_balance(asset_a, &user_2), 99_998_000_000_000_000);
		assert_eq!(Currency::free_balance(asset_b, &user_2), 100003913725490196);

		// Check final pool balances -> SEEMS LEGIT
		assert_eq!(Currency::free_balance(asset_a, &pair_account), 102000000000000);
		assert_eq!(Currency::free_balance(asset_b, &pair_account), 196086274509804);

		assert_eq!(Exchange::get_intentions_count(asset_pair.ordered_pair()), 0);

		expect_events(vec![
			Event::IntentionRegistered(
				user_2,
				asset_a,
				asset_b,
				2_000_000_000_000,
				IntentionType::SELL,
				user_2_sell_intention_id,
			)
			.into(),
			xyk::Event::SellExecuted(2, 3000, 2000, 2000000000000, 3913725490196, 2000, 7843137254).into(),
			Event::IntentionResolvedAMMTrade(
				user_2,
				IntentionType::SELL,
				user_2_sell_intention_id,
				2000000000000,
				3921568627450,
			)
			.into(),
		]);
	});
}

#[test]
fn single_buy_intention_test() {
	new_test_ext().execute_with(|| {
		let user_1 = ALICE;
		let user_2 = BOB;
		let asset_a = ETH;
		let asset_b = DOT;
		let pool_amount = 100_000_000_000_000;
		let initial_price = Price::from(2);

		let asset_pair = AssetPair {
			asset_in: asset_a,
			asset_out: asset_b,
		};
		let pair_account = XYKPallet::get_pair_id(asset_pair);

		initialize_pool(asset_a, asset_b, user_1, pool_amount, initial_price);

		assert_ok!(Exchange::buy(
			Origin::signed(user_2),
			asset_a,
			asset_b,
			2_000_000_000_000,
			15_000_000_000_000,
			false,
		));

		let user_2_sell_intention_id = generate_intention_id(&user_2, 0);

		assert_eq!(Exchange::get_intentions_count(asset_pair.ordered_pair()), 1);

		// Finalize block
		<Exchange as OnFinalize<u64>>::on_finalize(9);

		// Check final account balances -> SEEMS LEGIT
		assert_eq!(Currency::free_balance(asset_a, &user_2), 100_002000000000000);
		assert_eq!(Currency::free_balance(asset_b, &user_2), 99_995910204081632);

		// Check final pool balances -> SEEMS LEGIT
		assert_eq!(Currency::free_balance(asset_a, &pair_account), 98000000000000);
		assert_eq!(Currency::free_balance(asset_b, &pair_account), 204089795918368);

		assert_eq!(Exchange::get_intentions_count(asset_pair.ordered_pair()), 0);

		expect_events(vec![
			Event::IntentionRegistered(
				user_2,
				asset_a,
				asset_b,
				2_000_000_000_000,
				IntentionType::BUY,
				user_2_sell_intention_id,
			)
			.into(),
			xyk::Event::BuyExecuted(2, 3000, 2000, 2000000000000, 4081632653062, 2000, 8163265306).into(),
			Event::IntentionResolvedAMMTrade(
				user_2,
				IntentionType::BUY,
				user_2_sell_intention_id,
				2000000000000,
				4089795918368,
			)
			.into(),
		]);
	});
}

#[test]
fn simple_sell_sell_with_error_should_not_pass() {
	new_test_ext().execute_with(|| {
		let user_1 = ALICE;
		let user_2 = BOB;
		let user_3 = CHARLIE;
		let asset_a = ETH;
		let asset_b = DOT;
		let pool_amount = 100_000_000;
		let initial_price = Price::from(2);

		let asset_pair = AssetPair {
			asset_in: asset_a,
			asset_out: asset_b,
		};
		let pair_account = XYKPallet::get_pair_id(asset_pair);

		initialize_pool(asset_a, asset_b, user_1, pool_amount, initial_price);

		assert_ok!(Exchange::sell(
			Origin::signed(user_2),
			asset_a,
			asset_b,
			2_000,
			5_000,
			false,
		));

		let user_2_sell_intention_id = generate_intention_id(&user_2, 0);

		assert_ok!(Exchange::sell(
			Origin::signed(user_3),
			asset_b,
			asset_a,
			1_000,
			5_000,
			false,
		));

		let user_3_sell_intention_id = generate_intention_id(&user_3, 1);

		assert_eq!(Currency::free_balance(asset_a, &pair_account), 100000000);
		assert_eq!(Currency::free_balance(asset_b, &pair_account), 200000000);

		<Exchange as OnFinalize<u64>>::on_finalize(9);

		assert_eq!(Currency::free_balance(asset_a, &user_2), 100_000000000000000);
		assert_eq!(Currency::free_balance(asset_b, &user_2), 100_000000000000000);

		assert_eq!(Currency::free_balance(asset_a, &user_3), 100_000000000000000);
		assert_eq!(Currency::free_balance(asset_b, &user_3), 100_000000000000000);

		assert_eq!(Currency::free_balance(asset_a, &pair_account), 100000000);
		assert_eq!(Currency::free_balance(asset_b, &pair_account), 200000000);

		expect_events(vec![
			Event::IntentionRegistered(
				user_2,
				asset_a,
				asset_b,
				2_000,
				IntentionType::SELL,
				user_2_sell_intention_id,
			)
			.into(),
			Event::IntentionRegistered(
				user_3,
				asset_b,
				asset_a,
				1_000,
				IntentionType::SELL,
				user_3_sell_intention_id,
			)
			.into(),
			Event::IntentionResolveErrorEvent(
				user_2,
				AssetPair {
					asset_in: asset_a,
					asset_out: asset_b,
				},
				IntentionType::SELL,
				user_2_sell_intention_id,
				DispatchError::Module {
					index: 2,
					error: 9,
					message: None,
				},
			)
			.into(),
			Event::IntentionResolveErrorEvent(
				user_3,
				AssetPair {
					asset_in: asset_b,
					asset_out: asset_a,
				},
				IntentionType::SELL,
				user_3_sell_intention_id,
				DispatchError::Module {
					index: 2,
					error: 9,
					message: None,
				},
			)
			.into(),
		]);
	});
}

#[test]
fn matching_limits_buy_buy_should_work() {
	new_test_ext().execute_with(|| {
		let one: Balance = 1_000_000_000_000;
		let user_1 = ALICE;
		let user_2 = BOB;
		let user_3 = CHARLIE;
		let asset_a = HDX;
		let asset_b = DOT;
		let pool_amount = 1000 * one;
		let initial_price = Price::from(2);

		let asset_pair = AssetPair {
			asset_in: asset_a,
			asset_out: asset_b,
		};
		let pair_account = XYKPallet::get_pair_id(asset_pair);

		initialize_pool(asset_a, asset_b, user_1, pool_amount, initial_price);

		assert_eq!(Currency::free_balance(asset_a, &pair_account), 1_000 * one);
		assert_eq!(Currency::free_balance(asset_b, &pair_account), 2_000 * one);

		assert_eq!(Currency::free_balance(asset_a, &user_2), 100_000 * one);
		assert_eq!(Currency::free_balance(asset_b, &user_2), 100_000 * one);

		assert_ok!(Exchange::buy(
			Origin::signed(user_2),
			asset_a,
			asset_b,
			100_000_000_000_000,
			223333333333334,
			false,
		));

		let b = <system::Pallet<Test>>::current_block_number();
		let user_2_sell_intention_id = (0, &user_2, b, HDX, DOT).using_encoded(<Test as system::Config>::Hashing::hash);

		assert_ok!(Exchange::buy(
			Origin::signed(user_3),
			asset_b,
			asset_a,
			220 * one,
			124213483146068,
			false,
		));

		let user_3_sell_intention_id = (1, &user_3, b, HDX, DOT).using_encoded(<Test as system::Config>::Hashing::hash);

		<Exchange as OnFinalize<u64>>::on_finalize(9);

		assert_eq!(Currency::free_balance(asset_a, &user_2), 100_100 * one);
		assert_eq!(Currency::free_balance(asset_b, &user_2), 99_799_600_000_000_000);

		assert_eq!(Currency::free_balance(asset_a, &pair_account), 1010321212121213);
		assert_eq!(Currency::free_balance(asset_b, &pair_account), 1980400000000000);

		expect_events(vec![
			Event::IntentionRegistered(
				user_2,
				asset_a,
				asset_b,
				100 * one,
				IntentionType::BUY,
				user_2_sell_intention_id,
			)
			.into(),
			Event::IntentionRegistered(
				user_3,
				asset_b,
				asset_a,
				220 * one,
				IntentionType::BUY,
				user_3_sell_intention_id,
			)
			.into(),
			orml_tokens::Event::Reserved(asset_b, 2, 200000000000000).into(),
			orml_tokens::Event::Reserved(asset_a, 3, 100000000000000).into(),
			orml_tokens::Event::Reserved(asset_b, 2, 400000000000).into(),
			orml_tokens::Event::Reserved(asset_a, 3, 200000000000).into(),
			xyk::Event::BuyExecuted(
				3,
				asset_b,
				asset_a,
				20_000_000_000_000,
				10101010101011,
				asset_a,
				20202020202,
			)
			.into(),
			Event::IntentionResolvedAMMTrade(
				user_3,
				IntentionType::BUY,
				user_3_sell_intention_id,
				20_000_000_000_000,
				10121212121213,
			)
			.into(),
			Event::IntentionResolvedDirectTrade(
				user_2,
				user_3,
				user_2_sell_intention_id,
				user_3_sell_intention_id,
				200000000000000,
				100000000000000,
			)
			.into(),
			Event::IntentionResolvedDirectTradeFees(
				user_2,
				user_2_sell_intention_id,
				pair_account,
				asset_b,
				400000000000,
			)
			.into(),
			Event::IntentionResolvedDirectTradeFees(
				user_3,
				user_3_sell_intention_id,
				pair_account,
				asset_a,
				200000000000,
			)
			.into(),
		]);
	});
}

#[test]
fn matching_limits_sell_buy_should_work() {
	new_test_ext().execute_with(|| {
		let one: Balance = 1_000_000_000_000;
		let user_1 = ALICE;
		let user_2 = BOB;
		let user_3 = CHARLIE;
		let asset_a = HDX;
		let asset_b = DOT;
		let pool_amount = 1000 * one;
		let initial_price = Price::from(2);

		let asset_pair = AssetPair {
			asset_in: asset_a,
			asset_out: asset_b,
		};
		let pair_account = XYKPallet::get_pair_id(asset_pair);

		initialize_pool(asset_a, asset_b, user_1, pool_amount, initial_price);

		assert_eq!(Currency::free_balance(asset_a, &pair_account), 1_000 * one);
		assert_eq!(Currency::free_balance(asset_b, &pair_account), 2_000 * one);

		assert_eq!(Currency::free_balance(asset_a, &user_2), 100_000 * one);
		assert_eq!(Currency::free_balance(asset_b, &user_2), 100_000 * one);

		assert_ok!(Exchange::buy(
			Origin::signed(user_2),
			asset_a,
			asset_b,
			30_000_000_000_000,
			62164948453608,
			false,
		));

		let b = <system::Pallet<Test>>::current_block_number();
		let user_2_sell_intention_id = (0, &user_2, b, HDX, DOT).using_encoded(<Test as system::Config>::Hashing::hash);

		assert_ok!(Exchange::sell(
			Origin::signed(user_3),
			asset_a,
			asset_b,
			50 * one,
			94761904761906,
			false,
		));

		let user_3_sell_intention_id = (1, &user_3, b, HDX, DOT).using_encoded(<Test as system::Config>::Hashing::hash);

		<Exchange as OnFinalize<u64>>::on_finalize(9);

		assert_eq!(Currency::free_balance(asset_a, &user_2), 100_030 * one);
		assert_eq!(Currency::free_balance(asset_b, &user_2), 99_939_880_000_000_000);

		assert_eq!(Currency::free_balance(asset_a, &pair_account), 1020000000000000);
		assert_eq!(Currency::free_balance(asset_b, &pair_account), 1961042745098040);

		expect_events(vec![
			Event::IntentionRegistered(
				user_2,
				asset_a,
				asset_b,
				30 * one,
				IntentionType::BUY,
				user_2_sell_intention_id,
			)
			.into(),
			Event::IntentionRegistered(
				user_3,
				asset_a,
				asset_b,
				50 * one,
				IntentionType::SELL,
				user_3_sell_intention_id,
			)
			.into(),
			orml_tokens::Event::Reserved(asset_b, 2, 60000000000000).into(),
			orml_tokens::Event::Reserved(asset_a, 3, 30000000000000).into(),
			orml_tokens::Event::Reserved(asset_b, 2, 120000000000).into(),
			orml_tokens::Event::Reserved(asset_b, 3, 60000000000).into(), //TODO: this is strange ?! should asset_a!!
			xyk::Event::SellExecuted(
				3,
				asset_a,
				asset_b,
				20_000_000_000_000,
				39137254901960,
				asset_b,
				78431372549,
			)
			.into(),
			Event::IntentionResolvedAMMTrade(
				user_3,
				IntentionType::SELL,
				user_3_sell_intention_id,
				20_000_000_000_000,
				39215686274509,
			)
			.into(),
			Event::IntentionResolvedDirectTrade(
				user_2,
				user_3,
				user_2_sell_intention_id,
				user_3_sell_intention_id,
				60000000000000,
				30000000000000,
			)
			.into(),
			Event::IntentionResolvedDirectTradeFees(
				user_2,
				user_2_sell_intention_id,
				pair_account,
				asset_b,
				120000000000,
			)
			.into(),
			Event::IntentionResolvedDirectTradeFees(
				user_3,
				user_3_sell_intention_id,
				pair_account,
				asset_b,
				60000000000,
			)
			.into(),
		]);
	});
}

#[test]
fn exact_match_limit_should_work() {
	new_test_ext().execute_with(|| {
		let one: Balance = 1_000_000_000_000;
		let user_1 = ALICE;
		let user_2 = BOB;
		let user_3 = CHARLIE;
		let asset_a = HDX;
		let asset_b = DOT;
		let pool_amount = 1000 * one;
		let initial_price = Price::from(2);

		let asset_pair = AssetPair {
			asset_in: asset_a,
			asset_out: asset_b,
		};
		let pair_account = XYKPallet::get_pair_id(asset_pair);

		initialize_pool(asset_a, asset_b, user_1, pool_amount, initial_price);

		assert_eq!(Currency::free_balance(asset_a, &pair_account), 1_000 * one);
		assert_eq!(Currency::free_balance(asset_b, &pair_account), 2_000 * one);

		assert_eq!(Currency::free_balance(asset_a, &user_2), 100_000 * one);
		assert_eq!(Currency::free_balance(asset_b, &user_2), 100_000 * one);

		assert_ok!(Exchange::buy(
			Origin::signed(user_2),
			asset_a,
			asset_b,
			50_000_000_000_000,
			106_315_789_473_684,
			false,
		));

		let b = <system::Pallet<Test>>::current_block_number();
		let user_2_sell_intention_id = (0, &user_2, b, HDX, DOT).using_encoded(<Test as system::Config>::Hashing::hash);

		assert_ok!(Exchange::buy(
			Origin::signed(user_3),
			asset_b,
			asset_a,
			100_000_000_000_000,
			53_157_894_736_843,
			false,
		));

		let user_3_sell_intention_id = (1, &user_3, b, HDX, DOT).using_encoded(<Test as system::Config>::Hashing::hash);

		<Exchange as OnFinalize<u64>>::on_finalize(9);

		assert_eq!(Currency::free_balance(asset_a, &user_2), 100_050_000_000_000_000);
		assert_eq!(Currency::free_balance(asset_b, &user_2), 99_899_800_000_000_000);

		assert_eq!(Currency::free_balance(asset_a, &user_3), 99_949_900_000_000_000);
		assert_eq!(Currency::free_balance(asset_b, &user_3), 100_100_000_000_000_000);

		assert_eq!(Currency::free_balance(asset_a, &pair_account), 1_000_100_000_000_000);
		assert_eq!(Currency::free_balance(asset_b, &pair_account), 2_000_200_000_000_000);

		expect_events(vec![
			Event::IntentionRegistered(
				user_2,
				asset_a,
				asset_b,
				50 * one,
				IntentionType::BUY,
				user_2_sell_intention_id,
			)
			.into(),
			Event::IntentionRegistered(
				user_3,
				asset_b,
				asset_a,
				100 * one,
				IntentionType::BUY,
				user_3_sell_intention_id,
			)
			.into(),
			orml_tokens::Event::Reserved(asset_b, 2, 100000000000000).into(),
			orml_tokens::Event::Reserved(asset_a, 3, 50000000000000).into(),
			orml_tokens::Event::Reserved(asset_b, 2, 200000000000).into(),
			orml_tokens::Event::Reserved(asset_a, 3, 100000000000).into(),
			Event::IntentionResolvedDirectTrade(
				user_2,
				user_3,
				user_2_sell_intention_id,
				user_3_sell_intention_id,
				100 * one,
				50 * one,
			)
			.into(),
			Event::IntentionResolvedDirectTradeFees(
				user_2,
				user_2_sell_intention_id,
				pair_account,
				asset_b,
				200000000000,
			)
			.into(),
			Event::IntentionResolvedDirectTradeFees(
				user_3,
				user_3_sell_intention_id,
				pair_account,
				asset_a,
				100000000000,
			)
			.into(),
		]);
	});
}

#[test]
fn matching_limit_scenario_2() {
	new_test_ext().execute_with(|| {
		let one: Balance = 1_000_000_000_000;
		let user_1 = ALICE;
		let user_2 = BOB;
		let user_3 = CHARLIE;
		let asset_a = HDX;
		let asset_b = DOT;
		let pool_amount = 1000 * one;
		let initial_price = Price::from(2);

		let asset_pair = AssetPair {
			asset_in: asset_a,
			asset_out: asset_b,
		};
		let pair_account = XYKPallet::get_pair_id(asset_pair);

		initialize_pool(asset_a, asset_b, user_1, pool_amount, initial_price);

		assert_eq!(Currency::free_balance(asset_a, &pair_account), 1_000 * one);
		assert_eq!(Currency::free_balance(asset_b, &pair_account), 2_000 * one);

		assert_eq!(Currency::free_balance(asset_a, &user_2), 100_000 * one);
		assert_eq!(Currency::free_balance(asset_b, &user_2), 100_000 * one);

		assert_ok!(Exchange::buy(
			Origin::signed(user_2),
			asset_a,
			asset_b,
			100_000_000_000_000,
			223_067_143_076_693,
			false,
		));

		let b = <system::Pallet<Test>>::current_block_number();
		let user_2_sell_intention_id = (0, &user_2, b, HDX, DOT).using_encoded(<Test as system::Config>::Hashing::hash);

		assert_ok!(Exchange::buy(
			Origin::signed(user_3),
			asset_b,
			asset_a,
			180_000_000_000_000,
			220_242_387_444_707,
			false,
		));

		let user_3_sell_intention_id = (1, &user_3, b, HDX, DOT).using_encoded(<Test as system::Config>::Hashing::hash);

		<Exchange as OnFinalize<u64>>::on_finalize(9);

		assert_eq!(Currency::free_balance(asset_a, &user_2), 100_100_000_000_000_000);
		assert_eq!(Currency::free_balance(asset_b, &user_2), 99_799_397_612_555_293);

		assert_eq!(Currency::free_balance(asset_a, &user_3), 99_909_820_000_000_000);
		assert_eq!(Currency::free_balance(asset_b, &user_3), 100_180_000_000_000_000);

		assert_eq!(Currency::free_balance(asset_a, &pair_account), 990_180_000_000_000);
		assert_eq!(Currency::free_balance(asset_b, &pair_account), 2_020_602_387_444_707);

		expect_events(vec![
			Event::IntentionRegistered(
				user_2,
				asset_a,
				asset_b,
				100 * one,
				IntentionType::BUY,
				user_2_sell_intention_id,
			)
			.into(),
			Event::IntentionRegistered(
				user_3,
				asset_b,
				asset_a,
				180 * one,
				IntentionType::BUY,
				user_3_sell_intention_id,
			)
			.into(),
			orml_tokens::Event::Reserved(asset_b, 2, 180000000000000).into(),
			orml_tokens::Event::Reserved(asset_a, 3, 90000000000000).into(),
			orml_tokens::Event::Reserved(asset_b, 2, 360000000000).into(),
			orml_tokens::Event::Reserved(asset_a, 3, 180000000000).into(),
			Event::IntentionResolvedDirectTrade(
				user_2,
				user_3,
				user_2_sell_intention_id,
				user_3_sell_intention_id,
				180 * one,
				90 * one,
			)
			.into(),
			Event::IntentionResolvedDirectTradeFees(
				user_2,
				user_2_sell_intention_id,
				pair_account,
				asset_b,
				360000000000,
			)
			.into(),
			Event::IntentionResolvedDirectTradeFees(
				user_3,
				user_3_sell_intention_id,
				pair_account,
				asset_a,
				180000000000,
			)
			.into(),
			xyk::Event::BuyExecuted(
				user_2,
				asset_a,
				asset_b,
				100_00000000000,
				20201983477752,
				asset_b,
				40403966955,
			)
			.into(),
			Event::IntentionResolvedAMMTrade(
				user_2,
				IntentionType::BUY,
				user_2_sell_intention_id,
				10_000_000_000_000,
				20242387444707,
			)
			.into(),
		]);
	});
}

#[test]
fn matching_limit_scenario_3() {
	new_test_ext().execute_with(|| {
		let one: Balance = 1_000_000_000_000;
		let user_1 = ALICE;
		let user_2 = BOB;
		let user_3 = CHARLIE;
		let asset_a = HDX;
		let asset_b = DOT;
		let pool_amount = 1000 * one;
		let initial_price = Price::from(2);

		let asset_pair = AssetPair {
			asset_in: asset_a,
			asset_out: asset_b,
		};
		let pair_account = XYKPallet::get_pair_id(asset_pair);

		initialize_pool(asset_a, asset_b, user_1, pool_amount, initial_price);

		assert_eq!(Currency::free_balance(asset_a, &pair_account), 1_000 * one);
		assert_eq!(Currency::free_balance(asset_b, &pair_account), 2_000 * one);

		assert_eq!(Currency::free_balance(asset_a, &user_2), 100_000 * one);
		assert_eq!(Currency::free_balance(asset_b, &user_2), 100_000 * one);

		assert_ok!(Exchange::buy(
			Origin::signed(user_2),
			asset_a,
			asset_b,
			150_000_000_000_000,
			356_315_789_473_684,
			false,
		));

		let b = <system::Pallet<Test>>::current_block_number();
		let user_2_sell_intention_id = (0, &user_2, b, HDX, DOT).using_encoded(<Test as system::Config>::Hashing::hash);

		assert_ok!(Exchange::buy(
			Origin::signed(user_3),
			asset_b,
			asset_a,
			200_000_000_000_000,
			253_157_894_736_843,
			false,
		));

		let user_3_sell_intention_id = (1, &user_3, b, HDX, DOT).using_encoded(<Test as system::Config>::Hashing::hash);

		<Exchange as OnFinalize<u64>>::on_finalize(9);

		assert_eq!(Currency::free_balance(asset_a, &user_2), 100_150_000_000_000_000);
		assert_eq!(Currency::free_balance(asset_b, &user_2), 99_694_127_425_805_094);

		assert_eq!(Currency::free_balance(asset_a, &user_3), 99_899_800_000_000_000);
		assert_eq!(Currency::free_balance(asset_b, &user_3), 100_200_000_000_000_000);

		assert_eq!(Currency::free_balance(asset_a, &pair_account), 950_200_000_000_000);
		assert_eq!(Currency::free_balance(asset_b, &pair_account), 2_105_872_574_194_906);

		expect_events(vec![
			Event::IntentionRegistered(
				user_2,
				asset_a,
				asset_b,
				150 * one,
				IntentionType::BUY,
				user_2_sell_intention_id,
			)
			.into(),
			Event::IntentionRegistered(
				user_3,
				asset_b,
				asset_a,
				200 * one,
				IntentionType::BUY,
				user_3_sell_intention_id,
			)
			.into(),
			orml_tokens::Event::Reserved(asset_b, 2, 200000000000000).into(),
			orml_tokens::Event::Reserved(asset_a, 3, 100000000000000).into(),
			orml_tokens::Event::Reserved(asset_b, 2, 400000000000).into(),
			orml_tokens::Event::Reserved(asset_a, 3, 200000000000).into(),
			Event::IntentionResolvedDirectTrade(
				user_2,
				user_3,
				user_2_sell_intention_id,
				user_3_sell_intention_id,
				200 * one,
				100 * one,
			)
			.into(),
			Event::IntentionResolvedDirectTradeFees(
				user_2,
				user_2_sell_intention_id,
				pair_account,
				asset_b,
				400000000000,
			)
			.into(),
			Event::IntentionResolvedDirectTradeFees(
				user_3,
				user_3_sell_intention_id,
				pair_account,
				asset_a,
				200000000000,
			)
			.into(),
			xyk::Event::BuyExecuted(
				user_2,
				asset_a,
				asset_b,
				50_000_000_000_000,
				105262050094717,
				asset_b,
				210524100189,
			)
			.into(),
			Event::IntentionResolvedAMMTrade(
				user_2,
				IntentionType::BUY,
				user_2_sell_intention_id,
				50_000_000_000_000,
				105472574194906,
			)
			.into(),
		]);
	});
}

#[test]
fn process_invalid_intention_should_work() {
	// this test targets the `continue` statement in `process_exchange_intention`
	new_test_ext().execute_with(|| {
		let one: Balance = 1_000_000_000_000;
		let user = ALICE;
		let asset_a = HDX;
		let asset_b = DOT;
		let pool_amount = 1000 * one;
		let initial_price = Price::from(2);

		let asset_pair = AssetPair {
			asset_in: asset_a,
			asset_out: asset_b,
		};
		let pair_account = XYKPallet::get_pair_id(asset_pair);

		initialize_pool(asset_a, asset_b, user, pool_amount, initial_price);

		let main_intention = ExchangeIntention {
			who: user,
			assets: AssetPair {
				asset_in: asset_b,
				asset_out: asset_a,
			},
			amount_in: 2_000_000,
			amount_out: 10 * pool_amount,
			trade_limit: 10_000_000,
			discount: false,
			sell_or_buy: IntentionType::BUY,
			intention_id: generate_intention_id(&user, 0),
		};

		let intentions_a = vec![main_intention];

		Exchange::process_exchange_intentions(&pair_account, &intentions_a, &Vec::<Intention<Test>>::new());

		assert_eq!(Currency::free_balance(asset_a, &user), 99_000_000_000_000_000);
		assert_eq!(Currency::free_balance(asset_b, &user), 98_000_000_000_000_000);

		assert_eq!(Currency::free_balance(asset_a, &pair_account), 1_000_000_000_000_000);
		assert_eq!(Currency::free_balance(asset_b, &pair_account), 2_000_000_000_000_000);
	});
}

#[test]
fn main_intention_greater_than_matched_should_work() {
	// this test targets the `break` statement in `process_exchange_intentions`
	new_test_ext().execute_with(|| {
		let user_1 = ALICE;
		let user_2 = BOB;
		let asset_a = HDX;
		let asset_b = DOT;
		let pool_amount = 1_000_000_000_000_000;
		let initial_price = Price::from(2);

		let asset_pair = AssetPair {
			asset_in: asset_a,
			asset_out: asset_b,
		};
		let pair_account = XYKPallet::get_pair_id(asset_pair);

		initialize_pool(asset_a, asset_b, user_1, pool_amount, initial_price);

		let main_intention = ExchangeIntention {
			who: user_1,
			assets: AssetPair {
				asset_in: asset_b,
				asset_out: asset_a,
			},
			amount_in: 2_000_000,
			amount_out: 1_000_000,
			trade_limit: 10_000_000,
			discount: false,
			sell_or_buy: IntentionType::BUY,
			intention_id: generate_intention_id(&user_1, 0),
		};

		let matched_intention = ExchangeIntention {
			who: user_2,
			assets: AssetPair {
				asset_in: asset_a,
				asset_out: asset_b,
			},
			amount_in: 3_000_000,
			amount_out: 6_000_000,
			trade_limit: 10,
			discount: false,
			sell_or_buy: IntentionType::SELL,
			intention_id: generate_intention_id(&user_2, 1),
		};

		let intentions_a = vec![main_intention];
		let intentions_b = vec![matched_intention];

		Exchange::process_exchange_intentions(&pair_account, &intentions_a, &intentions_b);

		assert_eq!(Currency::free_balance(asset_a, &pair_account), 1_000_000_002_000_000);
		assert_eq!(Currency::free_balance(asset_b, &pair_account), 1_999_999_996_014_000);

		assert_eq!(Currency::free_balance(asset_a, &user_1), 99_000_000_001_000_000);
		assert_eq!(Currency::free_balance(asset_b, &user_1), 97_999_999_997_996_000);

		assert_eq!(Currency::free_balance(asset_a, &user_2), 99_999_999_997_000_000);
		assert_eq!(Currency::free_balance(asset_b, &user_2), 100_000_000_005_990_000);
	});
}

#[test]
fn in_out_calculations_error_should_work() {
	new_test_ext().execute_with(|| {
		let user_1 = ALICE;
		let user_2 = BOB;
		let asset_a = HDX;
		let asset_b = DOT;
		let pool_amount = 1_000_000_000_000_000;
		let initial_price = Price::from(2);

		let asset_pair = AssetPair {
			asset_in: asset_a,
			asset_out: asset_b,
		};
		let pair_account = XYKPallet::get_pair_id(asset_pair);

		initialize_pool(asset_a, asset_b, user_1, pool_amount, initial_price);

		// amount_a_in > amount_b_out scenario
		let main_intention = ExchangeIntention {
			who: user_1,
			assets: AssetPair {
				asset_in: asset_b,
				asset_out: asset_a,
			},
			amount_in: 3_000_000,
			amount_out: 1_000_000,
			trade_limit: 10_000_000,
			discount: false,
			sell_or_buy: IntentionType::BUY,
			intention_id: generate_intention_id(&user_1, 0),
		};

		let matched_intention = ExchangeIntention {
			who: user_2,
			assets: AssetPair {
				asset_in: asset_a,
				asset_out: asset_b,
			},
			amount_in: 3_000_000,
			amount_out: 2_000_000,
			trade_limit: 10,
			discount: false,
			sell_or_buy: IntentionType::SELL,
			intention_id: generate_intention_id(&user_2, 1),
		};

		let intentions_a = vec![main_intention];
		let intentions_b = vec![matched_intention];

		let maybe_error = std::panic::catch_unwind(|| {
			Exchange::process_exchange_intentions(&pair_account, &intentions_a, &intentions_b)
		});
		assert!(maybe_error.is_err());

		// amount_a_in < amount_b_out scenario
		let main_intention = ExchangeIntention {
			who: user_1,
			assets: AssetPair {
				asset_in: asset_b,
				asset_out: asset_a,
			},
			amount_in: 1_000_000,
			amount_out: 2_000_000,
			trade_limit: 10_000_000,
			discount: false,
			sell_or_buy: IntentionType::BUY,
			intention_id: generate_intention_id(&user_1, 2),
		};

		let matched_intention = ExchangeIntention {
			who: user_2,
			assets: AssetPair {
				asset_in: asset_a,
				asset_out: asset_b,
			},
			amount_in: 1_000_000,
			amount_out: 2_000_000,
			trade_limit: 10,
			discount: false,
			sell_or_buy: IntentionType::SELL,
			intention_id: generate_intention_id(&user_2, 3),
		};

		let intentions_a = vec![main_intention];
		let intentions_b = vec![matched_intention];

		let maybe_error = std::panic::catch_unwind(|| {
			Exchange::process_exchange_intentions(&pair_account, &intentions_a, &intentions_b)
		});
		assert!(maybe_error.is_err());
	});
}

#[test]
fn revert_invalid_direct_trades_should_work() {
	new_test_ext().execute_with(|| {
		let user_1 = ALICE;
		let user_2 = BOB;
		let asset_a = HDX;
		let asset_b = DOT;
		let pool_amount = 1_000_000_000_000_000;
		let initial_price = Price::from(2);

		let asset_pair = AssetPair {
			asset_in: asset_a,
			asset_out: asset_b,
		};
		let pair_account = XYKPallet::get_pair_id(asset_pair);

		initialize_pool(asset_a, asset_b, user_1, pool_amount, initial_price);

		assert_ok!(Currency::transfer(Origin::signed(ALICE), BOB, asset_b, 98_000_000_000_000_000));

		// amount_a_in > amount_b_out scenario
		let main_intention = ExchangeIntention {
			who: user_1,
			assets: AssetPair {
				asset_in: asset_b,
				asset_out: asset_a,
			},
			amount_in: 4_000_000,
			amount_out: 2_000_000,
			trade_limit: 10_000_000,
			discount: false,
			sell_or_buy: IntentionType::BUY,
			intention_id: generate_intention_id(&user_1, 0),
		};

		let matched_intention = ExchangeIntention {
			who: user_2,
			assets: AssetPair {
				asset_in: asset_a,
				asset_out: asset_b,
			},
			amount_in: 1_000_000,
			amount_out: 2_000_000,
			trade_limit: 10,
			discount: false,
			sell_or_buy: IntentionType::SELL,
			intention_id: generate_intention_id(&user_2, 1),
		};

		let intentions_b = vec![matched_intention];

		<Exchange as Resolver<<Test as system::Config>::AccountId, Intention<Test>, Error<Test>>>::resolve_matched_intentions(&pair_account, &main_intention, &intentions_b);

		// amount_a_in < amount_b_out scenario
		let main_intention = ExchangeIntention {
			who: user_1,
			assets: AssetPair {
				asset_in: asset_b,
				asset_out: asset_a,
			},
			amount_in: 2_000_000,
			amount_out: 1_000_000,
			trade_limit: 10_000_000,
			discount: false,
			sell_or_buy: IntentionType::BUY,
			intention_id: generate_intention_id(&user_1, 0),
		};

		let matched_intention = ExchangeIntention {
			who: user_2,
			assets: AssetPair {
				asset_in: asset_a,
				asset_out: asset_b,
			},
			amount_in: 2_000_000,
			amount_out: 4_000_000,
			trade_limit: 10,
			discount: false,
			sell_or_buy: IntentionType::SELL,
			intention_id: generate_intention_id(&user_2, 1),
		};

		let intentions_b = vec![matched_intention];

		<Exchange as Resolver<<Test as system::Config>::AccountId, Intention<Test>, Error<Test>>>::resolve_matched_intentions(&pair_account, &main_intention, &intentions_b);

		// amount_a_in == amount_b_out scenario
		let main_intention = ExchangeIntention {
			who: user_1,
			assets: AssetPair {
				asset_in: asset_b,
				asset_out: asset_a,
			},
			amount_in: 2_000_000,
			amount_out: 1_000_000,
			trade_limit: 10_000_000,
			discount: false,
			sell_or_buy: IntentionType::BUY,
			intention_id: generate_intention_id(&user_1, 0),
		};

		let matched_intention = ExchangeIntention {
			who: user_2,
			assets: AssetPair {
				asset_in: asset_a,
				asset_out: asset_b,
			},
			amount_in: 1_000_000,
			amount_out: 2_000_000,
			trade_limit: 10,
			discount: false,
			sell_or_buy: IntentionType::SELL,
			intention_id: generate_intention_id(&user_2, 1),
		};

		let intentions_b = vec![matched_intention];

		<Exchange as Resolver<<Test as system::Config>::AccountId, Intention<Test>, Error<Test>>>::resolve_matched_intentions(&pair_account, &main_intention, &intentions_b);

		assert_eq!(Currency::free_balance(asset_a, &pair_account), 1_000_000_000_000_000);
		assert_eq!(Currency::free_balance(asset_b, &pair_account), 2_000_000_000_000_000);

		assert_eq!(Currency::free_balance(asset_a, &user_1), 99_000_000_000_000_000);
		assert_eq!(Currency::free_balance(asset_b, &user_1), 0);

		assert_eq!(Currency::free_balance(asset_a, &user_2), 100_000_000_000_000_000);
		assert_eq!(Currency::free_balance(asset_b, &user_2), 198_000_000_000_000_000);
	});
}

#[test]
fn invalid_transfers_in_resolver_should_not_work() {
	new_test_ext().execute_with(|| {
		let user_1 = ALICE;
		let user_2 = BOB;
		let asset_a = HDX;
		let asset_b = DOT;
		let pool_amount = 1_000_000_000_000_000;
		let initial_price = Price::from(2);

		let asset_pair = AssetPair {
			asset_in: asset_a,
			asset_out: asset_b,
		};
		let pair_account = XYKPallet::get_pair_id(asset_pair);

		initialize_pool(asset_a, asset_b, user_1, pool_amount, initial_price);

		assert_ok!(Currency::transfer(Origin::signed(ALICE), BOB, asset_b, 98_000_000_000_000_000));

		let main_intention = ExchangeIntention {
			who: user_1,
			assets: AssetPair {
				asset_in: asset_b,
				asset_out: asset_a,
			},
			amount_in: 2_000_000_000_000_000,
			amount_out: 1_000_000_000_000_000,
			trade_limit: 10_000_000,
			discount: false,
			sell_or_buy: IntentionType::BUY,
			intention_id: generate_intention_id(&user_1, 0),
		};

		let matched_intention = ExchangeIntention {
			who: user_2,
			assets: AssetPair {
				asset_in: asset_a,
				asset_out: asset_b,
			},
			amount_in: 2_000_000_000_000_000,
			amount_out: 4_000_000_000_000_000,
			trade_limit: 10,
			discount: false,
			sell_or_buy: IntentionType::SELL,
			intention_id: generate_intention_id(&user_2, 1),
		};

		let intentions_b = vec![matched_intention];

		<Exchange as Resolver<<Test as system::Config>::AccountId, Intention<Test>, Error<Test>>>::resolve_matched_intentions(&pair_account, &main_intention, &intentions_b);

		assert_eq!(Currency::free_balance(asset_a, &pair_account), 1_000_000_000_000_000);
		assert_eq!(Currency::free_balance(asset_b, &pair_account), 2_000_000_000_000_000);

		assert_eq!(Currency::free_balance(asset_a, &user_1), 99_000_000_000_000_000);
		assert_eq!(Currency::free_balance(asset_b, &user_1), 0);

		assert_eq!(Currency::free_balance(asset_a, &user_2), 100_000_000_000_000_000);
		assert_eq!(Currency::free_balance(asset_b, &user_2), 198_000_000_000_000_000);
	});
}

#[test]
fn trade_limits_in_exact_match_scenario_should_work() {
	new_test_ext().execute_with(|| {
		let user_1 = ALICE;
		let user_2 = BOB;
		let asset_a = HDX;
		let asset_b = DOT;
		let pool_amount = 1_000_000_000_000_000;
		let initial_price = Price::from(2);

		let asset_pair = AssetPair {
			asset_in: asset_a,
			asset_out: asset_b,
		};
		let pair_account = XYKPallet::get_pair_id(asset_pair);

		initialize_pool(asset_a, asset_b, user_1, pool_amount, initial_price);

		assert_ok!(Currency::transfer(Origin::signed(ALICE), BOB, asset_b, 98_000_000_000_000_000));

		let main_intention_1 = ExchangeIntention {
			who: user_1,
			assets: AssetPair {
				asset_in: asset_b,
				asset_out: asset_a,
			},
			amount_in: 2_000_000,
			amount_out: 1_000_000,
			trade_limit: 10_000_000,
			discount: false,
			sell_or_buy: IntentionType::SELL,
			intention_id: generate_intention_id(&user_1, 0),
		};

		let matched_intention_1 = ExchangeIntention {
			who: user_2,
			assets: AssetPair {
				asset_in: asset_a,
				asset_out: asset_b,
			},
			amount_in: 1_000_000,
			amount_out: 2_000_000,
			trade_limit: 10,
			discount: false,
			sell_or_buy: IntentionType::SELL,
			intention_id: generate_intention_id(&user_2, 1),
		};

		let intentions_b = vec![matched_intention_1];

		<Exchange as Resolver<<Test as system::Config>::AccountId, Intention<Test>, Error<Test>>>::resolve_matched_intentions(&pair_account, &main_intention_1, &intentions_b);

		let main_intention_2 = ExchangeIntention {
			who: user_1,
			assets: AssetPair {
				asset_in: asset_b,
				asset_out: asset_a,
			},
			amount_in: 2_000_000,
			amount_out: 1_000_000,
			trade_limit: 100_000,
			discount: false,
			sell_or_buy: IntentionType::BUY,
			intention_id: generate_intention_id(&user_1, 0),
		};

		<Exchange as Resolver<<Test as system::Config>::AccountId, Intention<Test>, Error<Test>>>::resolve_matched_intentions(&pair_account, &main_intention_2, &intentions_b);

		let main_intention_3 = ExchangeIntention {
			who: user_1,
			assets: AssetPair {
				asset_in: asset_b,
				asset_out: asset_a,
			},
			amount_in: 2_000_000,
			amount_out: 1_000_000,
			trade_limit: 1_000_000,
			discount: false,
			sell_or_buy: IntentionType::SELL,
			intention_id: generate_intention_id(&user_1, 0),
		};

		let matched_intention_3 = ExchangeIntention {
			who: user_2,
			assets: AssetPair {
				asset_in: asset_a,
				asset_out: asset_b,
			},
			amount_in: 1_000_000,
			amount_out: 2_000_000,
			trade_limit: 10_000_000,
			discount: false,
			sell_or_buy: IntentionType::SELL,
			intention_id: generate_intention_id(&user_2, 1),
		};

		let intentions_b = vec![matched_intention_3];

		<Exchange as Resolver<<Test as system::Config>::AccountId, Intention<Test>, Error<Test>>>::resolve_matched_intentions(&pair_account, &main_intention_3, &intentions_b);

		let matched_intention_4 = ExchangeIntention {
			who: user_2,
			assets: AssetPair {
				asset_in: asset_a,
				asset_out: asset_b,
			},
			amount_in: 1_000_000,
			amount_out: 2_000_000,
			trade_limit: 100_000,
			discount: false,
			sell_or_buy: IntentionType::BUY,
			intention_id: generate_intention_id(&user_2, 1),
		};

		let intentions_b = vec![matched_intention_4];

		<Exchange as Resolver<<Test as system::Config>::AccountId, Intention<Test>, Error<Test>>>::resolve_matched_intentions(&pair_account, &main_intention_3, &intentions_b);

		assert_eq!(Currency::free_balance(asset_a, &pair_account), 1_000_000_000_000_000);
		assert_eq!(Currency::free_balance(asset_b, &pair_account), 2_000_000_000_000_000);

		assert_eq!(Currency::free_balance(asset_a, &user_1), 99_000_000_000_000_000);
		assert_eq!(Currency::free_balance(asset_b, &user_1), 0);

		assert_eq!(Currency::free_balance(asset_a, &user_2), 100_000_000_000_000_000);
		assert_eq!(Currency::free_balance(asset_b, &user_2), 198_000_000_000_000_000);
	});
}<|MERGE_RESOLUTION|>--- conflicted
+++ resolved
@@ -87,13 +87,7 @@
 		price.checked_mul_int(amount).unwrap()
 	};
 
-<<<<<<< HEAD
-	expect_event(xyk::Event::PoolCreated(user, asset_a, asset_b, shares));
-
 	let asset_pair = AssetPair {
-=======
-	let pair_account = XYKPallet::get_pair_id(AssetPair {
->>>>>>> 300ebd4f
 		asset_in: asset_a,
 		asset_out: asset_b,
 	};
