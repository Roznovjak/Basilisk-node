--- conflicted
+++ resolved
@@ -4345,147 +4345,6 @@
 }
 
 #[test]
-<<<<<<< HEAD
-fn register_intention_should_return_error_on_overflow() {
-	new_test_ext().execute_with(|| {
-		ExchangeAssetsIntentionCount::<Test>::insert((HDX, DOT), u32::MAX);
-		assert_eq!(Exchange::get_intentions_count((HDX, DOT)), u32::MAX);
-
-		assert_noop!(
-			Exchange::register_intention(
-				&ALICE,
-				IntentionType::SELL,
-				AssetPair {
-					asset_in: HDX,
-					asset_out: DOT
-				},
-				1,
-				1,
-				1,
-				false
-			),
-			Error::<Test>::IntentionCountOverflow
-		);
-	});
-}
-
-#[test]
-fn direct_sell_sell_transfers_without_other_asset_should_work() {
-	new_test_ext().execute_with(|| {
-		let user_1 = ALICE;
-		let user_2 = BOB;
-		let user_3 = CHARLIE;
-		let asset_a = ETH;
-		let asset_b = DOT;
-		let pool_amount = 100_000_000;
-		let initial_price = Price::from(2);
-
-		let pair_account = XYKPallet::get_pair_id(AssetPair {
-			asset_in: asset_a,
-			asset_out: asset_b,
-		});
-
-		initialize_pool(asset_a, asset_b, user_1, pool_amount, initial_price);
-
-		// BOB doesn't need to own asset_b when selling asset_a
-		assert_ok!(Currency::transfer(
-			Origin::signed(user_2),
-			user_1,
-			asset_b,
-			100_000_000_000_000_000
-		));
-		// CHARLIE doesn't need to own asset_a when selling asset_b
-		assert_ok!(Currency::transfer(
-			Origin::signed(user_3),
-			user_1,
-			asset_a,
-			100_000_000_000_000_000
-		));
-
-		assert_ok!(Exchange::sell(
-			Origin::signed(user_2),
-			asset_a,
-			asset_b,
-			1_000_000,
-			400,
-			false,
-		));
-		assert_ok!(Exchange::sell(
-			Origin::signed(user_3),
-			asset_b,
-			asset_a,
-			2_000_000,
-			400,
-			false,
-		));
-		let user_2_sell_intention_id = generate_intention_id(&user_2, 0);
-		let user_3_sell_intention_id = generate_intention_id(&user_3, 1);
-
-		assert_eq!(Currency::free_balance(asset_a, &pair_account), 100_000_000);
-		assert_eq!(Currency::free_balance(asset_b, &pair_account), 200_000_000);
-
-		<Exchange as OnFinalize<u64>>::on_finalize(9);
-
-		assert_eq!(Currency::free_balance(asset_a, &user_2), 99_999_999_999_000_000);
-		assert_eq!(Currency::free_balance(asset_b, &user_2), 1_996_000);
-
-		assert_eq!(Currency::free_balance(asset_a, &user_3), 998_000);
-		assert_eq!(Currency::free_balance(asset_b, &user_3), 99_999_999_998_000_000);
-
-		assert_eq!(Currency::free_balance(asset_a, &pair_account), 100002000);
-		assert_eq!(Currency::free_balance(asset_b, &pair_account), 200004000);
-
-		expect_events(vec![
-			orml_tokens::Event::Transfer(asset_b, user_2, ALICE, 100000000000000000).into(),
-			orml_tokens::Event::Transfer(asset_a, user_3, ALICE, 100000000000000000).into(),
-			Event::IntentionRegistered(
-				user_2,
-				asset_a,
-				asset_b,
-				1_000_000,
-				IntentionType::SELL,
-				user_2_sell_intention_id,
-			)
-			.into(),
-			Event::IntentionRegistered(
-				user_3,
-				asset_b,
-				asset_a,
-				2_000_000,
-				IntentionType::SELL,
-				user_3_sell_intention_id,
-			)
-			.into(),
-			orml_tokens::Event::Reserved(asset_a, user_2, 1_000_000).into(),
-			orml_tokens::Event::Reserved(asset_b, user_3, 2_000_000).into(),
-			Event::IntentionResolvedDirectTrade(
-				user_2,
-				user_3,
-				user_2_sell_intention_id,
-				user_3_sell_intention_id,
-				1_000_000,
-				2_000_000,
-			)
-			.into(),
-			Event::IntentionResolvedDirectTradeFees(user_2, user_2_sell_intention_id, pair_account, asset_a, 2_000)
-				.into(),
-			Event::IntentionResolvedDirectTradeFees(user_3, user_3_sell_intention_id, pair_account, asset_b, 4_000)
-				.into(),
-		]);
-	});
-}
-
-#[test]
-fn direct_buy_buy_transfers_without_other_asset_should_work() {
-	new_test_ext().execute_with(|| {
-		let user_1 = ALICE;
-		let user_2 = BOB;
-		let user_3 = CHARLIE;
-		let asset_a = ETH;
-		let asset_b = DOT;
-		let pool_amount = 100_000_000;
-		let initial_price = Price::from(2);
-=======
 fn register_intention_should_work() {
 	new_test_ext().execute_with(|| {
 		assert_ok!(Exchange::register_intention(
@@ -4518,15 +4377,29 @@
 	});
 }
 
-// #[test]
-// fn register_intention_should_return_error_on_overflow() {
-// 	new_test_ext().execute_with(|| {
-// 		ExchangeAssetsIntentionCount::<Test>::insert((HDX, DOT), u32::MAX);
-// 		assert_eq!(Exchange::get_intentions_count((HDX, DOT)), u32::MAX);
-
-// 		assert!(Exchange::register_intention(&ALICE, IntentionType::SELL, AssetPair { asset_in: HDX, asset_out: DOT }, 1, 1, 1, false).is_err());
-// 	});
-// }
+#[test]
+fn register_intention_should_return_error_on_overflow() {
+	new_test_ext().execute_with(|| {
+		ExchangeAssetsIntentionCount::<Test>::insert((HDX, DOT), u32::MAX);
+		assert_eq!(Exchange::get_intentions_count((HDX, DOT)), u32::MAX);
+
+		assert_noop!(
+			Exchange::register_intention(
+				&ALICE,
+				IntentionType::SELL,
+				AssetPair {
+					asset_in: HDX,
+					asset_out: DOT
+				},
+				1,
+				1,
+				1,
+				false
+			),
+			Error::<Test>::IntentionCountOverflow
+		);
+	});
+}
 
 #[test]
 fn execute_amm_transfer_should_work() {
@@ -4536,101 +4409,12 @@
 		let pool_amount = 1_000_000_000_000_000;
 		let initial_price = Price::from_float(0.072);
 		initialize_pool(asset_b, asset_a, ALICE, pool_amount, initial_price);
->>>>>>> 8c5959f1
 
 		let pair_account = XYKPallet::get_pair_id(AssetPair {
 			asset_in: asset_a,
 			asset_out: asset_b,
 		});
 
-<<<<<<< HEAD
-		initialize_pool(asset_a, asset_b, user_1, pool_amount, initial_price);
-
-		// BOB doesn't need to own asset_a when buying asset_a
-		assert_ok!(Currency::transfer(
-			Origin::signed(user_2),
-			user_1,
-			asset_a,
-			100_000_000_000_000_000
-		));
-		// CHARLIE doesn't need to own asset_b when buying asset_b
-		assert_ok!(Currency::transfer(
-			Origin::signed(user_3),
-			user_1,
-			asset_b,
-			100_000_000_000_000_000
-		));
-
-		assert_ok!(Exchange::buy(
-			Origin::signed(user_2),
-			asset_a,
-			asset_b,
-			1_000_000,
-			40_000_000,
-			false,
-		));
-		assert_ok!(Exchange::buy(
-			Origin::signed(user_3),
-			asset_b,
-			asset_a,
-			2_000_000,
-			40_000_000,
-			false,
-		));
-		let user_2_sell_intention_id = generate_intention_id(&user_2, 0);
-		let user_3_sell_intention_id = generate_intention_id(&user_3, 1);
-
-		assert_eq!(Currency::free_balance(asset_a, &pair_account), 100000000);
-		assert_eq!(Currency::free_balance(asset_b, &pair_account), 200000000);
-
-		<Exchange as OnFinalize<u64>>::on_finalize(9);
-
-		assert_eq!(Currency::free_balance(asset_a, &user_2), 1_000_000);
-		assert_eq!(Currency::free_balance(asset_b, &user_2), 99_999_999_997_996_000);
-
-		assert_eq!(Currency::free_balance(asset_a, &user_3), 99_999_999_998_998_000);
-		assert_eq!(Currency::free_balance(asset_b, &user_3), 2_000_000);
-
-		assert_eq!(Currency::free_balance(asset_a, &pair_account), 100_002_000);
-		assert_eq!(Currency::free_balance(asset_b, &pair_account), 200_004_000);
-
-		expect_events(vec![
-			orml_tokens::Event::Transfer(asset_a, user_2, ALICE, 100000000000000000).into(),
-			orml_tokens::Event::Transfer(asset_b, user_3, ALICE, 100000000000000000).into(),
-			Event::IntentionRegistered(
-				user_2,
-				asset_a,
-				asset_b,
-				1_000_000,
-				IntentionType::BUY,
-				user_2_sell_intention_id,
-			)
-			.into(),
-			Event::IntentionRegistered(
-				user_3,
-				asset_b,
-				asset_a,
-				2_000_000,
-				IntentionType::BUY,
-				user_3_sell_intention_id,
-			)
-			.into(),
-			orml_tokens::Event::Reserved(asset_a, user_3, 1_002_000).into(),
-			orml_tokens::Event::Reserved(asset_b, user_2, 2_004_000).into(),
-			Event::IntentionResolvedDirectTrade(
-				user_3,
-				user_2,
-				user_3_sell_intention_id,
-				user_2_sell_intention_id,
-				1_000_000,
-				2_000_000,
-			)
-			.into(),
-			Event::IntentionResolvedDirectTradeFees(user_3, user_3_sell_intention_id, pair_account, asset_a, 2_000)
-				.into(),
-			Event::IntentionResolvedDirectTradeFees(user_2, user_2_sell_intention_id, pair_account, asset_b, 4_000)
-				.into(),
-=======
 		let alice_buy_intention_id = generate_intention_id(&ALICE, 0);
 		assert_ok!(Exchange::execute_amm_transfer(
 			IntentionType::BUY,
@@ -4708,23 +4492,11 @@
 				pair_account,
 			)
 			.into(),
->>>>>>> 8c5959f1
 		]);
 	});
 }
 
 #[test]
-<<<<<<< HEAD
-fn direct_sell_buy_transfers_without_other_asset_should_work() {
-	new_test_ext().execute_with(|| {
-		let user_1 = ALICE;
-		let user_2 = BOB;
-		let user_3 = CHARLIE;
-		let asset_a = ETH;
-		let asset_b = DOT;
-		let pool_amount = 100_000_000;
-		let initial_price = Price::from(2);
-=======
 fn resolve_single_intention_should_work() {
 	new_test_ext().execute_with(|| {
 		let asset_a = HDX;
@@ -4762,99 +4534,12 @@
 			sell_or_buy: IntentionType::SELL,
 			intention_id: alice_sell_intention_id,
 		});
->>>>>>> 8c5959f1
 
 		let pair_account = XYKPallet::get_pair_id(AssetPair {
 			asset_in: asset_a,
 			asset_out: asset_b,
 		});
 
-<<<<<<< HEAD
-		initialize_pool(asset_a, asset_b, user_1, pool_amount, initial_price);
-
-		// BOB doesn't need to own asset_b when selling asset_a
-		assert_ok!(Currency::transfer(
-			Origin::signed(user_2),
-			user_1,
-			asset_b,
-			100_000_000_000_000_000
-		));
-		// CHARLIE doesn't need to own asset_a when buying asset_a
-		assert_ok!(Currency::transfer(
-			Origin::signed(user_3),
-			user_1,
-			asset_a,
-			100_000_000_000_000_000
-		));
-
-		assert_ok!(Exchange::sell(
-			Origin::signed(user_2),
-			asset_a,
-			asset_b,
-			1_000_000,
-			40_000,
-			false,
-		));
-		assert_ok!(Exchange::buy(
-			Origin::signed(user_3),
-			asset_a,
-			asset_b,
-			1_000_000,
-			40_000_000,
-			false,
-		));
-		let user_2_sell_intention_id = generate_intention_id(&user_2, 0);
-		let user_3_sell_intention_id = generate_intention_id(&user_3, 1);
-
-		assert_eq!(Currency::free_balance(asset_a, &pair_account), 100000000);
-		assert_eq!(Currency::free_balance(asset_b, &pair_account), 200000000);
-
-		<Exchange as OnFinalize<u64>>::on_finalize(9);
-
-		assert_eq!(Currency::free_balance(asset_a, &user_2), 99_999_999_999_000_000);
-		assert_eq!(Currency::free_balance(asset_b, &user_2), 1_996_000);
-
-		assert_eq!(Currency::free_balance(asset_a, &user_3), 1_000_000);
-		assert_eq!(Currency::free_balance(asset_b, &user_3), 99_999_999_997_996_000);
-
-		assert_eq!(Currency::free_balance(asset_a, &pair_account), 100000000);
-		assert_eq!(Currency::free_balance(asset_b, &pair_account), 200008000);
-
-		expect_events(vec![
-			orml_tokens::Event::Transfer(asset_b, user_2, ALICE, 100000000000000000).into(),
-			orml_tokens::Event::Transfer(asset_a, user_3, ALICE, 100000000000000000).into(),
-			Event::IntentionRegistered(
-				user_2,
-				asset_a,
-				asset_b,
-				1_000_000,
-				IntentionType::SELL,
-				user_2_sell_intention_id,
-			)
-			.into(),
-			Event::IntentionRegistered(
-				user_3,
-				asset_a,
-				asset_b,
-				1_000_000,
-				IntentionType::BUY,
-				user_3_sell_intention_id,
-			)
-			.into(),
-			orml_tokens::Event::Reserved(asset_a, user_2, 1_000_000).into(),
-			orml_tokens::Event::Reserved(asset_b, user_3, 2_004_000).into(),
-			Event::IntentionResolvedDirectTrade(
-				user_2,
-				user_3,
-				user_2_sell_intention_id,
-				user_3_sell_intention_id,
-				1_000_000,
-				2_000_000,
-			)
-			.into(),
-			Event::IntentionResolvedDirectTradeFees(user_3, user_3_sell_intention_id, pair_account, asset_b, 8_000)
-				.into(),
-=======
 		expect_events(vec![
 			xyk::Event::BuyExecuted(
 				ALICE,
@@ -4886,114 +4571,11 @@
 				pair_account,
 			)
 			.into(),
->>>>>>> 8c5959f1
 		]);
 	});
 }
 
 #[test]
-<<<<<<< HEAD
-fn direct_buy_sell_transfers_without_other_asset_should_work() {
-	new_test_ext().execute_with(|| {
-		let user_1 = ALICE;
-		let user_2 = BOB;
-		let user_3 = CHARLIE;
-		let asset_a = ETH;
-		let asset_b = DOT;
-		let pool_amount = 100_000_000;
-		let initial_price = Price::from(2);
-
-		let pair_account = XYKPallet::get_pair_id(AssetPair {
-			asset_in: asset_a,
-			asset_out: asset_b,
-		});
-
-		initialize_pool(asset_a, asset_b, user_1, pool_amount, initial_price);
-
-		// BOB doesn't need to own asset_a when buying asset_a
-		assert_ok!(Currency::transfer(
-			Origin::signed(user_2),
-			user_1,
-			asset_a,
-			100_000_000_000_000_000
-		));
-		// CHARLIE doesn't need to own asset_b when selling asset_a
-		assert_ok!(Currency::transfer(
-			Origin::signed(user_3),
-			user_1,
-			asset_b,
-			100_000_000_000_000_000
-		));
-
-		assert_ok!(Exchange::buy(
-			Origin::signed(user_2),
-			asset_a,
-			asset_b,
-			1_000_000,
-			40_000_000,
-			false,
-		));
-		assert_ok!(Exchange::sell(
-			Origin::signed(user_3),
-			asset_a,
-			asset_b,
-			1_000_000,
-			40_000,
-			false,
-		));
-		let user_2_sell_intention_id = generate_intention_id(&user_2, 0);
-		let user_3_sell_intention_id = generate_intention_id(&user_3, 1);
-
-		assert_eq!(Currency::free_balance(asset_a, &pair_account), 100000000);
-		assert_eq!(Currency::free_balance(asset_b, &pair_account), 200000000);
-
-		<Exchange as OnFinalize<u64>>::on_finalize(9);
-
-		assert_eq!(Currency::free_balance(asset_a, &user_2), 1_000_000);
-		assert_eq!(Currency::free_balance(asset_b, &user_2), 99_999_999_997_996_000);
-
-		assert_eq!(Currency::free_balance(asset_a, &user_3), 99_999_999_999_000_000);
-		assert_eq!(Currency::free_balance(asset_b, &user_3), 1_996_000);
-
-		assert_eq!(Currency::free_balance(asset_a, &pair_account), 100000000);
-		assert_eq!(Currency::free_balance(asset_b, &pair_account), 200008000);
-
-		expect_events(vec![
-			orml_tokens::Event::Transfer(asset_a, user_2, ALICE, 100000000000000000).into(),
-			orml_tokens::Event::Transfer(asset_b, user_3, ALICE, 100000000000000000).into(),
-			Event::IntentionRegistered(
-				user_2,
-				asset_a,
-				asset_b,
-				1_000_000,
-				IntentionType::BUY,
-				user_2_sell_intention_id,
-			)
-			.into(),
-			Event::IntentionRegistered(
-				user_3,
-				asset_a,
-				asset_b,
-				1_000_000,
-				IntentionType::SELL,
-				user_3_sell_intention_id,
-			)
-			.into(),
-			orml_tokens::Event::Reserved(asset_a, user_3, 1_000_000).into(),
-			orml_tokens::Event::Reserved(asset_b, user_2, 2_004_000).into(),
-			Event::IntentionResolvedDirectTrade(
-				user_3,
-				user_2,
-				user_3_sell_intention_id,
-				user_2_sell_intention_id,
-				1_000_000,
-				2_000_000,
-			)
-			.into(),
-			Event::IntentionResolvedDirectTradeFees(user_2, user_2_sell_intention_id, pair_account, asset_b, 8_000)
-				.into(),
-		]);
-=======
 fn verify_intention_should_work() {
 	new_test_ext().execute_with(|| {
 		let user = ALICE;
@@ -5066,6 +4648,425 @@
 				intention_id: generate_intention_id(&user, 0),
 			})
 		);
->>>>>>> 8c5959f1
 	});
-}+}
+
+#[test]
+fn direct_sell_sell_transfers_without_other_asset_should_work() {
+	new_test_ext().execute_with(|| {
+		let user_1 = ALICE;
+		let user_2 = BOB;
+		let user_3 = CHARLIE;
+		let asset_a = ETH;
+		let asset_b = DOT;
+		let pool_amount = 100_000_000;
+		let initial_price = Price::from(2);
+
+		let pair_account = XYKPallet::get_pair_id(AssetPair {
+			asset_in: asset_a,
+			asset_out: asset_b,
+		});
+
+		initialize_pool(asset_a, asset_b, user_1, pool_amount, initial_price);
+
+		// BOB doesn't need to own asset_b when selling asset_a
+		assert_ok!(Currency::transfer(
+			Origin::signed(user_2),
+			user_1,
+			asset_b,
+			100_000_000_000_000_000
+		));
+		// CHARLIE doesn't need to own asset_a when selling asset_b
+		assert_ok!(Currency::transfer(
+			Origin::signed(user_3),
+			user_1,
+			asset_a,
+			100_000_000_000_000_000
+		));
+
+		assert_ok!(Exchange::sell(
+			Origin::signed(user_2),
+			asset_a,
+			asset_b,
+			1_000_000,
+			400,
+			false,
+		));
+		assert_ok!(Exchange::sell(
+			Origin::signed(user_3),
+			asset_b,
+			asset_a,
+			2_000_000,
+			400,
+			false,
+		));
+		let user_2_sell_intention_id = generate_intention_id(&user_2, 0);
+		let user_3_sell_intention_id = generate_intention_id(&user_3, 1);
+
+		assert_eq!(Currency::free_balance(asset_a, &pair_account), 100_000_000);
+		assert_eq!(Currency::free_balance(asset_b, &pair_account), 200_000_000);
+
+		<Exchange as OnFinalize<u64>>::on_finalize(9);
+
+		assert_eq!(Currency::free_balance(asset_a, &user_2), 99_999_999_999_000_000);
+		assert_eq!(Currency::free_balance(asset_b, &user_2), 1_996_000);
+
+		assert_eq!(Currency::free_balance(asset_a, &user_3), 998_000);
+		assert_eq!(Currency::free_balance(asset_b, &user_3), 99_999_999_998_000_000);
+
+		assert_eq!(Currency::free_balance(asset_a, &pair_account), 100002000);
+		assert_eq!(Currency::free_balance(asset_b, &pair_account), 200004000);
+
+		expect_events(vec![
+			orml_tokens::Event::Transfer(asset_b, user_2, ALICE, 100000000000000000).into(),
+			orml_tokens::Event::Transfer(asset_a, user_3, ALICE, 100000000000000000).into(),
+			Event::IntentionRegistered(
+				user_2,
+				asset_a,
+				asset_b,
+				1_000_000,
+				IntentionType::SELL,
+				user_2_sell_intention_id,
+			)
+			.into(),
+			Event::IntentionRegistered(
+				user_3,
+				asset_b,
+				asset_a,
+				2_000_000,
+				IntentionType::SELL,
+				user_3_sell_intention_id,
+			)
+			.into(),
+			orml_tokens::Event::Reserved(asset_a, user_2, 1_000_000).into(),
+			orml_tokens::Event::Reserved(asset_b, user_3, 2_000_000).into(),
+			Event::IntentionResolvedDirectTrade(
+				user_2,
+				user_3,
+				user_2_sell_intention_id,
+				user_3_sell_intention_id,
+				1_000_000,
+				2_000_000,
+			)
+			.into(),
+			Event::IntentionResolvedDirectTradeFees(user_2, user_2_sell_intention_id, pair_account, asset_a, 2_000)
+				.into(),
+			Event::IntentionResolvedDirectTradeFees(user_3, user_3_sell_intention_id, pair_account, asset_b, 4_000)
+				.into(),
+		]);
+	});
+}
+
+#[test]
+fn direct_buy_buy_transfers_without_other_asset_should_work() {
+	new_test_ext().execute_with(|| {
+		let user_1 = ALICE;
+		let user_2 = BOB;
+		let user_3 = CHARLIE;
+		let asset_a = ETH;
+		let asset_b = DOT;
+		let pool_amount = 100_000_000;
+		let initial_price = Price::from(2);
+
+		let pair_account = XYKPallet::get_pair_id(AssetPair {
+			asset_in: asset_a,
+			asset_out: asset_b,
+		});
+
+		initialize_pool(asset_a, asset_b, user_1, pool_amount, initial_price);
+
+		// BOB doesn't need to own asset_a when buying asset_a
+		assert_ok!(Currency::transfer(
+			Origin::signed(user_2),
+			user_1,
+			asset_a,
+			100_000_000_000_000_000
+		));
+		// CHARLIE doesn't need to own asset_b when buying asset_b
+		assert_ok!(Currency::transfer(
+			Origin::signed(user_3),
+			user_1,
+			asset_b,
+			100_000_000_000_000_000
+		));
+
+		assert_ok!(Exchange::buy(
+			Origin::signed(user_2),
+			asset_a,
+			asset_b,
+			1_000_000,
+			40_000_000,
+			false,
+		));
+		assert_ok!(Exchange::buy(
+			Origin::signed(user_3),
+			asset_b,
+			asset_a,
+			2_000_000,
+			40_000_000,
+			false,
+		));
+		let user_2_sell_intention_id = generate_intention_id(&user_2, 0);
+		let user_3_sell_intention_id = generate_intention_id(&user_3, 1);
+
+		assert_eq!(Currency::free_balance(asset_a, &pair_account), 100000000);
+		assert_eq!(Currency::free_balance(asset_b, &pair_account), 200000000);
+
+		<Exchange as OnFinalize<u64>>::on_finalize(9);
+
+		assert_eq!(Currency::free_balance(asset_a, &user_2), 1_000_000);
+		assert_eq!(Currency::free_balance(asset_b, &user_2), 99_999_999_997_996_000);
+
+		assert_eq!(Currency::free_balance(asset_a, &user_3), 99_999_999_998_998_000);
+		assert_eq!(Currency::free_balance(asset_b, &user_3), 2_000_000);
+
+		assert_eq!(Currency::free_balance(asset_a, &pair_account), 100_002_000);
+		assert_eq!(Currency::free_balance(asset_b, &pair_account), 200_004_000);
+
+		expect_events(vec![
+			orml_tokens::Event::Transfer(asset_a, user_2, ALICE, 100000000000000000).into(),
+			orml_tokens::Event::Transfer(asset_b, user_3, ALICE, 100000000000000000).into(),
+			Event::IntentionRegistered(
+				user_2,
+				asset_a,
+				asset_b,
+				1_000_000,
+				IntentionType::BUY,
+				user_2_sell_intention_id,
+			)
+			.into(),
+			Event::IntentionRegistered(
+				user_3,
+				asset_b,
+				asset_a,
+				2_000_000,
+				IntentionType::BUY,
+				user_3_sell_intention_id,
+			)
+			.into(),
+			orml_tokens::Event::Reserved(asset_a, user_3, 1_002_000).into(),
+			orml_tokens::Event::Reserved(asset_b, user_2, 2_004_000).into(),
+			Event::IntentionResolvedDirectTrade(
+				user_3,
+				user_2,
+				user_3_sell_intention_id,
+				user_2_sell_intention_id,
+				1_000_000,
+				2_000_000,
+			)
+			.into(),
+			Event::IntentionResolvedDirectTradeFees(user_3, user_3_sell_intention_id, pair_account, asset_a, 2_000)
+				.into(),
+			Event::IntentionResolvedDirectTradeFees(user_2, user_2_sell_intention_id, pair_account, asset_b, 4_000)
+				.into(),
+		]);
+	});
+}
+
+#[test]
+fn direct_sell_buy_transfers_without_other_asset_should_work() {
+	new_test_ext().execute_with(|| {
+		let user_1 = ALICE;
+		let user_2 = BOB;
+		let user_3 = CHARLIE;
+		let asset_a = ETH;
+		let asset_b = DOT;
+		let pool_amount = 100_000_000;
+		let initial_price = Price::from(2);
+
+		let pair_account = XYKPallet::get_pair_id(AssetPair {
+			asset_in: asset_a,
+			asset_out: asset_b,
+		});
+
+		initialize_pool(asset_a, asset_b, user_1, pool_amount, initial_price);
+
+		// BOB doesn't need to own asset_b when selling asset_a
+		assert_ok!(Currency::transfer(
+			Origin::signed(user_2),
+			user_1,
+			asset_b,
+			100_000_000_000_000_000
+		));
+		// CHARLIE doesn't need to own asset_a when buying asset_a
+		assert_ok!(Currency::transfer(
+			Origin::signed(user_3),
+			user_1,
+			asset_a,
+			100_000_000_000_000_000
+		));
+
+		assert_ok!(Exchange::sell(
+			Origin::signed(user_2),
+			asset_a,
+			asset_b,
+			1_000_000,
+			40_000,
+			false,
+		));
+		assert_ok!(Exchange::buy(
+			Origin::signed(user_3),
+			asset_a,
+			asset_b,
+			1_000_000,
+			40_000_000,
+			false,
+		));
+		let user_2_sell_intention_id = generate_intention_id(&user_2, 0);
+		let user_3_sell_intention_id = generate_intention_id(&user_3, 1);
+
+		assert_eq!(Currency::free_balance(asset_a, &pair_account), 100000000);
+		assert_eq!(Currency::free_balance(asset_b, &pair_account), 200000000);
+
+		<Exchange as OnFinalize<u64>>::on_finalize(9);
+
+		assert_eq!(Currency::free_balance(asset_a, &user_2), 99_999_999_999_000_000);
+		assert_eq!(Currency::free_balance(asset_b, &user_2), 1_996_000);
+
+		assert_eq!(Currency::free_balance(asset_a, &user_3), 1_000_000);
+		assert_eq!(Currency::free_balance(asset_b, &user_3), 99_999_999_997_996_000);
+
+		assert_eq!(Currency::free_balance(asset_a, &pair_account), 100000000);
+		assert_eq!(Currency::free_balance(asset_b, &pair_account), 200008000);
+
+		expect_events(vec![
+			orml_tokens::Event::Transfer(asset_b, user_2, ALICE, 100000000000000000).into(),
+			orml_tokens::Event::Transfer(asset_a, user_3, ALICE, 100000000000000000).into(),
+			Event::IntentionRegistered(
+				user_2,
+				asset_a,
+				asset_b,
+				1_000_000,
+				IntentionType::SELL,
+				user_2_sell_intention_id,
+			)
+			.into(),
+			Event::IntentionRegistered(
+				user_3,
+				asset_a,
+				asset_b,
+				1_000_000,
+				IntentionType::BUY,
+				user_3_sell_intention_id,
+			)
+			.into(),
+			orml_tokens::Event::Reserved(asset_a, user_2, 1_000_000).into(),
+			orml_tokens::Event::Reserved(asset_b, user_3, 2_004_000).into(),
+			Event::IntentionResolvedDirectTrade(
+				user_2,
+				user_3,
+				user_2_sell_intention_id,
+				user_3_sell_intention_id,
+				1_000_000,
+				2_000_000,
+			)
+			.into(),
+			Event::IntentionResolvedDirectTradeFees(user_3, user_3_sell_intention_id, pair_account, asset_b, 8_000)
+				.into(),
+		]);
+	});
+}
+
+#[test]
+fn direct_buy_sell_transfers_without_other_asset_should_work() {
+	new_test_ext().execute_with(|| {
+		let user_1 = ALICE;
+		let user_2 = BOB;
+		let user_3 = CHARLIE;
+		let asset_a = ETH;
+		let asset_b = DOT;
+		let pool_amount = 100_000_000;
+		let initial_price = Price::from(2);
+
+		let pair_account = XYKPallet::get_pair_id(AssetPair {
+			asset_in: asset_a,
+			asset_out: asset_b,
+		});
+
+		initialize_pool(asset_a, asset_b, user_1, pool_amount, initial_price);
+
+		// BOB doesn't need to own asset_a when buying asset_a
+		assert_ok!(Currency::transfer(
+			Origin::signed(user_2),
+			user_1,
+			asset_a,
+			100_000_000_000_000_000
+		));
+		// CHARLIE doesn't need to own asset_b when selling asset_a
+		assert_ok!(Currency::transfer(
+			Origin::signed(user_3),
+			user_1,
+			asset_b,
+			100_000_000_000_000_000
+		));
+
+		assert_ok!(Exchange::buy(
+			Origin::signed(user_2),
+			asset_a,
+			asset_b,
+			1_000_000,
+			40_000_000,
+			false,
+		));
+		assert_ok!(Exchange::sell(
+			Origin::signed(user_3),
+			asset_a,
+			asset_b,
+			1_000_000,
+			40_000,
+			false,
+		));
+		let user_2_sell_intention_id = generate_intention_id(&user_2, 0);
+		let user_3_sell_intention_id = generate_intention_id(&user_3, 1);
+
+		assert_eq!(Currency::free_balance(asset_a, &pair_account), 100000000);
+		assert_eq!(Currency::free_balance(asset_b, &pair_account), 200000000);
+
+		<Exchange as OnFinalize<u64>>::on_finalize(9);
+
+		assert_eq!(Currency::free_balance(asset_a, &user_2), 1_000_000);
+		assert_eq!(Currency::free_balance(asset_b, &user_2), 99_999_999_997_996_000);
+
+		assert_eq!(Currency::free_balance(asset_a, &user_3), 99_999_999_999_000_000);
+		assert_eq!(Currency::free_balance(asset_b, &user_3), 1_996_000);
+
+		assert_eq!(Currency::free_balance(asset_a, &pair_account), 100000000);
+		assert_eq!(Currency::free_balance(asset_b, &pair_account), 200008000);
+
+		expect_events(vec![
+			orml_tokens::Event::Transfer(asset_a, user_2, ALICE, 100000000000000000).into(),
+			orml_tokens::Event::Transfer(asset_b, user_3, ALICE, 100000000000000000).into(),
+			Event::IntentionRegistered(
+				user_2,
+				asset_a,
+				asset_b,
+				1_000_000,
+				IntentionType::BUY,
+				user_2_sell_intention_id,
+			)
+			.into(),
+			Event::IntentionRegistered(
+				user_3,
+				asset_a,
+				asset_b,
+				1_000_000,
+				IntentionType::SELL,
+				user_3_sell_intention_id,
+			)
+			.into(),
+			orml_tokens::Event::Reserved(asset_a, user_3, 1_000_000).into(),
+			orml_tokens::Event::Reserved(asset_b, user_2, 2_004_000).into(),
+			Event::IntentionResolvedDirectTrade(
+				user_3,
+				user_2,
+				user_3_sell_intention_id,
+				user_2_sell_intention_id,
+				1_000_000,
+				2_000_000,
+			)
+			.into(),
+			Event::IntentionResolvedDirectTradeFees(user_2, user_2_sell_intention_id, pair_account, asset_b, 8_000)
+				.into(),
+		]);
+	});
+}
