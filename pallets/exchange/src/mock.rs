// This file is part of Basilisk-node.

// Copyright (C) 2020-2021  Intergalactic, Limited (GIB).
// SPDX-License-Identifier: Apache-2.0

// Licensed under the Apache License, Version 2.0 (the "License");
// you may not use this file except in compliance with the License.
// You may obtain a copy of the License at
//
//     http://www.apache.org/licenses/LICENSE-2.0
//
// Unless required by applicable law or agreed to in writing, software
// distributed under the License is distributed on an "AS IS" BASIS,
// WITHOUT WARRANTIES OR CONDITIONS OF ANY KIND, either express or implied.
// See the License for the specific language governing permissions and
// limitations under the License.

use crate as exchange;

use crate::Config;
use frame_support::parameter_types;
use frame_system as system;
use orml_traits::parameter_type_with_key;
use sp_core::H256;
use sp_runtime::{
	testing::Header,
	traits::{BlakeTwo256, IdentityLookup, Zero},
};

use pallet_xyk as xyk;

use frame_support::traits::GenesisBuild;
<<<<<<< HEAD
use primitives::{fee, AssetId, Balance, traits::AssetPairAccountIdFor};
=======
use frame_system::EnsureSigned;
use pallet_xyk::AssetPairAccountIdFor;
use primitives::{fee, AssetId, Balance};
>>>>>>> 9aaced25

pub type Amount = i128;
pub type AccountId = u64;

pub const ALICE: AccountId = 1;
pub const BOB: AccountId = 2;
pub const CHARLIE: AccountId = 3;
pub const DAVE: AccountId = 4;
pub const FERDIE: AccountId = 5;
pub const GEORGE: AccountId = 6;

pub const HDX: AssetId = 1000;
pub const DOT: AssetId = 2000;
pub const ETH: AssetId = 3000;

pub const ENDOWED_AMOUNT: u128 = 100_000_000_000_000_000;

type UncheckedExtrinsic = frame_system::mocking::MockUncheckedExtrinsic<Test>;
type Block = frame_system::mocking::MockBlock<Test>;

frame_support::construct_runtime!(
	pub enum Test where
	 Block = Block,
	 NodeBlock = Block,
	 UncheckedExtrinsic = UncheckedExtrinsic,
	 {
		 System: frame_system::{Pallet, Call, Config, Storage, Event<T>},
		 Exchange: exchange::{Pallet, Call, Storage, Event<T>},
		 XYK: pallet_xyk::{Pallet, Call, Storage, Event<T>},
		 Currency: orml_tokens::{Pallet, Event<T>},
		 AssetRegistry: pallet_asset_registry::{Pallet, Storage, Event<T>},
	 }

);

parameter_types! {
	pub const BlockHashCount: u64 = 250;
	pub const SS58Prefix: u8 = 63;

	pub const HDXAssetId: AssetId = HDX;

	pub ExchangeFeeRate: fee::Fee = fee::Fee::default();

	pub RegistryStringLimit: u32 = 100;
}
impl system::Config for Test {
	type BaseCallFilter = ();
	type BlockWeights = ();
	type BlockLength = ();
	type Origin = Origin;
	type Call = Call;
	type Index = u64;
	type BlockNumber = u64;
	type Hash = H256;
	type Hashing = BlakeTwo256;
	type AccountId = u64;
	type Lookup = IdentityLookup<Self::AccountId>;
	type Header = Header;
	type Event = Event;
	type BlockHashCount = BlockHashCount;
	type DbWeight = ();
	type Version = ();
	type PalletInfo = PalletInfo;
	type AccountData = ();
	type OnNewAccount = ();
	type OnKilledAccount = ();
	type SystemWeightInfo = ();
	type SS58Prefix = SS58Prefix;
	type OnSetCode = ();
}

parameter_type_with_key! {
	pub ExistentialDeposits: |_currency_id: AssetId| -> Balance {
		Zero::zero()
	};
}

impl orml_tokens::Config for Test {
	type Event = Event;
	type Balance = Balance;
	type Amount = Amount;
	type CurrencyId = AssetId;
	type WeightInfo = ();
	type ExistentialDeposits = ExistentialDeposits;
	type OnDust = ();
	type MaxLocks = ();
	type DustRemovalWhitelist = ();
}

pub struct AssetPairAccountIdTest();

impl AssetPairAccountIdFor<AssetId, u64> for AssetPairAccountIdTest {
	fn from_assets(asset_a: AssetId, asset_b: AssetId) -> u64 {
		let mut a = asset_a as u128;
		let mut b = asset_b as u128;
		if a > b {
			let tmp = a;
			a = b;
			b = tmp;
		}
		return (a * 1000 + b) as u64;
	}
}

impl xyk::Config for Test {
	type Event = Event;
	type AssetRegistry = AssetRegistry;
	type AssetPairAccountId = AssetPairAccountIdTest;
	type Currency = Currency;
	type NativeAssetId = HDXAssetId;
	type WeightInfo = ();
	type GetExchangeFee = ExchangeFeeRate;
	type AMMHandler = ();
}

impl Config for Test {
	type Event = Event;
	type AMMPool = XYK;
	type Currency = Currency;
	type Resolver = exchange::Pallet<Test>;
	type WeightInfo = ();
}

impl pallet_asset_registry::Config for Test {
	type Event = Event;
	type RegistryOrigin = EnsureSigned<AccountId>;
	type AssetId = AssetId;
	type AssetNativeLocation = u8;
	type StringLimit = RegistryStringLimit;
	type NativeAssetId = HDXAssetId;
	type WeightInfo = ();
}

pub struct ExtBuilder {
	endowed_accounts: Vec<(AccountId, AssetId, Balance)>,
}

impl Default for ExtBuilder {
	fn default() -> Self {
		Self {
			endowed_accounts: vec![
				(ALICE, HDX, ENDOWED_AMOUNT),
				(BOB, HDX, ENDOWED_AMOUNT),
				(CHARLIE, HDX, ENDOWED_AMOUNT),
				(DAVE, HDX, ENDOWED_AMOUNT),
				(FERDIE, HDX, ENDOWED_AMOUNT),
				(GEORGE, HDX, ENDOWED_AMOUNT),
				(ALICE, ETH, ENDOWED_AMOUNT),
				(BOB, ETH, ENDOWED_AMOUNT),
				(CHARLIE, ETH, ENDOWED_AMOUNT),
				(DAVE, ETH, ENDOWED_AMOUNT),
				(FERDIE, ETH, ENDOWED_AMOUNT),
				(GEORGE, ETH, ENDOWED_AMOUNT),
				(ALICE, DOT, ENDOWED_AMOUNT),
				(BOB, DOT, ENDOWED_AMOUNT),
				(CHARLIE, DOT, ENDOWED_AMOUNT),
				(DAVE, DOT, ENDOWED_AMOUNT),
				(FERDIE, DOT, ENDOWED_AMOUNT),
				(GEORGE, DOT, ENDOWED_AMOUNT),
			],
		}
	}
}

impl ExtBuilder {
	// builds genesis config

	pub fn build(self) -> sp_io::TestExternalities {
		let mut t = frame_system::GenesisConfig::default().build_storage::<Test>().unwrap();

		orml_tokens::GenesisConfig::<Test> {
			balances: self.endowed_accounts,
		}
		.assimilate_storage(&mut t)
		.unwrap();

		t.into()
	}
}<|MERGE_RESOLUTION|>--- conflicted
+++ resolved
@@ -30,13 +30,8 @@
 use pallet_xyk as xyk;
 
 use frame_support::traits::GenesisBuild;
-<<<<<<< HEAD
 use primitives::{fee, AssetId, Balance, traits::AssetPairAccountIdFor};
-=======
 use frame_system::EnsureSigned;
-use pallet_xyk::AssetPairAccountIdFor;
-use primitives::{fee, AssetId, Balance};
->>>>>>> 9aaced25
 
 pub type Amount = i128;
 pub type AccountId = u64;
