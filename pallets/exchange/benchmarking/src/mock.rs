--- conflicted
+++ resolved
@@ -28,13 +28,8 @@
 	traits::{BlakeTwo256, IdentityLookup, Zero},
 };
 
-<<<<<<< HEAD
 use primitives::{fee, AssetId, Balance, traits::AssetPairAccountIdFor};
-=======
 use frame_system::EnsureSigned;
-use pallet_xyk::AssetPairAccountIdFor;
-use primitives::{fee, AssetId, Balance};
->>>>>>> 9aaced25
 
 pub type Amount = i128;
 pub type AccountId = u64;
