// This file is part of Basilisk-node.

// Copyright (C) 2020-2021  Intergalactic, Limited (GIB).
// SPDX-License-Identifier: Apache-2.0

// Licensed under the Apache License, Version 2.0 (the "License");
// you may not use this file except in compliance with the License.
// You may obtain a copy of the License at
//
//     http://www.apache.org/licenses/LICENSE-2.0
//
// Unless required by applicable law or agreed to in writing, software
// distributed under the License is distributed on an "AS IS" BASIS,
// WITHOUT WARRANTIES OR CONDITIONS OF ANY KIND, either express or implied.
// See the License for the specific language governing permissions and
// limitations under the License.

#![allow(clippy::upper_case_acronyms)]

use crate::asset::AssetPair;
use crate::{Balance, Price};
use frame_support::dispatch;
use frame_support::sp_runtime::{
	traits::{CheckedDiv, Zero},
	FixedPointNumber,
};
use frame_support::weights::Weight;
use sp_std::vec::Vec;

/// Hold information to perform amm transfer
/// Contains also exact amount which will be sold/bought
pub struct AMMTransfer<AccountId, AssetId, AssetPair, Balance> {
	pub origin: AccountId,
	pub assets: AssetPair,
	pub amount: Balance,
	pub amount_out: Balance,
	pub discount: bool,
	pub discount_amount: Balance,
	pub fee: (AssetId, Balance),
}

impl<AccountId, AssetId> AMMTransfer<AccountId, AssetId, AssetPair, Balance>
where
	Balance: Copy,
{
	/// Calculate price from ordered assets
	pub fn normalize_price(&self) -> Option<(Price, Balance)> {
		let ordered_asset_pair = self.assets.ordered_pair();
		let (balance_a, balance_b) = if ordered_asset_pair.0 == self.assets.asset_in {
			(self.amount, self.amount_out)
		} else {
			(self.amount_out, self.amount)
		};

		let price_a = Price::checked_from_integer(balance_a)?;
		let price_b = Price::checked_from_integer(balance_b)?;
		let price = price_a.checked_div(&price_b);
		price.map(|p| (p, balance_a))
	}
}

/// Traits for handling AMM Pool trades.
pub trait AMM<AccountId, AssetId, AssetPair, Amount> {
	/// Check if both assets exist in a pool.
	fn exists(assets: AssetPair) -> bool;

	/// Return pair account.
	fn get_pair_id(assets: AssetPair) -> AccountId;

	/// Return list of active assets in a given pool.
	fn get_pool_assets(pool_account_id: &AccountId) -> Option<Vec<AssetId>>;

	/// Calculate spot price for asset a and b.
	fn get_spot_price_unchecked(asset_a: AssetId, asset_b: AssetId, amount: Amount) -> Amount;

	/// Sell trade validation
	/// Perform all necessary checks to validate an intended sale.
	fn validate_sell(
		origin: &AccountId,
		assets: AssetPair,
		amount: Amount,
		min_bought: Amount,
		discount: bool,
	) -> Result<AMMTransfer<AccountId, AssetId, AssetPair, Amount>, frame_support::sp_runtime::DispatchError>;

	/// Execute buy for given validated transfer.
	fn execute_sell(transfer: &AMMTransfer<AccountId, AssetId, AssetPair, Amount>) -> dispatch::DispatchResult;

	/// Perform asset swap.
	/// Call execute following the validation.
	fn sell(
		origin: &AccountId,
		assets: AssetPair,
		amount: Amount,
		min_bought: Amount,
		discount: bool,
	) -> dispatch::DispatchResult {
		Self::execute_sell(&Self::validate_sell(origin, assets, amount, min_bought, discount)?)?;
		Ok(())
	}

	/// Buy trade validation
	/// Perform all necessary checks to validate an intended buy.
	fn validate_buy(
		origin: &AccountId,
		assets: AssetPair,
		amount: Amount,
		max_limit: Amount,
		discount: bool,
	) -> Result<AMMTransfer<AccountId, AssetId, AssetPair, Amount>, frame_support::sp_runtime::DispatchError>;

	/// Execute buy for given validated transfer.
	fn execute_buy(transfer: &AMMTransfer<AccountId, AssetId, AssetPair, Amount>) -> dispatch::DispatchResult;

	/// Perform asset swap.
	fn buy(
		origin: &AccountId,
		assets: AssetPair,
		amount: Amount,
		max_limit: Amount,
		discount: bool,
	) -> dispatch::DispatchResult {
		Self::execute_buy(&Self::validate_buy(origin, assets, amount, max_limit, discount)?)?;
		Ok(())
	}
}

pub trait Resolver<AccountId, Intention, E> {
	/// Resolve an intention directly via AMM pool.
	fn resolve_single_intention(intention: &Intention);

	/// Resolve intentions by either directly trading with each other or via AMM pool.
	/// Intention ```intention``` must be validated prior to call this function.
	fn resolve_matched_intentions(pair_account: &AccountId, intention: &Intention, matched: &[Intention]);
}

<<<<<<< HEAD
/// Handler used by AMM pools to perform some tasks when a new pool is created.
pub trait OnCreatePoolHandler<AssetPair> {
	/// Register an asset to be handled by price-oracle pallet.
	/// If an asset is not registered, calling `on_trade` results in populating the price buffer in the price oracle pallet,
	/// but the entries are ignored and the average price for the asset is not calculated.
	fn on_create_pool(asset_pair: AssetPair);
}

impl<AssetPair> OnCreatePoolHandler<AssetPair> for () {
	fn on_create_pool(_asset_pair: AssetPair) {}
}

/// Handler used by AMM pools to perform some tasks when a trade is executed.
pub trait OnTradeHandler<AccountId, AssetId, AssetPair, Balance> {
	/// Include a trade in the average price calculation of the price-oracle pallet.
	fn on_trade(amm_transfer: &AMMTransfer<AccountId, AssetId, AssetPair, Balance>, liq_amount: Balance);
	/// Known overhead for a trade in `on_initialize/on_finalize`.
	/// Needs to be specified here if we don't want to make AMM pools tightly coupled with the price oracle pallet, otherwise we can't access the weight.
	/// Add this weight to an extrinsic from which you call `on_trade`.
	fn on_trade_weight() -> Weight;
}

impl<AccountId, AssetId, AssetPair, Balance> OnTradeHandler<AccountId, AssetId, AssetPair, Balance> for () {
	fn on_trade(_amm_transfer: &AMMTransfer<AccountId, AssetId, AssetPair, Balance>, _liq_amount: Balance) {}
	fn on_trade_weight() -> Weight {
		Weight::zero()
	}
}

pub trait AssetPairAccountIdFor<AssetId: Sized, AccountId: Sized> {
	fn from_assets(asset_a: AssetId, asset_b: AssetId) -> AccountId;
}

pub trait Registry<AssetId, AssetName, Error> {
=======
pub trait Registry<AssetId, AssetName, Balance, Error> {
>>>>>>> 6c25c500
	fn exists(name: AssetId) -> bool;

	fn retrieve_asset(name: &AssetName) -> Result<AssetId, Error>;

	fn create_asset(name: &AssetName, existential_deposit: Balance) -> Result<AssetId, Error>;

	fn get_or_create_asset(name: AssetName, existential_deposit: Balance) -> Result<AssetId, Error> {
		if let Ok(asset_id) = Self::retrieve_asset(&name) {
			Ok(asset_id)
		} else {
			Self::create_asset(&name, existential_deposit)
		}
	}
}

pub trait ShareTokenRegistry<AssetId, AssetName, Balance, Error>: Registry<AssetId, AssetName, Balance, Error> {
	fn retrieve_shared_asset(name: &AssetName, assets: &Vec<AssetId>) -> Result<AssetId, Error>;

	fn create_shared_asset(name: &AssetName, assets: &Vec<AssetId>, existential_deposit: Balance) -> Result<AssetId, Error>;

	fn get_or_create_shared_asset(name: AssetName, assets: Vec<AssetId>, existential_deposit: Balance) -> Result<AssetId, Error> {
		if let Ok(asset_id) = Self::retrieve_shared_asset(&name, &assets) {
			Ok(asset_id)
		} else {
			Self::create_shared_asset(&name, &assets, existential_deposit)
		}
	}
}<|MERGE_RESOLUTION|>--- conflicted
+++ resolved
@@ -134,7 +134,6 @@
 	fn resolve_matched_intentions(pair_account: &AccountId, intention: &Intention, matched: &[Intention]);
 }
 
-<<<<<<< HEAD
 /// Handler used by AMM pools to perform some tasks when a new pool is created.
 pub trait OnCreatePoolHandler<AssetPair> {
 	/// Register an asset to be handled by price-oracle pallet.
@@ -168,10 +167,7 @@
 	fn from_assets(asset_a: AssetId, asset_b: AssetId) -> AccountId;
 }
 
-pub trait Registry<AssetId, AssetName, Error> {
-=======
 pub trait Registry<AssetId, AssetName, Balance, Error> {
->>>>>>> 6c25c500
 	fn exists(name: AssetId) -> bool;
 
 	fn retrieve_asset(name: &AssetName) -> Result<AssetId, Error>;
