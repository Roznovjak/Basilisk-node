name: build-and-deploy

on:
  push:
    branches:
      - master
      - testnet
  workflow_dispatch:
  pull_request:

env:
  RELAY_CHAIN_VERSION: v0.9.17-rc4

jobs:
  pop-runner-instance:
    name: create and setup infrastructure for branch
    runs-on: ubuntu-latest
    env:
      ACTIONS_ALLOW_UNSECURE_COMMANDS: true
      IS_LOCAL: ${{ github.event.pull_request.head.repo.fork == false }}
      AWS_ACCESS_KEY_ID: ${{ secrets.AWS_ACCESS_KEY_ID }}
      AWS_SECRET_ACCESS_KEY: ${{ secrets.AWS_SECRET_ACCESS_KEY }}
      AWS_REGION: ${{ secrets.AWS_REGION }}
      EC2_SECRET: ${{ secrets.EC2_PWD }}
    outputs:
      runner: ${{ steps.determine-runner.outputs.runner }}
    steps:
      - uses: actions/checkout@v2
        with:
          fetch-depth: 0
          ref: ${{ github.event.pull_request.head.sha }}
      - id: set-backend-key-name
        name: Set Backend Key Name
        run: echo "S3_BACKEND_KEY_NAME=$(echo $(uuidgen))" >> $GITHUB_ENV    
      - id: determine-runner
        name: Determine runner
        run: if $IS_LOCAL; then echo "::set-output name=runner::${{ env.S3_BACKEND_KEY_NAME }}"; else echo "::set-output name=runner::ubuntu-latest"; fi;
      - name: checkout code
        if: ${{ env.IS_LOCAL == 'true' }}
        uses: actions/checkout@v2.1.0
      - name: setup node
        if: ${{ env.IS_LOCAL == 'true' }}
        uses: actions/setup-node@v2
        with:
          node-version: '14'
      - uses: hashicorp/setup-terraform@v1
        if: ${{ env.IS_LOCAL == 'true' }}
        with:
          terraform_version: 0.12.25
      - name: rewrite tf state key
        id: tf-state-key
        if: ${{ env.IS_LOCAL == 'true' }}
        working-directory: ./infrastructure
        run: sed -i 's/BRANCH_ACTOR_KEY/${{ env.S3_BACKEND_KEY_NAME }}/g' infra.tf
      - name: Terraform Init
        if: ${{ env.IS_LOCAL == 'true' }}
        id: init
        working-directory: ./infrastructure
        run: terraform init
      - name: Terraform plan
        if: ${{ env.IS_LOCAL == 'true' }}
        id: plan
        working-directory: ./infrastructure
        run: terraform plan -var="ec2_pwd=$EC2_SECRET" -var="branch_name=${{ steps.determine-runner.outputs.runner }}"
      - name: Terraform apply
        if: ${{ env.IS_LOCAL == 'true' }}
        id: apply
        working-directory: ./infrastructure
        run: terraform apply -var="ec2_pwd=$EC2_SECRET" -var="branch_name=${{ steps.determine-runner.outputs.runner }}" -auto-approve
      - name: Sleep for 20 seconds
        if: ${{ env.IS_LOCAL == 'true' }}
        uses: jakejarvis/wait-action@master
        with:
          time: '20s'

  build:
    needs: pop-runner-instance
    runs-on: ${{ needs.pop-runner-instance.outputs.runner }}
    steps:
      - uses: actions/checkout@v2
        with:
          fetch-depth: 0
          ref: ${{ github.event.pull_request.head.sha }}
      - run: git describe --tags --abbrev=0 --always
      - name: Install Rust
        uses: codota/toolchain@00a8bf2bdcfe93aefd70422d3dec07337959d3a4
        with:
          profile: minimal
      - name: Install clippy
        run: rustup component add clippy
      - name: Run clippy
        run: make clippy
        continue-on-error: false
      - name: Install tarpaulin
        run: cargo install cargo-tarpaulin
      - name: Test && Generate code coverage
        run: make coverage
      - name: Upload to codecov.io
        uses: codecov/codecov-action@v1
        with:
          fail_ci_if_error: true
      - name: Build runtime
        run: cargo build --release --locked
        working-directory: runtime
      - name: Build node
        run: cargo build --release --locked
      - name: Version info
        run: ./target/release/basilisk --version
      - name: Get basilisk-raw json
        run: |
          cp target/release/basilisk target/release/testing-basilisk
          chmod +x ./target/release/testing-basilisk
          ./target/release/testing-basilisk build-spec --chain testnet-k8s --raw > basilisk-testnet-chainspec.json
      - name: Upload config file
        uses: actions/upload-artifact@v2
        with:
          name: basilisk-testnet-chainspec.json
          path: ./basilisk-testnet-chainspec.json
      - name: Upload release binary
        uses: actions/upload-artifact@v2
        with:
          name: basilisk
          path: target/release/basilisk
      - name: Upload release wasm
        uses: actions/upload-artifact@v2
        with:
          name: basilisk_runtime.compact.compressed.wasm
          path: target/release/wbuild/basilisk-runtime/basilisk_runtime.compact.compressed.wasm

  upload-config-to-s3:
    name: upload configuration to S3
    if: github.ref == 'refs/heads/testnet' && github.event_name != 'pull_request'
    runs-on: ubuntu-latest
    needs: build
    env:
      AWS_S3_BUCKET: ${{ secrets.AWS_S3_CONFIG_BUCKET }}/testnet/
      AWS_ACCESS_KEY_ID: ${{ secrets.AWS_ACCESS_KEY_ID }}
      AWS_SECRET_ACCESS_KEY: ${{ secrets.AWS_SECRET_ACCESS_KEY }}
      AWS_REGION: 'eu-west-1'
      FILE: './basilisk-testnet-chainspec.json'
    steps:
      - uses: actions/download-artifact@v2
        name: Download config file
        with:
          name: basilisk-testnet-chainspec.json
          path: .
      - name: S3 Upload basilisk-testnet-chainspec.json
        uses: tpaschalis/s3-sync-action@master
  destroy-runner-instance:
    name: destroy runner
    runs-on: ubuntu-latest
    needs: [ pop-runner-instance, build, build-and-publish-docker-image]
    if: ${{ always() && github.event.pull_request.head.repo.fork == false }}
    env:
      ACTIONS_ALLOW_UNSECURE_COMMANDS: true
      AWS_ACCESS_KEY_ID: ${{ secrets.AWS_ACCESS_KEY_ID }}
      AWS_SECRET_ACCESS_KEY: ${{ secrets.AWS_SECRET_ACCESS_KEY }}
      AWS_REGION: ${{ secrets.AWS_REGION }}
      EC2_SECRET: ${{ secrets.EC2_PWD }}
      S3_BACKEND_KEY_NAME: ${{ needs.pop-runner-instance.outputs.runner }}
    steps:
      - uses: actions/checkout@v2
        with:
          fetch-depth: 0
          ref: ${{ github.event.pull_request.head.sha }}
      - name: setup node
        uses: actions/setup-node@v2
        with:
          node-version: '14'
      - uses: hashicorp/setup-terraform@v1
        with:
          terraform_version: 0.12.25
          continue-on-error: false
      - name: rewrite tf state key
        id: tf-state-key
        working-directory: ./infrastructure
        run: sed -i 's/BRANCH_ACTOR_KEY/${{ env.S3_BACKEND_KEY_NAME }}/g' infra.tf

      - name: Terraform Init
        id: init
        working-directory: ./infrastructure
        run: terraform init
        continue-on-error: false

      - name: Terraform apply
        id: apply
        working-directory: ./infrastructure
        run: terraform destroy -var="ec2_pwd=$EC2_SECRET" -var="branch_name=${{ needs.pop-runner-instance.outputs.runner }}" -auto-approve
        continue-on-error: false

  build-and-publish-docker-image:
    needs: [pop-runner-instance, build]
    if: github.ref == 'refs/heads/testnet' && github.event_name != 'pull_request'
    runs-on: ${{ needs.pop-runner-instance.outputs.runner }}
    env:
      ACTIONS_ALLOW_UNSECURE_COMMANDS: true
      ECR_URL: 601305236792.dkr.ecr.eu-west-1.amazonaws.com
      AWS_ACCESS_KEY_ID: ${{ secrets.AWS_ACCESS_KEY_ID }}
      AWS_SECRET_ACCESS_KEY: ${{ secrets.AWS_SECRET_ACCESS_KEY }}
    steps:
      - uses: actions/checkout@v2
        with:
          fetch-depth: 0
          ref: ${{ github.event.pull_request.head.sha }}
      - name: sleep 30
        run: sleep 30
      - name: Configure AWS CLI
        run: |
          sudo apt-get -y install awscli
          aws configure set aws_access_key_id ${{ env.AWS_ACCESS_KEY_ID }}
          aws configure set aws_secret_access_key ${{ env.AWS_SECRET_ACCESS_KEY }}
          aws configure set default.region eu-west-1
      - uses: actions/download-artifact@v2
        name: Download basilisk binary
        with:
          name: basilisk
          path: .
      - name: Add execution for basilisk
        run: chmod 777 ./basilisk && ./basilisk --version
      - name: install docker
        run: sudo snap install docker
      - name: Sleep for 30 seconds
        run: sleep 30s
      - name: build docker image
        run: sudo docker build -t basilisk:latest .
      - name: get ecr credentials
        run: aws ecr get-login-password --region eu-west-1 | sudo docker login --username AWS --password-stdin ${{ env.ECR_URL }}
      - name: push image to ecr repository
        run: sudo docker tag basilisk:latest ${{ env.ECR_URL }}/basilisk
      - run: sudo docker push ${{ env.ECR_URL }}/basilisk:latest


  run-external-deployment:
    needs: build-and-publish-docker-image
    runs-on: ubuntu-latest
    if: github.ref == 'refs/heads/testnet' && github.event_name != 'pull_request'
    steps:
      - name: Repository Dispatch
        uses: peter-evans/repository-dispatch@v1
        with:
          token: ${{ secrets.DISPATCH_DEPLOYMENT_TOKEN }}
          repository: galacticcouncil/testnet-deployment
          event-type: run-k8s-deployment
          client-payload: '{"ref": "${{ github.ref }}", "sha": "${{ github.sha }}"}'

  test-inclusion:
    needs: [build]
    runs-on: ubuntu-latest
    strategy:
      matrix:
        chain: [ main, testing ]
    steps:
      - uses: actions/checkout@v2
        with:
          fetch-depth: 0
          ref: ${{ github.event.pull_request.head.sha }}
      - uses: actions/download-artifact@v2
        name: Download basilisk binary
        with:
          name: basilisk
          path: target/release
      - name: Prepare basilisk testing binary
        run: ln -f basilisk testing-basilisk
        working-directory: target/release
      - uses: robinraju/release-downloader@v1
        name: Download relay chain binary
        with:
          repository: paritytech/polkadot
          tag: ${{ env.RELAY_CHAIN_VERSION }}
          fileName: polkadot
          out-file-path: ../polkadot/target/release
      - run: chmod +x ./basilisk && ./basilisk --version
        name: Basilisk version
        working-directory: target/release
      - run: chmod +x ./polkadot && ./polkadot --version
        name: Polkadot version
        working-directory: ../polkadot/target/release
      - uses: actions/setup-node@v2
        name: Setup node.js
        with:
          node-version: '14'
          check-latest: true
      - run: npm install && npm run ${{ matrix.chain }}
        name: Launch rococo local & wait for inclusion
        working-directory: scripts/wait-for-inclusion

  test-upgrade-runtime:
    needs: [build, version-check]
    runs-on: ubuntu-latest
    if: ${{ needs.version-check.outputs.runtime-upgraded == 'true' }}
    steps:
      - uses: actions/checkout@v2
        with:
          fetch-depth: 0
          ref: ${{ github.event.pull_request.head.sha }}
      - uses: actions/download-artifact@v2
        name: Download runtime wasm from pipeline
        with:
          name: basilisk_runtime.compact.compressed.wasm
          path: scripts/upgrade-runtime
<<<<<<< HEAD
      - uses: dawidd6/action-download-artifact@v2.17.0
        name: Download basilisk binary from master (legacy)
        with:
          workflow: tests.yml
          branch: master
          name: basilisk
          path: target/release
=======
>>>>>>> afb76f0c
      - uses: dawidd6/action-download-artifact@v2
        name: Download basilisk binary from master
        with:
          workflow: workflow.yml
          branch: master
          name: basilisk
          path: target/release
      - uses: robinraju/release-downloader@v1
        name: Download relay chain binary
        with:
          repository: paritytech/polkadot
          tag: ${{ env.RELAY_CHAIN_VERSION }}
          fileName: polkadot
          out-file-path: ../polkadot/target/release
      - run: chmod +x ./basilisk && ./basilisk --version
        name: Basilisk version
        working-directory: target/release
      - run: chmod +x ./polkadot && ./polkadot --version
        name: Polkadot version
        working-directory: ../polkadot/target/release
      - uses: actions/setup-node@v2
        name: Setup node.js
        with:
          node-version: '14'
          check-latest: true
      - run: npm install && npm run start
        name: Test runtime upgrade
        working-directory: scripts/upgrade-runtime

  version-check:
    runs-on: ubuntu-latest
    outputs:
      runtime-upgraded: ${{ steps.check-runtime.outputs.upgraded }}
    steps:
      - uses: actions/checkout@v2
        with:
          fetch-depth: 0
          ref: ${{ github.event.pull_request.head.sha }}
      - name: Install Rust
        uses: codota/toolchain@00a8bf2bdcfe93aefd70422d3dec07337959d3a4
        with:
          profile: minimal
      - name: Get crate versions
        run: |
          VERSION_UPDATE=$(./scripts/list_crate_updates.sh)
          VERSION_UPDATE=$(cat << EOF
          $VERSION_UPDATE
          EOF
          )
          echo "VERSION_UPDATE<<EOF" >> $GITHUB_ENV
          echo "$VERSION_UPDATE" >> $GITHUB_ENV
          echo "EOF" >> $GITHUB_ENV
      - name: Check runtime upgrade
        id: check-runtime
        if: contains(env.VERSION_UPDATE, 'Runtime version has been increased.')
        run: echo "::set-output name=upgraded::true"
      - name: Sticky Pull Request Comment
        uses: marocchino/sticky-pull-request-comment@v2.1.0
        with:
          message: |
            ${{ env.VERSION_UPDATE }}
      - name: Evaluate result
        if: contains(env.VERSION_UPDATE, 'have not been updated') || contains(env.VERSION_UPDATE, 'versions don''t match')
        run: exit 1<|MERGE_RESOLUTION|>--- conflicted
+++ resolved
@@ -298,16 +298,6 @@
         with:
           name: basilisk_runtime.compact.compressed.wasm
           path: scripts/upgrade-runtime
-<<<<<<< HEAD
-      - uses: dawidd6/action-download-artifact@v2.17.0
-        name: Download basilisk binary from master (legacy)
-        with:
-          workflow: tests.yml
-          branch: master
-          name: basilisk
-          path: target/release
-=======
->>>>>>> afb76f0c
       - uses: dawidd6/action-download-artifact@v2
         name: Download basilisk binary from master
         with:
