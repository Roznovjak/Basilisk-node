name: build-and-deploy

on:
  push:
    branches:
      - master
  workflow_dispatch:
  pull_request:

jobs:
  pop-runner-instance:
    name: create and setup infrastructure for branch
    runs-on: ubuntu-latest
    env:
      ACTIONS_ALLOW_UNSECURE_COMMANDS: true
      IS_LOCAL: ${{ github.event.pull_request.head.repo.fork == false }}
      AWS_ACCESS_KEY_ID: ${{ secrets.AWS_ACCESS_KEY_ID }}
      AWS_SECRET_ACCESS_KEY: ${{ secrets.AWS_SECRET_ACCESS_KEY }}
      AWS_REGION: ${{ secrets.AWS_REGION }}
      EC2_SECRET: ${{ secrets.EC2_PWD }}
      S3_BACKEND_KEY_NAME: tf-state-${{ github.sha }}
    outputs:
      runner: ${{ steps.determine-runner.outputs.runner }}
    steps:
      - uses: actions/checkout@v2
        with:
          fetch-depth: 0
          ref: ${{ github.event.pull_request.head.sha }}
      - id: determine-runner
        name: Determine runner
        run: if $IS_LOCAL; then echo "::set-output name=runner::${{ github.sha }}"; else echo "::set-output name=runner::ubuntu-latest"; fi;
      - name: checkout code
        if: ${{ env.IS_LOCAL == 'true' }}
        uses: actions/checkout@v2.1.0
      - name: setup node
        if: ${{ env.IS_LOCAL == 'true' }}
        uses: actions/setup-node@v2
        with:
          node-version: '14'
      - uses: hashicorp/setup-terraform@v1
        if: ${{ env.IS_LOCAL == 'true' }}
        with:
          terraform_version: 0.12.25
      - name: rewrite tf state key
        id: tf-state-key
        if: ${{ env.IS_LOCAL == 'true' }}
        working-directory: ./infrastructure
        run: sed -i 's/BRANCH_ACTOR_KEY/${{ env.S3_BACKEND_KEY_NAME }}/g' infra.tf
      - name: Terraform Init
        if: ${{ env.IS_LOCAL == 'true' }}
        id: init
        working-directory: ./infrastructure
        run: terraform init
      - name: Terraform plan
        if: ${{ env.IS_LOCAL == 'true' }}
        id: plan
        working-directory: ./infrastructure
        run: terraform plan -var="ec2_pwd=$EC2_SECRET" -var="branch_name=${{ steps.determine-runner.outputs.runner }}"
      - name: Terraform apply
        if: ${{ env.IS_LOCAL == 'true' }}
        id: apply
        working-directory: ./infrastructure
        run: terraform apply -var="ec2_pwd=$EC2_SECRET" -var="branch_name=${{ steps.determine-runner.outputs.runner }}" -auto-approve
      - name: Sleep for 20 seconds
        if: ${{ env.IS_LOCAL == 'true' }}
        uses: jakejarvis/wait-action@master
        with:
          time: '20s'

  build:
    needs: pop-runner-instance
    runs-on: ${{ needs.pop-runner-instance.outputs.runner }}
    steps:
      - uses: actions/checkout@v2
        with:
          fetch-depth: 0
          ref: ${{ github.event.pull_request.head.sha }}
      - run: git describe --tags --abbrev=0 --always
      - name: Install Rust
        uses: codota/toolchain@00a8bf2bdcfe93aefd70422d3dec07337959d3a4
        with:
          profile: minimal
      - name: Install clippy
        run: rustup component add clippy
      - name: Run clippy
        run: make clippy
        continue-on-error: false
      - name: Install tarpaulin
        run: cargo install cargo-tarpaulin
      - name: Test && Generate code coverage
        run: make coverage
      - name: Upload to codecov.io
        uses: codecov/codecov-action@v1
        with:
          fail_ci_if_error: true
      - name: Build runtime
        run: cargo build --release --locked
        working-directory: runtime
      - name: Build node
        run: cargo build --release --locked
      - name: Version info
        run: ./target/release/basilisk --version
      - name: Upload release binary
        uses: actions/upload-artifact@v2
        with:
          name: basilisk
          path: target/release/basilisk
      - name: Upload release wasm
        uses: actions/upload-artifact@v2
        with:
          name: basilisk_runtime.compact.compressed.wasm
          path: target/release/wbuild/basilisk-runtime/basilisk_runtime.compact.compressed.wasm

  destroy-runner-instance:
    name: destroy runner
    runs-on: ubuntu-latest
    needs: build
    if: ${{ always() && github.event.pull_request.head.repo.fork == false }}
    env:
      ACTIONS_ALLOW_UNSECURE_COMMANDS: true
      AWS_ACCESS_KEY_ID: ${{ secrets.AWS_ACCESS_KEY_ID }}
      AWS_SECRET_ACCESS_KEY: ${{ secrets.AWS_SECRET_ACCESS_KEY }}
      AWS_REGION: ${{ secrets.AWS_REGION }}
      EC2_SECRET: ${{ secrets.EC2_PWD }}
      S3_BACKEND_KEY_NAME: tf-state-${{ github.sha }}
    steps:
      - uses: actions/checkout@v2
        with:
          fetch-depth: 0
          ref: ${{ github.event.pull_request.head.sha }}
      - name: setup node
        uses: actions/setup-node@v2
        with:
          node-version: '14'
      - uses: hashicorp/setup-terraform@v1
        with:
          terraform_version: 0.12.25
          continue-on-error: false
      - name: rewrite tf state key
        id: tf-state-key
        working-directory: ./infrastructure
        run: sed -i 's/BRANCH_ACTOR_KEY/${{ env.S3_BACKEND_KEY_NAME }}/g' infra.tf

      - name: Terraform Init
        id: init
        working-directory: ./infrastructure
        run: terraform init
        continue-on-error: false

      - name: Terraform apply
        id: apply
        working-directory: ./infrastructure
        run: terraform destroy -var="ec2_pwd=$EC2_SECRET" -var="branch_name=${{ needs.pop-runner-instance.outputs.runner }}" -auto-approve
        continue-on-error: false

  test-inclusion:
    needs: [build]
    runs-on: ubuntu-latest
    steps:
      - uses: actions/checkout@v2
        with:
          fetch-depth: 0
          ref: ${{ github.event.pull_request.head.sha }}
      - uses: actions/download-artifact@v2
        name: Download basilisk binary
        with:
          name: basilisk
          path: target/release
      - uses: robinraju/release-downloader@v1
        name: Download relay chain binary
        with:
          repository: paritytech/polkadot
          tag: v0.9.12
          fileName: polkadot
          out-file-path: ../polkadot/target/release
      - run: chmod +x ./basilisk && ./basilisk --version
        name: Basilisk version
        working-directory: target/release
      - run: chmod +x ./polkadot && ./polkadot --version
        name: Polkadot version
        working-directory: ../polkadot/target/release
      - uses: actions/setup-node@v2
        name: Setup node.js
        with:
          node-version: '14'
          check-latest: true
      - run: ./install_polkadot_launch.sh
        name: Setup polkadot launch
        working-directory: scripts
      - run: npm install
        name: Setup wait script
        working-directory: scripts/wait-for-inclusion
      - run: yarn start ../../rococo-local/config.json & cd ../wait-for-inclusion && npm start 200
        name: Launch rococo local & wait for inclusion
        working-directory: scripts/polkadot-launch

<<<<<<< HEAD
  version-check:
    runs-on: ubuntu-latest
=======
  test-upgrade-runtime:
    needs: [build, version-check]
    runs-on: ubuntu-latest
    if: ${{ needs.version-check.outputs.runtime-upgraded == 'true' }}
    steps:
      - uses: actions/checkout@v2
        with:
          fetch-depth: 0
          ref: ${{ github.event.pull_request.head.sha }}
      - uses: actions/download-artifact@v2
        name: Download runtime wasm from pipeline
        with:
          name: basilisk_runtime.compact.compressed.wasm
          path: scripts/upgrade-runtime
      - uses: dawidd6/action-download-artifact@v2
        name: Download basilisk binary from master
        with:
          workflow: tests.yml
          branch: master
          name: basilisk
          path: target/release
      - uses: robinraju/release-downloader@v1.2
        name: Download relay chain binary release
        with:
          repository: paritytech/polkadot
          latest: true
          fileName: polkadot
          out-file-path: ../polkadot/target/release
      - run: chmod +x ./basilisk && ./basilisk --version
        name: Basilisk version
        working-directory: target/release
      - run: chmod +x ./polkadot && ./polkadot --version
        name: Polkadot version
        working-directory: ../polkadot/target/release
      - uses: actions/setup-node@v2
        name: Setup node.js
        with:
          node-version: '14'
          check-latest: true
      - run: npm install && npm run start
        name: Test runtime upgrade
        working-directory: scripts/upgrade-runtime

  version-check:
    runs-on: ubuntu-latest
    outputs:
      runtime-upgraded: ${{ steps.check-runtime.outputs.upgraded }}
>>>>>>> e0c2a752
    steps:
      - uses: actions/checkout@v2
        with:
          fetch-depth: 0
          ref: ${{ github.event.pull_request.head.sha }}
      - name: Install Rust
        uses: codota/toolchain@00a8bf2bdcfe93aefd70422d3dec07337959d3a4
        with:
          profile: minimal
      - name: Get crate versions
        run: |
          VERSION_UPDATE=$(./scripts/list_crate_updates.sh)
          VERSION_UPDATE=$(cat << EOF
          $VERSION_UPDATE
          EOF
          )
          echo "VERSION_UPDATE<<EOF" >> $GITHUB_ENV
          echo "$VERSION_UPDATE" >> $GITHUB_ENV
          echo "EOF" >> $GITHUB_ENV
<<<<<<< HEAD
      - name: Set variable
        if: contains(env.VERSION_UPDATE, 'Runtime version has been increased.')
        run: |
          echo "{HAS_RUNTIME_VERSION_INCREASED}={true}" >> $GITHUB_ENV
=======
      - name: Check runtime upgrade
        id: check-runtime
        if: contains(env.VERSION_UPDATE, 'Runtime version has been increased.')
        run: echo "::set-output name=upgraded::true"
>>>>>>> e0c2a752
      - name: Sticky Pull Request Comment
        uses: marocchino/sticky-pull-request-comment@v2.1.0
        with:
          message: |
            ${{ env.VERSION_UPDATE }}<|MERGE_RESOLUTION|>--- conflicted
+++ resolved
@@ -194,10 +194,6 @@
         name: Launch rococo local & wait for inclusion
         working-directory: scripts/polkadot-launch
 
-<<<<<<< HEAD
-  version-check:
-    runs-on: ubuntu-latest
-=======
   test-upgrade-runtime:
     needs: [build, version-check]
     runs-on: ubuntu-latest
@@ -245,7 +241,6 @@
     runs-on: ubuntu-latest
     outputs:
       runtime-upgraded: ${{ steps.check-runtime.outputs.upgraded }}
->>>>>>> e0c2a752
     steps:
       - uses: actions/checkout@v2
         with:
@@ -265,17 +260,10 @@
           echo "VERSION_UPDATE<<EOF" >> $GITHUB_ENV
           echo "$VERSION_UPDATE" >> $GITHUB_ENV
           echo "EOF" >> $GITHUB_ENV
-<<<<<<< HEAD
-      - name: Set variable
-        if: contains(env.VERSION_UPDATE, 'Runtime version has been increased.')
-        run: |
-          echo "{HAS_RUNTIME_VERSION_INCREASED}={true}" >> $GITHUB_ENV
-=======
       - name: Check runtime upgrade
         id: check-runtime
         if: contains(env.VERSION_UPDATE, 'Runtime version has been increased.')
         run: echo "::set-output name=upgraded::true"
->>>>>>> e0c2a752
       - name: Sticky Pull Request Comment
         uses: marocchino/sticky-pull-request-comment@v2.1.0
         with:
