# Basilisk node

## Local Development

Follow these steps to prepare a local Substrate development environment :hammer_and_wrench:

### Simple Setup

Install all the required dependencies with a single command (be patient, this can take up to 30
minutes).

```bash
curl https://getsubstrate.io -sSf | bash -s -- --fast
```

### Manual Setup

Find manual setup instructions at the
[Substrate Developer Hub](https://substrate.dev/docs/en/knowledgebase/getting-started/#manual-installation).

### Build

Once the development environment is set up, build the node. This command will build the
[Wasm](https://substrate.dev/docs/en/knowledgebase/advanced/executor#wasm-execution) and
[native](https://substrate.dev/docs/en/knowledgebase/advanced/executor#native-execution) code:

```bash
cargo build --release
```

## Run

### Rococo local testnet

Relay chain repository (polkadot) has to be built in `../polkadot`
Uses `polkadot-launch` utility that has to installed from latest sources

```
git clone https://github.com/paritytech/polkadot-launch.git
cd polkadot-launch
yarn
yarn build
chmod +x dist/index.js
npm link
```

Starts local testnet with 4 relay chain validators and Basilisk as parachain

```
cd rococo-local
polkadot-launch config.json
```

Observe Basilisk logs

```
multitail 99*.log
```

### Interaction with the node

Go to the Polkadot apps at https://dotapps.io

Then open settings screen -> developer and paste

*NOTE - FixedU128 type is not yet implemented for polkadot apps. Balance is a measure so price can be reasonably selected. If using polkadot apps to create pool:*
- 1 Mega Units equals 1:1 price
- 20 Mega Units equals 20:1 price
- 50 Kilo Units equals 0.05:1 price

```
{
  "AssetPair": {
    "asset_in": "AssetId",
    "asset_out": "AssetId"
  },
  "Amount": "i128",
  "AmountOf": "Amount",
  "Address": "AccountId",
  "OrmlAccountData": {
    "free": "Balance",
    "frozen": "Balance",
    "reserved": "Balance"
  },
  "Fee": {
    "numerator": "u32",
    "denominator": "u32"
  },
  "BalanceInfo": {
    "amount": "Balance",
    "assetId": "AssetId"
  },
  "Chain": {
    "genesisHash": "Vec<u8>",
    "lastBlockHash": "Vec<u8>"
  },
  "CurrencyId": "AssetId",
  "CurrencyIdOf": "AssetId",
  "Fee": {
    "numerator": "u32",
    "denominator": "u32"
  },
  "Intention": {
    "who": "AccountId",
    "asset_sell": "AssetId",
    "asset_buy": "AssetId",
    "amount": "Balance",
    "discount": "bool",
    "sell_or_buy": "IntentionType"
  },
  "IntentionId": "Hash",
  "IntentionType": {
    "_enum": [
      "SELL",
      "BUY"
    ]
  },
  "LookupSource": "AccountId",
<<<<<<< HEAD
  "Price": "Balance",
  "ClassId": "u64",
  "TokenId": "u64",
  "ClassData": "Vec<u8>",
  "TokenData": {
    "locked": "bool"
    "emote": "Vec<u8>"
  },
  "CID": "Vec<u8>",
  "ClassInfo": {
    "metadata": "Vec<u8>",
    "total_issuance": "TokenId",
    "owner": "AccountId",
    "data": "ClassData"
  },
  "TokenInfo": {
    "metadata": "Vec<u8>",
    "owner": "AccountId",
    "data": "TokenData"
  },
  "ClassInfoOf": "ClassInfo",
  "TokenInfoOf": "TokenInfo",
  "ClassIdOf": "ClassId",
  "TokenIdOf": "TokenId"
=======
  "OrderedSet": "Vec<AssetId>",
  "Price": "Balance"
>>>>>>> d23d878f
}
```

Connect to the `wss://basilisk.hydradx.io:9944` or local node.
<|MERGE_RESOLUTION|>--- conflicted
+++ resolved
@@ -116,7 +116,6 @@
     ]
   },
   "LookupSource": "AccountId",
-<<<<<<< HEAD
   "Price": "Balance",
   "ClassId": "u64",
   "TokenId": "u64",
@@ -141,10 +140,8 @@
   "TokenInfoOf": "TokenInfo",
   "ClassIdOf": "ClassId",
   "TokenIdOf": "TokenId"
-=======
   "OrderedSet": "Vec<AssetId>",
   "Price": "Balance"
->>>>>>> d23d878f
 }
 ```
 
