# Basilisk node

## Local Development

Follow these steps to prepare a local Substrate development environment :hammer_and_wrench:

### Simple Setup

Install all the required dependencies with a single command (be patient, this can take up to 30
minutes).

```bash
curl https://getsubstrate.io -sSf | bash -s -- --fast
```

### Manual Setup

Find manual setup instructions at the
[Substrate Developer Hub](https://substrate.dev/docs/en/knowledgebase/getting-started/#manual-installation).

### Build

Once the development environment is set up, build the node. This command will build the
[Wasm](https://substrate.dev/docs/en/knowledgebase/advanced/executor#wasm-execution) and
[native](https://substrate.dev/docs/en/knowledgebase/advanced/executor#native-execution) code:

```bash
make build
```

## Run

### Local Testnet

Relay chain repository (polkadot) has to be built in `../polkadot`
Install `polkadot-launch` utility used to start network.

```
npm install -g polkadot-launch
```

Start local testnet with 4 relay chain validators and Basilisk as a parachain with 2 collators.

```
cd ../rococo-local
polkadot-launch config.json
```

Observe Basilisk logs

```
multitail 99*.log
```

#### Use Testing Runtime

There is also an option to run the testing runtime with less restrictive settings to facilitate testing of new features.
The following command starts a dev node collator, and the testing runtime is used as a runtime for our node.
```bash
./target/release/basilisk --dev --runtime=testing
```
The testing runtime currently supports only two chain specifications: _dev_ and _local_ testnet.
Both runtimes store blockchain data in the same directories( e.g. the _dev_ directory is shared for both runtimes 
started with the `--dev` parameter. That's why it is important to purge chain data when switching to different runtime( note: `--runtime` parameter can't be used when purging chain data)

In the case of starting a testnet using the `polkadot-launch` tool, 
we don't have an option to communicate to its internal commands that we would like to use the testing runtime.
To overcome this limitation, rename the binary so it starts with the `testing` prefix, e.g. `testing-basilisk`.
Such a binary always uses the testing runtime, even if the `--runtime testing` option is not specified.

Start local testnet with testing runtime
```
cd ../rococo-local
polkadot-launch testing-config.json
```

### Interaction with the node

Go to the Polkadot apps at https://dotapps.io

Connect to the local testnet at `ws://localhost:9988` or live `wss://basilisk.hydradx.io:9944`

*NOTE - FixedU128 type is not yet implemented for polkadot apps. Balance is a measure so price can be reasonably selected. If using polkadot apps to create pool:*
- 1 Mega Units equals 1:1 price
- 20 Mega Units equals 20:1 price
- 50 Kilo Units equals 0.05:1 price
<<<<<<< HEAD

```
{
  "alias":{
    "tokens":{
      "AccountData":"OrmlAccountData"
    }
  },
  "types":[
    {
      "AssetPair":{
        "asset_in":"AssetId",
        "asset_out":"AssetId"
      },
      "Amount":"i128",
      "AmountOf":"Amount",
      "Address":"AccountId",
      "OrmlAccountData":{
        "free":"Balance",
        "frozen":"Balance",
        "reserved":"Balance"
      },
      "Fee":{
        "numerator":"u32",
        "denominator":"u32"
      },
      "BalanceInfo":{
        "amount":"Balance",
        "assetId":"AssetId"
      },
      "Chain":{
        "genesisHash":"Vec<u8>",
        "lastBlockHash":"Vec<u8>"
      },
      "Currency":"AssetId",
      "CurrencyId":"AssetId",
      "CurrencyIdOf":"AssetId",
      "Intention":{
        "who":"AccountId",
        "asset_sell":"AssetId",
        "asset_buy":"AssetId",
        "amount":"Balance",
        "discount":"bool",
        "sell_or_buy":"IntentionType"
      },
      "IntentionId":"Hash",
      "IntentionType":{
        "_enum":[
          "SELL",
          "BUY"
        ]
      },
      "LookupSource":"AccountId",
      "Price":"Balance",
      "ClassId":"u32",
      "TokenId":"u64",
      "ClassData":{
        "is_pool":"bool"
      },
      "TokenData":{
        "locked":"bool"
      },
      "ClassInfo":{
        "metadata":"Vec<u8>",
        "total_issuance":"TokenId",
        "owner":"AccountId",
        "data":"ClassData"
      },
      "TokenInfo":{
        "metadata":"Vec<u8>",
        "owner":"AccountId",
        "data":"TokenData"
      },
      "ClassInfoOf":"ClassInfo",
      "TokenInfoOf":"TokenInfo",
      "ClassIdOf":"ClassId",
      "TokenIdOf":"TokenId",
      "OrderedSet":"Vec<AssetId>",
      "VestingSchedule":{
        "start":"BlockNumber",
        "period":"BlockNumber",
        "period_count":"u32",
        "per_period":"Compact<Balance>"
      },
      "VestingScheduleOf":"VestingSchedule",
      "LBPWeight":"u32",
      "WeightCurveType":{
        "_enum":[
          "Linear"
        ]
      },
      "PoolId":"AccountId",
      "BalanceOf":"Balance",
      "AssetType": {
        "_enum": {
          "Token": "Null",
          "PoolShare": "(AssetId,AssetId)"
      }
      },
      "Pool":{
        "owner":"AccountId",
        "start":"BlockNumber",
        "end":"BlockNumber",
        "assets":"AssetPair",
        "initial_weight":"LBPWeight",
        "final_weight":"LBPWeight",
        "weight_curve":"WeightCurveType",
        "fee":"Fee",
        "fee_collector":"AccountId"
      },
      "AssetDetails":{
        "name":"Vec<u8>",
        "asset_type":"AssetType",
        "existential_deposit":"Balance",
        "locked":"bool"
      },
      "AssetDetailsT": "AssetDetails",
      "AssetMetadata":{
        "symbol":"Vec<u8>",
        "decimals":"u8"
      },
      "AssetInstance": "AssetInstanceV1",
      "MultiLocation": "MultiLocationV1",
      "AssetNativeLocation": "MultiLocation",
      "MultiAsset": "MultiAssetV1",
      "Xcm": "XcmV1",
      "XcmOrder": "XcmOrderV1"
    }
  ]
}
```

Connect to the `wss://basilisk.hydradx.io:9944` or local node.
=======
>>>>>>> b4e866d9
<|MERGE_RESOLUTION|>--- conflicted
+++ resolved
@@ -84,139 +84,3 @@
 - 1 Mega Units equals 1:1 price
 - 20 Mega Units equals 20:1 price
 - 50 Kilo Units equals 0.05:1 price
-<<<<<<< HEAD
-
-```
-{
-  "alias":{
-    "tokens":{
-      "AccountData":"OrmlAccountData"
-    }
-  },
-  "types":[
-    {
-      "AssetPair":{
-        "asset_in":"AssetId",
-        "asset_out":"AssetId"
-      },
-      "Amount":"i128",
-      "AmountOf":"Amount",
-      "Address":"AccountId",
-      "OrmlAccountData":{
-        "free":"Balance",
-        "frozen":"Balance",
-        "reserved":"Balance"
-      },
-      "Fee":{
-        "numerator":"u32",
-        "denominator":"u32"
-      },
-      "BalanceInfo":{
-        "amount":"Balance",
-        "assetId":"AssetId"
-      },
-      "Chain":{
-        "genesisHash":"Vec<u8>",
-        "lastBlockHash":"Vec<u8>"
-      },
-      "Currency":"AssetId",
-      "CurrencyId":"AssetId",
-      "CurrencyIdOf":"AssetId",
-      "Intention":{
-        "who":"AccountId",
-        "asset_sell":"AssetId",
-        "asset_buy":"AssetId",
-        "amount":"Balance",
-        "discount":"bool",
-        "sell_or_buy":"IntentionType"
-      },
-      "IntentionId":"Hash",
-      "IntentionType":{
-        "_enum":[
-          "SELL",
-          "BUY"
-        ]
-      },
-      "LookupSource":"AccountId",
-      "Price":"Balance",
-      "ClassId":"u32",
-      "TokenId":"u64",
-      "ClassData":{
-        "is_pool":"bool"
-      },
-      "TokenData":{
-        "locked":"bool"
-      },
-      "ClassInfo":{
-        "metadata":"Vec<u8>",
-        "total_issuance":"TokenId",
-        "owner":"AccountId",
-        "data":"ClassData"
-      },
-      "TokenInfo":{
-        "metadata":"Vec<u8>",
-        "owner":"AccountId",
-        "data":"TokenData"
-      },
-      "ClassInfoOf":"ClassInfo",
-      "TokenInfoOf":"TokenInfo",
-      "ClassIdOf":"ClassId",
-      "TokenIdOf":"TokenId",
-      "OrderedSet":"Vec<AssetId>",
-      "VestingSchedule":{
-        "start":"BlockNumber",
-        "period":"BlockNumber",
-        "period_count":"u32",
-        "per_period":"Compact<Balance>"
-      },
-      "VestingScheduleOf":"VestingSchedule",
-      "LBPWeight":"u32",
-      "WeightCurveType":{
-        "_enum":[
-          "Linear"
-        ]
-      },
-      "PoolId":"AccountId",
-      "BalanceOf":"Balance",
-      "AssetType": {
-        "_enum": {
-          "Token": "Null",
-          "PoolShare": "(AssetId,AssetId)"
-      }
-      },
-      "Pool":{
-        "owner":"AccountId",
-        "start":"BlockNumber",
-        "end":"BlockNumber",
-        "assets":"AssetPair",
-        "initial_weight":"LBPWeight",
-        "final_weight":"LBPWeight",
-        "weight_curve":"WeightCurveType",
-        "fee":"Fee",
-        "fee_collector":"AccountId"
-      },
-      "AssetDetails":{
-        "name":"Vec<u8>",
-        "asset_type":"AssetType",
-        "existential_deposit":"Balance",
-        "locked":"bool"
-      },
-      "AssetDetailsT": "AssetDetails",
-      "AssetMetadata":{
-        "symbol":"Vec<u8>",
-        "decimals":"u8"
-      },
-      "AssetInstance": "AssetInstanceV1",
-      "MultiLocation": "MultiLocationV1",
-      "AssetNativeLocation": "MultiLocation",
-      "MultiAsset": "MultiAssetV1",
-      "Xcm": "XcmV1",
-      "XcmOrder": "XcmOrderV1"
-    }
-  ]
-}
-```
-
-Connect to the `wss://basilisk.hydradx.io:9944` or local node.
-=======
->>>>>>> b4e866d9
