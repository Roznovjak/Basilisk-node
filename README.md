# Basilisk node

## Local Development

Follow these steps to prepare a local Substrate development environment :hammer_and_wrench:

### Simple Setup

Install all the required dependencies with a single command (be patient, this can take up to 30
minutes).

```bash
curl https://getsubstrate.io -sSf | bash -s -- --fast
```

### Manual Setup

Find manual setup instructions at the
[Substrate Developer Hub](https://substrate.dev/docs/en/knowledgebase/getting-started/#manual-installation).

### Build

Once the development environment is set up, build the node. This command will build the
[Wasm](https://substrate.dev/docs/en/knowledgebase/advanced/executor#wasm-execution) and
[native](https://substrate.dev/docs/en/knowledgebase/advanced/executor#native-execution) code:

```bash
cargo build --release
```

## Run

### Rococo local testnet

Relay chain repository (polkadot) has to be built in `../polkadot`
and uses `polkadot-launch` utility that has to be installed from the latest sources.

```
git clone https://github.com/paritytech/polkadot-launch.git
cd polkadot-launch
yarn
yarn build
chmod +x dist/index.js
npm link
```

Starts local testnet with 4 relay chain validators and Basilisk as a parachain.

```
cd ../rococo-local
polkadot-launch config.json
```

Observe Basilisk logs

```
multitail 99*.log
```

### Testing Runtime

There is also an option to run the testing runtime with less restrictive settings to facilitate testing of new features.
The following command starts a dev chain, and the testing runtime is used as a runtime for our node.
```bash
./target/release/basilisk --dev --runtime=testing
```
The testing runtime currently supports only two chain specifications: _dev_ and _local_ testnet.
Both runtimes store blockchain data in the same directories( e.g. the _dev_ directory is shared for both runtimes 
started with the `--dev` parameter. That's why it is important to purge chain data when switching to different runtime( note: `--runtime` parameter can't be used when purging chain data)

In the case of starting a testnet using the `polkadot-launch` tool, 
we don't have an option to communicate to its internal commands that we would like to use the testing runtime.
To overcome this limitation, rename the binary so it starts with the `testing` prefix, e.g. `testing-basilisk`.
Such a binary always uses the testing runtime, even if the `--runtime testing` option is not specified.

### Interaction with the node

Go to the Polkadot apps at https://dotapps.io

Then open settings screen -> developer and paste

*NOTE - FixedU128 type is not yet implemented for polkadot apps. Balance is a measure so price can be reasonably selected. If using polkadot apps to create pool:*
- 1 Mega Units equals 1:1 price
- 20 Mega Units equals 20:1 price
- 50 Kilo Units equals 0.05:1 price

```
{
  "alias":{
    "tokens":{
      "AccountData":"OrmlAccountData"
    }
  },
  "types":[
    {
      "AssetPair":{
        "asset_in":"AssetId",
        "asset_out":"AssetId"
      },
      "Amount":"i128",
      "AmountOf":"Amount",
      "Address":"AccountId",
      "OrmlAccountData":{
        "free":"Balance",
        "frozen":"Balance",
        "reserved":"Balance"
      },
      "Fee":{
        "numerator":"u32",
        "denominator":"u32"
      },
      "BalanceInfo":{
        "amount":"Balance",
        "assetId":"AssetId"
      },
      "Chain":{
        "genesisHash":"Vec<u8>",
        "lastBlockHash":"Vec<u8>"
      },
      "Currency":"AssetId",
      "CurrencyId":"AssetId",
      "CurrencyIdOf":"AssetId",
      "Intention":{
        "who":"AccountId",
        "asset_sell":"AssetId",
        "asset_buy":"AssetId",
        "amount":"Balance",
        "discount":"bool",
        "sell_or_buy":"IntentionType"
      },
      "IntentionId":"Hash",
      "IntentionType":{
        "_enum":[
          "SELL",
          "BUY"
        ]
      },
      "LookupSource":"AccountId",
      "Price":"Balance",
      "OrderedSet":"Vec<AssetId>",
      "VestingSchedule":{
        "start":"BlockNumber",
        "period":"BlockNumber",
        "period_count":"u32",
        "per_period":"Compact<Balance>"
      },
      "VestingScheduleOf":"VestingSchedule",
      "LBPWeight":"u32",
      "WeightCurveType":{
        "_enum":[
          "Linear"
        ]
      },
      "PoolId":"AccountId",
      "BalanceOf":"Balance",
      "AssetType": {
        "_enum": {
<<<<<<< HEAD
		      "Token": "Null",
		      "PoolShare": "(AssetId,AssetId)"
	      }
=======
          "Token": "Null",
          "PoolShare": "(AssetId,AssetId)"
      }
>>>>>>> 14f67466
      },
      "Pool":{
        "owner":"AccountId",
        "start":"BlockNumber",
        "end":"BlockNumber",
        "assets":"AssetPair",
        "initial_weight":"LBPWeight",
        "final_weight":"LBPWeight",
        "weight_curve":"WeightCurveType",
        "fee":"Fee",
        "fee_collector":"AccountId"
      },
      "AssetDetails":{
        "name":"Vec<u8>",
        "asset_type":"AssetType",
        "existential_deposit":"Balance",
        "locked":"bool"
      },
      "AssetDetailsT": "AssetDetails",
      "AssetMetadata":{
        "symbol":"Vec<u8>",
        "decimals":"u8"
      },
<<<<<<< HEAD
      "ClassId":"u32",
      "InstanceId":"u32",
      "NftClassIdOf":"u32",
      "NftTokenIdOf":"u32",
      "ClassType":{
        "_enum":[
          "Unknown",
          "Art",
          "PoolShare"
        ]
      },
      "TokenInfo":{
        "author":"AccountId",
        "royalty":"u8",
        "price":"Option<Balance>",
        "offer":"Option<(AccountId,Balance,BlockNumber)>"
      },
      "TokenInfoOf":"TokenInfo",
      "AssetInstance": "AssetInstanceV0",
      "MultiLocation": "MultiLocationV0",
=======
      "AssetInstance": "AssetInstanceV1",
      "MultiLocation": "MultiLocationV1",
>>>>>>> 14f67466
      "AssetNativeLocation": "MultiLocation",
      "MultiAsset": "MultiAssetV1",
      "Xcm": "XcmV1",
      "XcmOrder": "XcmOrderV1"
    }
  ]
}
```

Connect to the `wss://basilisk.hydradx.io:9944` or local node.
<|MERGE_RESOLUTION|>--- conflicted
+++ resolved
@@ -155,15 +155,9 @@
       "BalanceOf":"Balance",
       "AssetType": {
         "_enum": {
-<<<<<<< HEAD
-		      "Token": "Null",
-		      "PoolShare": "(AssetId,AssetId)"
-	      }
-=======
           "Token": "Null",
           "PoolShare": "(AssetId,AssetId)"
       }
->>>>>>> 14f67466
       },
       "Pool":{
         "owner":"AccountId",
@@ -187,7 +181,6 @@
         "symbol":"Vec<u8>",
         "decimals":"u8"
       },
-<<<<<<< HEAD
       "ClassId":"u32",
       "InstanceId":"u32",
       "NftClassIdOf":"u32",
@@ -206,12 +199,8 @@
         "offer":"Option<(AccountId,Balance,BlockNumber)>"
       },
       "TokenInfoOf":"TokenInfo",
-      "AssetInstance": "AssetInstanceV0",
-      "MultiLocation": "MultiLocationV0",
-=======
       "AssetInstance": "AssetInstanceV1",
       "MultiLocation": "MultiLocationV1",
->>>>>>> 14f67466
       "AssetNativeLocation": "MultiLocation",
       "MultiAsset": "MultiAssetV1",
       "Xcm": "XcmV1",
