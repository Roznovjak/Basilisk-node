--- conflicted
+++ resolved
@@ -203,18 +203,15 @@
         "symbol":"Vec<u8>",
         "decimals":"u8"
       },
-<<<<<<< HEAD
       "InstanceId":"u32",
       "NftClassIdOf":"u32",
       "NftTokenIdOf":"u32"
-=======
       "AssetInstance": "AssetInstanceV0",
       "MultiLocation": "MultiLocationV0",
       "AssetNativeLocation": "MultiLocation",
       "MultiAsset": "MultiAssetV0",
       "Xcm": "XcmV0",
       "XcmOrder": "XcmOrderV0"
->>>>>>> 0a92ad81
     }
   ]
 }
