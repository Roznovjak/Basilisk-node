[package]
name = "runtime-integration-tests"
version = "0.2.7"
<<<<<<< HEAD
description = "Integration tests"
=======
>>>>>>> cb31fb65
authors = ["GalacticCouncil"]
edition = "2021"
homepage = "https://github.com/galacticcouncil/Basilisk-node"
license = "Apache 2.0"
repository = "https://github.com/galacticcouncil/Basilisk-node"

[dependencies]
getrandom = { version = "0.2.3", features = ["js"] }
hex-literal = "0.3.1"
tracing-core = { optional = true, version = "0.1.17" }
serde = { features = ["derive"], optional = true, version = "1.0.136" }
codec = { package = "parity-scale-codec", version = "2.3.1", default-features = false, features = ["derive"] }
hash-db = { version = "0.15.2", default-features = false }
memory-db = { version = "0.27.0", default-features = false }
trie-db = { version = "0.22.6", default-features = false }
smallvec = "1.6.1"

# local dependencies
<<<<<<< HEAD
pallet-transaction-multi-payment = { git = "https://github.com/galacticcouncil/warehouse", rev = "d0c99033c5d1f686a31cc311b8d96af2a3de9d76", default-features = false}
=======
pallet-transaction-multi-payment = { git = "https://github.com/galacticcouncil/warehouse", branch="main", default-features = false}
pallet-price-oracle = { git = "https://github.com/galacticcouncil/warehouse", branch="main", default-features = false}
>>>>>>> cb31fb65
pallet-exchange = { path = "../pallets/exchange", default-features=false}
pallet-exchange-benchmarking = { path = "../pallets/exchange/benchmarking", optional = true, default-features = false}
pallet-asset-registry = { path = "../pallets/asset-registry",default-features = false}
pallet-xyk = { path = "../pallets/xyk",default-features = false}
pallet-duster= { path = "../pallets/duster",default-features = false}
pallet-xyk-rpc-runtime-api = { path = "../pallets/xyk/rpc/runtime-api",default-features = false}
pallet-nft = { path = "../pallets/nft", default-features = false }
pallet-lbp = { path = "../pallets/lbp", default-features = false }

primitives = { default-features = false, path = "../primitives" }

<<<<<<< HEAD
pallet-treasury = { git = "https://github.com/paritytech/substrate", branch = "polkadot-v0.9.17", default-features = false }
pallet-democracy = { git = "https://github.com/paritytech/substrate", branch = "polkadot-v0.9.17", default-features = false }
pallet-scheduler = { git = "https://github.com/paritytech/substrate", branch = "polkadot-v0.9.17", default-features = false }
pallet-elections-phragmen = { git = "https://github.com/paritytech/substrate", branch = "polkadot-v0.9.17", default-features = false }
pallet-tips = { git = "https://github.com/paritytech/substrate", branch = "polkadot-v0.9.17", default-features = false }
=======
hydra-dx-math = { default-features = false, version = "4.1.1" }

pallet-treasury = { git = "https://github.com/paritytech/substrate", branch = "polkadot-v0.9.16", default-features = false }
pallet-democracy = { git = "https://github.com/paritytech/substrate", branch = "polkadot-v0.9.16", default-features = false }
pallet-scheduler = { git = "https://github.com/paritytech/substrate", branch = "polkadot-v0.9.16", default-features = false }
pallet-elections-phragmen = { git = "https://github.com/paritytech/substrate", branch = "polkadot-v0.9.16", default-features = false }
pallet-tips = { git = "https://github.com/paritytech/substrate", branch = "polkadot-v0.9.16", default-features = false }
>>>>>>> cb31fb65

# collator support
pallet-collator-selection = { git = "https://github.com/paritytech/cumulus", branch = "polkadot-v0.9.17", default-features = false }
pallet-authorship = { git = "https://github.com/paritytech/substrate", branch = "polkadot-v0.9.17", default-features = false }

# ORML dependencies
orml-currencies = { git = "https://github.com/open-web3-stack/open-runtime-module-library", rev = "aac79b3b31953381669a2ffa9b3e9bfe48e87f38", default-features = false }
orml-tokens = { git = "https://github.com/open-web3-stack/open-runtime-module-library", rev = "aac79b3b31953381669a2ffa9b3e9bfe48e87f38", default-features = false }
orml-traits = { git = "https://github.com/open-web3-stack/open-runtime-module-library", rev = "aac79b3b31953381669a2ffa9b3e9bfe48e87f38", default-features = false }
orml-vesting = { git = "https://github.com/open-web3-stack/open-runtime-module-library", rev = "aac79b3b31953381669a2ffa9b3e9bfe48e87f38", default-features = false }

# orml XCM support
orml-xtokens = { git = "https://github.com/open-web3-stack/open-runtime-module-library", rev = "aac79b3b31953381669a2ffa9b3e9bfe48e87f38", default-features = false }
orml-xcm-support = { git = "https://github.com/open-web3-stack/open-runtime-module-library", rev = "aac79b3b31953381669a2ffa9b3e9bfe48e87f38", default-features = false }
orml-unknown-tokens = { git = "https://github.com/open-web3-stack/open-runtime-module-library", rev = "aac79b3b31953381669a2ffa9b3e9bfe48e87f38", default-features = false }

# Cumulus dependencies
cumulus-pallet-aura-ext = { git = "https://github.com/paritytech/cumulus", branch = "polkadot-v0.9.17", default-features = false }
cumulus-pallet-parachain-system = { git = "https://github.com/paritytech/cumulus", branch = "polkadot-v0.9.17", default-features = false }
cumulus-pallet-xcm = { git = "https://github.com/paritytech/cumulus", branch = "polkadot-v0.9.17", default-features = false }
cumulus-pallet-xcmp-queue = { git = "https://github.com/paritytech/cumulus", branch = "polkadot-v0.9.17", default-features = false }
cumulus-pallet-dmp-queue = { git = "https://github.com/paritytech/cumulus", branch = "polkadot-v0.9.17", default-features = false }
cumulus-primitives-core = { git = "https://github.com/paritytech/cumulus", branch = "polkadot-v0.9.17", default-features = false }
cumulus-primitives-utility = { git = "https://github.com/paritytech/cumulus", branch = "polkadot-v0.9.17", default-features = false }
cumulus-primitives-parachain-inherent = { git = "https://github.com/paritytech/cumulus", branch = "polkadot-v0.9.17", default-features = false }
cumulus-primitives-timestamp = { git = "https://github.com/paritytech/cumulus", branch = "polkadot-v0.9.17", default-features = false }
parachain-info = { git = "https://github.com/paritytech/cumulus", branch = "polkadot-v0.9.17", default-features = false }

# Polkadot dependencies
polkadot-parachain = { git = "https://github.com/paritytech/polkadot", branch = "release-v0.9.17", default-features = false, features = ["wasm-api"] }
xcm-builder = { git = "https://github.com/paritytech/polkadot", branch = "release-v0.9.17", default-features = false }
pallet-xcm = { git = "https://github.com/paritytech/polkadot", branch = "release-v0.9.17", default-features = false }
xcm-executor = { git = "https://github.com/paritytech/polkadot", branch = "release-v0.9.17", default-features = false }
polkadot-xcm = { package = "xcm", git = "https://github.com/paritytech/polkadot", branch = "release-v0.9.17", default-features = false }

# HydraDX dependencies
hydradx-traits = { git = "https://github.com/galacticcouncil/warehouse", branch = "main", default-features = false }

# Substrate dependencies
frame-benchmarking = { git = "https://github.com/paritytech/substrate", branch = "polkadot-v0.9.17", default-features = false, optional = true }
frame-executive = { git = "https://github.com/paritytech/substrate", branch = "polkadot-v0.9.17", default-features = false }
frame-support = { git = "https://github.com/paritytech/substrate", branch = "polkadot-v0.9.17", default-features = false }
frame-system = { git = "https://github.com/paritytech/substrate", branch = "polkadot-v0.9.17", default-features = false }
frame-system-benchmarking = { git = "https://github.com/paritytech/substrate", branch = "polkadot-v0.9.17", default-features = false, optional = true }
frame-system-rpc-runtime-api = { git = "https://github.com/paritytech/substrate", branch = "polkadot-v0.9.17", default-features = false }
pallet-aura = { git = "https://github.com/paritytech/substrate", branch = "polkadot-v0.9.17", default-features = false }
pallet-balances = { git = "https://github.com/paritytech/substrate", branch = "polkadot-v0.9.17", default-features = false }
pallet-collective = { git = "https://github.com/paritytech/substrate", branch = "polkadot-v0.9.17", default-features = false }
pallet-session = { git = "https://github.com/paritytech/substrate", branch = "polkadot-v0.9.17", default-features = false }
pallet-sudo = { git = "https://github.com/paritytech/substrate", branch = "polkadot-v0.9.17", default-features = false }
pallet-timestamp = { git = "https://github.com/paritytech/substrate", branch = "polkadot-v0.9.17", default-features = false }
pallet-transaction-payment = { git = "https://github.com/paritytech/substrate", branch = "polkadot-v0.9.17", default-features = false }
pallet-transaction-payment-rpc-runtime-api = { git = "https://github.com/paritytech/substrate", branch = "polkadot-v0.9.17", default-features = false }
pallet-utility = { git = "https://github.com/paritytech/substrate", branch = "polkadot-v0.9.17", default-features = false }
sp-api = { git = "https://github.com/paritytech/substrate", branch = "polkadot-v0.9.17", default-features = false }
sp-block-builder = { git = "https://github.com/paritytech/substrate", branch = "polkadot-v0.9.17", default-features = false }
sp-consensus-aura = { git = "https://github.com/paritytech/substrate", branch = "polkadot-v0.9.17", default-features = false }
sp-core = { git = "https://github.com/paritytech/substrate", branch = "polkadot-v0.9.17", default-features = false }
sp-inherents = { git = "https://github.com/paritytech/substrate", branch = "polkadot-v0.9.17", default-features = false }
sp-externalities = { git = "https://github.com/paritytech/substrate", branch = "polkadot-v0.9.17", default-features = false }
sp-offchain = { git = "https://github.com/paritytech/substrate", branch = "polkadot-v0.9.17", default-features = false }
sp-runtime = { git = "https://github.com/paritytech/substrate", branch = "polkadot-v0.9.17", default-features = false }
sp-session = { git = "https://github.com/paritytech/substrate", branch = "polkadot-v0.9.17", default-features = false }
sp-std = { git = "https://github.com/paritytech/substrate", branch = "polkadot-v0.9.17", default-features = false }
sp-transaction-pool = { git = "https://github.com/paritytech/substrate", branch = "polkadot-v0.9.17", default-features = false }
sp-version = { git = "https://github.com/paritytech/substrate", branch = "polkadot-v0.9.17", default-features = false }
sp-staking = { git = "https://github.com/paritytech/substrate", branch = "polkadot-v0.9.17", default-features = false }
sp-trie = { git = "https://github.com/paritytech/substrate", branch = "polkadot-v0.9.17", default-features = false }
sp-io = { git = "https://github.com/paritytech/substrate", branch = "polkadot-v0.9.17", default-features = false }

polkadot-primitives = { git = "https://github.com/paritytech/polkadot", branch = "release-v0.9.17" }
polkadot-runtime-parachains = { git = "https://github.com/paritytech/polkadot", branch = "release-v0.9.17" }

basilisk-runtime = { path = "../runtime/basilisk", default-features = false}
kusama-runtime = { git = "https://github.com/paritytech/polkadot", branch = "release-v0.9.17" }

[dev-dependencies]
xcm-emulator = { git = "https://github.com/zqhxuyuan/xcm-simulator", branch = "v0.9.16" }

[features]
default = ["std"]
std = [
    "codec/std",
    "serde",
    "frame-executive/std",
    "frame-support/std",
    "frame-system/std",
    "frame-system-rpc-runtime-api/std",
    "orml-currencies/std",
    "orml-tokens/std",
    "orml-traits/std",
    "orml-vesting/std",
    "orml-xtokens/std",
    "orml-xcm-support/std",
    "orml-unknown-tokens/std",
    "cumulus-pallet-parachain-system/std",
    "cumulus-pallet-aura-ext/std",
    "cumulus-pallet-xcm/std",
    "cumulus-pallet-xcmp-queue/std",
    "cumulus-primitives-core/std",
    "cumulus-primitives-parachain-inherent/std",
    "polkadot-xcm/std",
    "xcm-builder/std",
    "xcm-executor/std",
    "pallet-xcm/std",
    "parachain-info/std",
    "pallet-xyk/std",
    "pallet-duster/std",
    "pallet-xyk-rpc-runtime-api/std",
    "pallet-asset-registry/std",
    "pallet-exchange/std",
    "pallet-aura/std",
    "pallet-balances/std",
    "pallet-elections-phragmen/std",
    "pallet-nft/std",
    "pallet-session/std",
    "pallet-sudo/std",
    "pallet-timestamp/std",
    "pallet-transaction-payment/std",
    "pallet-transaction-multi-payment/std",
    "pallet-transaction-payment-rpc-runtime-api/std",
    "pallet-lbp/std",
    "pallet-utility/std",
    "sp-api/std",
    "sp-block-builder/std",
    "sp-consensus-aura/std",
    "sp-core/std",
    "sp-io/std",
    "sp-inherents/std",
    "sp-externalities/std",
    "sp-offchain/std",
    "sp-runtime/std",
    "sp-session/std",
    "sp-std/std",
    "sp-trie/std",
    "sp-transaction-pool/std",
    "sp-version/std",
    "pallet-treasury/std",
    "pallet-collective/std",
    "pallet-democracy/std",
    "pallet-scheduler/std",
    "pallet-tips/std",
    "pallet-collator-selection/std",
    "pallet-authorship/std",
    "basilisk-runtime/std",
    "hydradx-traits/std",
    "pallet-price-oracle/std",
]<|MERGE_RESOLUTION|>--- conflicted
+++ resolved
@@ -1,10 +1,7 @@
 [package]
 name = "runtime-integration-tests"
 version = "0.2.7"
-<<<<<<< HEAD
 description = "Integration tests"
-=======
->>>>>>> cb31fb65
 authors = ["GalacticCouncil"]
 edition = "2021"
 homepage = "https://github.com/galacticcouncil/Basilisk-node"
@@ -23,12 +20,9 @@
 smallvec = "1.6.1"
 
 # local dependencies
-<<<<<<< HEAD
 pallet-transaction-multi-payment = { git = "https://github.com/galacticcouncil/warehouse", rev = "d0c99033c5d1f686a31cc311b8d96af2a3de9d76", default-features = false}
-=======
-pallet-transaction-multi-payment = { git = "https://github.com/galacticcouncil/warehouse", branch="main", default-features = false}
-pallet-price-oracle = { git = "https://github.com/galacticcouncil/warehouse", branch="main", default-features = false}
->>>>>>> cb31fb65
+pallet-price-oracle = { git = "https://github.com/galacticcouncil/warehouse", rev = "d0c99033c5d1f686a31cc311b8d96af2a3de9d76", default-features = false}
+
 pallet-exchange = { path = "../pallets/exchange", default-features=false}
 pallet-exchange-benchmarking = { path = "../pallets/exchange/benchmarking", optional = true, default-features = false}
 pallet-asset-registry = { path = "../pallets/asset-registry",default-features = false}
@@ -40,21 +34,13 @@
 
 primitives = { default-features = false, path = "../primitives" }
 
-<<<<<<< HEAD
 pallet-treasury = { git = "https://github.com/paritytech/substrate", branch = "polkadot-v0.9.17", default-features = false }
 pallet-democracy = { git = "https://github.com/paritytech/substrate", branch = "polkadot-v0.9.17", default-features = false }
 pallet-scheduler = { git = "https://github.com/paritytech/substrate", branch = "polkadot-v0.9.17", default-features = false }
 pallet-elections-phragmen = { git = "https://github.com/paritytech/substrate", branch = "polkadot-v0.9.17", default-features = false }
 pallet-tips = { git = "https://github.com/paritytech/substrate", branch = "polkadot-v0.9.17", default-features = false }
-=======
+
 hydra-dx-math = { default-features = false, version = "4.1.1" }
-
-pallet-treasury = { git = "https://github.com/paritytech/substrate", branch = "polkadot-v0.9.16", default-features = false }
-pallet-democracy = { git = "https://github.com/paritytech/substrate", branch = "polkadot-v0.9.16", default-features = false }
-pallet-scheduler = { git = "https://github.com/paritytech/substrate", branch = "polkadot-v0.9.16", default-features = false }
-pallet-elections-phragmen = { git = "https://github.com/paritytech/substrate", branch = "polkadot-v0.9.16", default-features = false }
-pallet-tips = { git = "https://github.com/paritytech/substrate", branch = "polkadot-v0.9.16", default-features = false }
->>>>>>> cb31fb65
 
 # collator support
 pallet-collator-selection = { git = "https://github.com/paritytech/cumulus", branch = "polkadot-v0.9.17", default-features = false }
