--- conflicted
+++ resolved
@@ -159,6 +159,7 @@
 	)
 	.unwrap();
 
+
 	let mut ext = sp_io::TestExternalities::new(t);
 	ext.execute_with(|| System::set_block_number(1));
 	ext
@@ -218,8 +219,6 @@
 	)
 	.unwrap();
 
-<<<<<<< HEAD
-=======
 	pallet_transaction_multi_payment::GenesisConfig::<Runtime> {
 		currencies: vec![(1, Price::from(1))],
 		fallback_account: Some(FALLBACK.into()),
@@ -229,7 +228,6 @@
 	.unwrap();
 
 
->>>>>>> 22980478
 	let mut ext = sp_io::TestExternalities::new(t);
 	ext.execute_with(|| System::set_block_number(1));
 	ext
