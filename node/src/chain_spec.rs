

use basilisk_runtime::{
<<<<<<< HEAD
	AccountId, AuraId, AssetRegistryConfig, BalancesConfig, FaucetConfig, GenesisConfig, ParachainInfoConfig, Signature,
	SudoConfig, SystemConfig, TokensConfig, CORE_ASSET_ID, WASM_BINARY, CollatorSelectionConfig, SessionConfig
=======
	AccountId, AssetRegistryConfig, AuraConfig, AuraId, BalancesConfig, CouncilConfig, FaucetConfig, GenesisConfig,
	ParachainInfoConfig, Signature, SudoConfig, SystemConfig, TechnicalCommitteeConfig, TokensConfig, CORE_ASSET_ID,
	WASM_BINARY,
>>>>>>> c7750935
};
use cumulus_primitives_core::ParaId;
use hex_literal::hex;
use sc_chain_spec::{ChainSpecExtension, ChainSpecGroup};
use sc_service::ChainType;
use sc_telemetry::TelemetryEndpoints;
use serde::{Deserialize, Serialize};
use serde_json::map::Map;
use sp_core::{crypto::UncheckedInto, sr25519, Pair, Public};
use sp_runtime::traits::{IdentifyAccount, Verify};

const TOKEN_DECIMALS: u8 = 12;
const TOKEN_SYMBOL: &str = "BSX";
const PROTOCOL_ID: &str = "bsx";
// The URL for the telemetry server.
const TELEMETRY_URLS: [&str; 2] = [
	"wss://telemetry.polkadot.io/submit/",
	"wss://telemetry.hydradx.io:9000/submit/",
];

/// The extensions for the [`ChainSpec`].
#[derive(Debug, Clone, PartialEq, Serialize, Deserialize, ChainSpecGroup, ChainSpecExtension)]
#[serde(deny_unknown_fields)]
pub struct Extensions {
	/// The relay chain of the Parachain.
	pub relay_chain: String,
	/// The id of the Parachain.
	pub para_id: u32,
}

impl Extensions {
	/// Try to get the extension from the given `ChainSpec`.
	#[allow(clippy::borrowed_box)]
	pub fn try_get(chain_spec: &Box<dyn sc_service::ChainSpec>) -> Option<&Self> {
		sc_chain_spec::get_extension(chain_spec.extensions())
	}
}

/// Specialized `ChainSpec`. This is a specialization of the general Substrate ChainSpec type.
pub type ChainSpec = sc_service::GenericChainSpec<GenesisConfig, Extensions>;

/// Generate a crypto pair from seed.
pub fn get_from_seed<TPublic: Public>(seed: &str) -> <TPublic::Pair as Pair>::Public {
	TPublic::Pair::from_string(&format!("//{}", seed), None)
		.expect("static values are valid; qed")
		.public()
}

type AccountPublic = <Signature as Verify>::Signer;

/// Generate an account ID from seed.
pub fn get_account_id_from_seed<TPublic: Public>(seed: &str) -> AccountId
where
	AccountPublic: From<<TPublic::Pair as Pair>::Public>,
{
	AccountPublic::from(get_from_seed::<TPublic>(seed)).into_account()
}

pub fn testnet_parachain_config(para_id: ParaId) -> Result<ChainSpec, String> {
	let wasm_binary = WASM_BINARY.ok_or("Development wasm binary not available".to_string())?;
	let mut properties = Map::new();
	properties.insert("tokenDecimals".into(), TOKEN_DECIMALS.into());
	properties.insert("tokenSymbol".into(), TOKEN_SYMBOL.into());

	Ok(ChainSpec::from_genesis(
		// Name
		"Basilisk",
		// ID
		"basilisk",
		ChainType::Live,
		move || {
			parachain_genesis(
				wasm_binary,
				// Sudo account
				hex!["30035c21ba9eda780130f2029a80c3e962f56588bc04c36be95a225cb536fb55"].into(),
<<<<<<< HEAD
				// TODO generate real authorities
                //initial authorities & invulnerables
				vec![
					(
                        get_account_id_from_seed::<sr25519::Public>("Alice"),
                        get_from_seed::<AuraId>("Alice")
                    ),(
                        get_account_id_from_seed::<sr25519::Public>("Bob"),
					    get_from_seed::<AuraId>("Bob"),
                    )
=======
				vec![
					hex!["da0fa4ab419def66fb4ac5224e594e82c34ee795268fc7787c8a096c4ff14f11"].unchecked_into(),
					hex!["ecd7a5439c6ab0cd6550bc2f1cef5299d425bb95bb6d7afb32aa3d95ee4f7f1f"].unchecked_into(),
					hex!["f0ad6f1aae7a445c1e80cac883096ec8177eda276fec53ad9ccbe570f3090a26"].unchecked_into(),
>>>>>>> c7750935
				],
				// Pre-funded accounts
				vec![hex!["30035c21ba9eda780130f2029a80c3e962f56588bc04c36be95a225cb536fb55"].into()],
				true,
				para_id,
				//council
				vec![hex!["30035c21ba9eda780130f2029a80c3e962f56588bc04c36be95a225cb536fb55"].into()],
				//technical committee
				vec![hex!["30035c21ba9eda780130f2029a80c3e962f56588bc04c36be95a225cb536fb55"].into()],
			)
		},
		// Bootnodes
		vec![
            "/dns/p2p-02.basilisk-testnet.hydradx.io/tcp/30333/p2p/12D3KooW9qapYrocm6W1meShf8eQfeJzbry9PN2CN6SfBGbymxPL"
                .parse()
                .unwrap(),
            "/dns/p2p-02.basilisk-testnet.hydradx.io/tcp/30333/p2p/12D3KooWPS16BYW173YxmxEJpQBoDz1t3Ht4yaPwwg5qCTED7N66"
                .parse()
                .unwrap(),
            "/dns/p2p-02.basilisk-testnet.hydradx.io/tcp/30333/p2p/12D3KooWRMgQRtYrWsLvuwg3V3aQEvMgsbb88T29cKCTH6RAxTaj"
                .parse()
                .unwrap(),
        ],
		// Telemetry
		Some(
			TelemetryEndpoints::new(vec![
				(TELEMETRY_URLS[0].to_string(), 0),
				(TELEMETRY_URLS[1].to_string(), 0),
			])
			.expect("Telemetry url is valid"),
		),
		// Protocol ID
		Some(PROTOCOL_ID),
		// Properties
		Some(properties),
		// Extensions
		Extensions {
			relay_chain: "westend-dev".into(),
			para_id: para_id.into(),
		},
	))
}

pub fn parachain_development_config(para_id: ParaId) -> Result<ChainSpec, String> {
	let wasm_binary = WASM_BINARY.ok_or("Development wasm binary not available".to_string())?;
	let mut properties = Map::new();
	properties.insert("tokenDecimals".into(), TOKEN_DECIMALS.into());
	properties.insert("tokenSymbol".into(), TOKEN_SYMBOL.into());

	Ok(ChainSpec::from_genesis(
		// Name
		"Development",
		// ID
		"dev",
		ChainType::Development,
		move || {
			parachain_genesis(
				wasm_binary,
				// Sudo account
				get_account_id_from_seed::<sr25519::Public>("Alice"),
<<<<<<< HEAD
                //initial authorities & invulnerables
				vec![
					(
                        get_account_id_from_seed::<sr25519::Public>("Alice"),
                        get_from_seed::<AuraId>("Alice")
                    ),(
                        get_account_id_from_seed::<sr25519::Public>("Bob"),
					    get_from_seed::<AuraId>("Bob"),
                    )
				],
=======
				vec![get_from_seed::<AuraId>("Alice"), get_from_seed::<AuraId>("Bob")],
>>>>>>> c7750935
				// Pre-funded accounts
				vec![
					get_account_id_from_seed::<sr25519::Public>("Alice"),
					get_account_id_from_seed::<sr25519::Public>("Bob"),
					get_account_id_from_seed::<sr25519::Public>("Alice//stash"),
					get_account_id_from_seed::<sr25519::Public>("Bob//stash"),
				],
				true,
				para_id,
				//council
				vec![get_account_id_from_seed::<sr25519::Public>("Alice")],
				//technical_committe
				vec![
					get_account_id_from_seed::<sr25519::Public>("Alice"),
					get_account_id_from_seed::<sr25519::Public>("Bob"),
					get_account_id_from_seed::<sr25519::Public>("Eve"),
				],
			)
		},
		// Bootnodes
		vec![],
		// Telemetry
		None,
		// Protocol ID
		Some(PROTOCOL_ID),
		// Properties
		Some(properties),
		// Extensions
		Extensions {
			relay_chain: "westend-dev".into(),
			para_id: para_id.into(),
		},
	))
}

pub fn local_parachain_config(para_id: ParaId) -> Result<ChainSpec, String> {
	let wasm_binary = WASM_BINARY.ok_or("Development wasm binary not available".to_string())?;

	let mut properties = Map::new();
	properties.insert("tokenDecimals".into(), TOKEN_DECIMALS.into());
	properties.insert("tokenSymbol".into(), TOKEN_SYMBOL.into());

	Ok(ChainSpec::from_genesis(
		// Name
		"Local Testnet",
		// ID
		"local_testnet",
		ChainType::Local,
		move || {
			parachain_genesis(
				wasm_binary,
				// Sudo account
				get_account_id_from_seed::<sr25519::Public>("Alice"),
<<<<<<< HEAD
                //initial authorities & invulnerables
				vec![
					(
                        get_account_id_from_seed::<sr25519::Public>("Alice"),
                        get_from_seed::<AuraId>("Alice")
                    ),(
                        get_account_id_from_seed::<sr25519::Public>("Bob"),
					    get_from_seed::<AuraId>("Bob"),
                    )
				],
=======
				vec![get_from_seed::<AuraId>("Alice"), get_from_seed::<AuraId>("Bob")],
>>>>>>> c7750935
				// Pre-funded accounts
				vec![
					get_account_id_from_seed::<sr25519::Public>("Alice"),
					get_account_id_from_seed::<sr25519::Public>("Bob"),
					get_account_id_from_seed::<sr25519::Public>("Charlie"),
					get_account_id_from_seed::<sr25519::Public>("Dave"),
					get_account_id_from_seed::<sr25519::Public>("Eve"),
					get_account_id_from_seed::<sr25519::Public>("Ferdie"),
					get_account_id_from_seed::<sr25519::Public>("Alice//stash"),
					get_account_id_from_seed::<sr25519::Public>("Bob//stash"),
					get_account_id_from_seed::<sr25519::Public>("Charlie//stash"),
					get_account_id_from_seed::<sr25519::Public>("Dave//stash"),
					get_account_id_from_seed::<sr25519::Public>("Eve//stash"),
					get_account_id_from_seed::<sr25519::Public>("Ferdie//stash"),
				],
				true,
				para_id,
				//council
				vec![get_account_id_from_seed::<sr25519::Public>("Alice")],
				//technical_committe
				vec![
					get_account_id_from_seed::<sr25519::Public>("Alice"),
					get_account_id_from_seed::<sr25519::Public>("Bob"),
					get_account_id_from_seed::<sr25519::Public>("Eve"),
				],
			)
		},
		// Bootnodes
		vec![],
		// Telemetry
		None,
		// Protocol ID
		Some(PROTOCOL_ID),
		// Properties
		Some(properties),
		// Extensions
		Extensions {
			relay_chain: "westend-dev".into(),
			para_id: para_id.into(),
		},
	))
}

/// Configure initial storage state for FRAME modules.
fn parachain_genesis(
	wasm_binary: &[u8],
	root_key: AccountId,
	initial_authorities: Vec<(AccountId, AuraId)>,
	endowed_accounts: Vec<AccountId>,
	_enable_println: bool,
	parachain_id: ParaId,
	council_members: Vec<AccountId>,
	tech_committee_members: Vec<AccountId>,
) -> GenesisConfig {
	GenesisConfig {
		frame_system: SystemConfig {
			// Add Wasm runtime to storage.
			code: wasm_binary.to_vec(),
			changes_trie_config: Default::default(),
		},
		pallet_balances: BalancesConfig {
			// Configure endowed accounts with initial balance of a lot.
			balances: endowed_accounts
				.iter()
				.cloned()
				.map(|k| (k, 1_000_000_000_000_000_000_000u128))
				.collect(),
		},
		pallet_sudo: SudoConfig {
			// Assign network admin rights.
			key: root_key,
		},
        pallet_collator_selection: CollatorSelectionConfig {
            invulnerables: initial_authorities.iter().cloned().map(|(acc, _)| acc).collect(),
            candidacy_bond: 10_000,
            ..Default::default()
        },
        pallet_session: SessionConfig {
            keys: initial_authorities
                .iter()
                .cloned()
                .map(|(acc, aura)| {
                    (
                        acc.clone(),          // account id
                        acc,                  // validator id
                        basilisk_runtime::opaque::SessionKeys { aura }, // session keys
                    )
                })
            .collect(),
        },

        // no need to pass anything, it will panic if we do. Session will take care
		// of this.
        pallet_aura: Default::default(),
		pallet_asset_registry: AssetRegistryConfig {
			core_asset_id: CORE_ASSET_ID,
			asset_ids: vec![
				(b"hKSM".to_vec(), 1),
				(b"hDOT".to_vec(), 2),
				(b"hETH".to_vec(), 3),
				(b"hUSDT".to_vec(), 4),
			],
			next_asset_id: 5,
		},
		orml_tokens: TokensConfig {
			endowed_accounts: endowed_accounts
				.iter()
				.flat_map(|x| {
					vec![
						(x.clone(), 1, 1_000_000_000_000_000_000_000u128),
						(x.clone(), 2, 1_000_000_000_000_000_000_000u128),
						(x.clone(), 3, 1_000_000_000_000_000_000_000u128),
						(x.clone(), 4, 1_000_000_000_000_000_000_000u128),
					]
				})
				.collect(),
		},
		pallet_treasury: Default::default(),
		pallet_collective_Instance1: CouncilConfig {
			members: council_members,
			phantom: Default::default(),
		},
		pallet_collective_Instance2: TechnicalCommitteeConfig {
			members: tech_committee_members,
			phantom: Default::default(),
		},
		parachain_info: ParachainInfoConfig { parachain_id },
		pallet_faucet: FaucetConfig {
			rampage: false,
			mint_limit: 5,
			mintable_currencies: vec![0, 1, 2],
		},
		cumulus_pallet_aura_ext: Default::default(),
	}
}<|MERGE_RESOLUTION|>--- conflicted
+++ resolved
@@ -1,14 +1,9 @@
-
+#![allow(clippy::or_fun_call)]
 
 use basilisk_runtime::{
-<<<<<<< HEAD
-	AccountId, AuraId, AssetRegistryConfig, BalancesConfig, FaucetConfig, GenesisConfig, ParachainInfoConfig, Signature,
-	SudoConfig, SystemConfig, TokensConfig, CORE_ASSET_ID, WASM_BINARY, CollatorSelectionConfig, SessionConfig
-=======
-	AccountId, AssetRegistryConfig, AuraConfig, AuraId, BalancesConfig, CouncilConfig, FaucetConfig, GenesisConfig,
-	ParachainInfoConfig, Signature, SudoConfig, SystemConfig, TechnicalCommitteeConfig, TokensConfig, CORE_ASSET_ID,
-	WASM_BINARY,
->>>>>>> c7750935
+	AccountId, AssetRegistryConfig, AuraId, BalancesConfig, CollatorSelectionConfig, CouncilConfig, FaucetConfig,
+	GenesisConfig, ParachainInfoConfig, SessionConfig, Signature, SudoConfig, SystemConfig, TechnicalCommitteeConfig,
+	TokensConfig, CORE_ASSET_ID, WASM_BINARY,
 };
 use cumulus_primitives_core::ParaId;
 use hex_literal::hex;
@@ -84,23 +79,20 @@
 				wasm_binary,
 				// Sudo account
 				hex!["30035c21ba9eda780130f2029a80c3e962f56588bc04c36be95a225cb536fb55"].into(),
-<<<<<<< HEAD
-				// TODO generate real authorities
-                //initial authorities & invulnerables
-				vec![
-					(
-                        get_account_id_from_seed::<sr25519::Public>("Alice"),
-                        get_from_seed::<AuraId>("Alice")
-                    ),(
-                        get_account_id_from_seed::<sr25519::Public>("Bob"),
-					    get_from_seed::<AuraId>("Bob"),
-                    )
-=======
-				vec![
-					hex!["da0fa4ab419def66fb4ac5224e594e82c34ee795268fc7787c8a096c4ff14f11"].unchecked_into(),
-					hex!["ecd7a5439c6ab0cd6550bc2f1cef5299d425bb95bb6d7afb32aa3d95ee4f7f1f"].unchecked_into(),
-					hex!["f0ad6f1aae7a445c1e80cac883096ec8177eda276fec53ad9ccbe570f3090a26"].unchecked_into(),
->>>>>>> c7750935
+				//initial authorities & invulnerables
+				vec![
+					(
+						hex!["da0fa4ab419def66fb4ac5224e594e82c34ee795268fc7787c8a096c4ff14f11"].into(),
+						hex!["da0fa4ab419def66fb4ac5224e594e82c34ee795268fc7787c8a096c4ff14f11"].unchecked_into(),
+					),
+					(
+						hex!["ecd7a5439c6ab0cd6550bc2f1cef5299d425bb95bb6d7afb32aa3d95ee4f7f1f"].into(),
+						hex!["ecd7a5439c6ab0cd6550bc2f1cef5299d425bb95bb6d7afb32aa3d95ee4f7f1f"].unchecked_into(),
+					),
+					(
+						hex!["f0ad6f1aae7a445c1e80cac883096ec8177eda276fec53ad9ccbe570f3090a26"].into(),
+						hex!["f0ad6f1aae7a445c1e80cac883096ec8177eda276fec53ad9ccbe570f3090a26"].unchecked_into(),
+					),
 				],
 				// Pre-funded accounts
 				vec![hex!["30035c21ba9eda780130f2029a80c3e962f56588bc04c36be95a225cb536fb55"].into()],
@@ -161,20 +153,17 @@
 				wasm_binary,
 				// Sudo account
 				get_account_id_from_seed::<sr25519::Public>("Alice"),
-<<<<<<< HEAD
-                //initial authorities & invulnerables
-				vec![
-					(
-                        get_account_id_from_seed::<sr25519::Public>("Alice"),
-                        get_from_seed::<AuraId>("Alice")
-                    ),(
-                        get_account_id_from_seed::<sr25519::Public>("Bob"),
-					    get_from_seed::<AuraId>("Bob"),
-                    )
-				],
-=======
-				vec![get_from_seed::<AuraId>("Alice"), get_from_seed::<AuraId>("Bob")],
->>>>>>> c7750935
+				//initial authorities & invulnerables
+				vec![
+					(
+						get_account_id_from_seed::<sr25519::Public>("Alice"),
+						get_from_seed::<AuraId>("Alice"),
+					),
+					(
+						get_account_id_from_seed::<sr25519::Public>("Bob"),
+						get_from_seed::<AuraId>("Bob"),
+					),
+				],
 				// Pre-funded accounts
 				vec![
 					get_account_id_from_seed::<sr25519::Public>("Alice"),
@@ -228,20 +217,17 @@
 				wasm_binary,
 				// Sudo account
 				get_account_id_from_seed::<sr25519::Public>("Alice"),
-<<<<<<< HEAD
-                //initial authorities & invulnerables
-				vec![
-					(
-                        get_account_id_from_seed::<sr25519::Public>("Alice"),
-                        get_from_seed::<AuraId>("Alice")
-                    ),(
-                        get_account_id_from_seed::<sr25519::Public>("Bob"),
-					    get_from_seed::<AuraId>("Bob"),
-                    )
-				],
-=======
-				vec![get_from_seed::<AuraId>("Alice"), get_from_seed::<AuraId>("Bob")],
->>>>>>> c7750935
+				//initial authorities & invulnerables
+				vec![
+					(
+						get_account_id_from_seed::<sr25519::Public>("Alice"),
+						get_from_seed::<AuraId>("Alice"),
+					),
+					(
+						get_account_id_from_seed::<sr25519::Public>("Bob"),
+						get_from_seed::<AuraId>("Bob"),
+					),
+				],
 				// Pre-funded accounts
 				vec![
 					get_account_id_from_seed::<sr25519::Public>("Alice"),
@@ -314,28 +300,28 @@
 			// Assign network admin rights.
 			key: root_key,
 		},
-        pallet_collator_selection: CollatorSelectionConfig {
-            invulnerables: initial_authorities.iter().cloned().map(|(acc, _)| acc).collect(),
-            candidacy_bond: 10_000,
-            ..Default::default()
-        },
-        pallet_session: SessionConfig {
-            keys: initial_authorities
-                .iter()
-                .cloned()
-                .map(|(acc, aura)| {
-                    (
-                        acc.clone(),          // account id
-                        acc,                  // validator id
-                        basilisk_runtime::opaque::SessionKeys { aura }, // session keys
-                    )
-                })
-            .collect(),
-        },
-
-        // no need to pass anything, it will panic if we do. Session will take care
+		pallet_collator_selection: CollatorSelectionConfig {
+			invulnerables: initial_authorities.iter().cloned().map(|(acc, _)| acc).collect(),
+			candidacy_bond: 10_000,
+			..Default::default()
+		},
+		pallet_session: SessionConfig {
+			keys: initial_authorities
+				.iter()
+				.cloned()
+				.map(|(acc, aura)| {
+					(
+						acc.clone(),                                    // account id
+						acc,                                            // validator id
+						basilisk_runtime::opaque::SessionKeys { aura }, // session keys
+					)
+				})
+				.collect(),
+		},
+
+		// no need to pass anything, it will panic if we do. Session will take care
 		// of this.
-        pallet_aura: Default::default(),
+		pallet_aura: Default::default(),
 		pallet_asset_registry: AssetRegistryConfig {
 			core_asset_id: CORE_ASSET_ID,
 			asset_ids: vec![
