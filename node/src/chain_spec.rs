#![allow(clippy::or_fun_call)]

use basilisk_runtime::{
<<<<<<< HEAD
	AccountId, AssetRegistryConfig, AuraId, BalancesConfig, CollatorSelectionConfig, CouncilConfig, FaucetConfig,
	GenesisConfig, ParachainInfoConfig, SessionConfig, Signature, SudoConfig, SystemConfig, TechnicalCommitteeConfig,
	TokensConfig, CORE_ASSET_ID, WASM_BINARY,
=======
	AccountId, AssetRegistryConfig, AuraConfig, AuraId, BalancesConfig, CouncilConfig, GenesisConfig,
	ParachainInfoConfig, Signature, SudoConfig, SystemConfig, TechnicalCommitteeConfig, TokensConfig, CORE_ASSET_ID,
	VestingConfig, WASM_BINARY, MultiTransactionPaymentConfig,
>>>>>>> 52bfc849
};
use cumulus_primitives_core::ParaId;
use hex_literal::hex;
use sc_chain_spec::{ChainSpecExtension, ChainSpecGroup};
use sc_service::ChainType;
use sc_telemetry::TelemetryEndpoints;
use serde::{Deserialize, Serialize};
use serde_json::map::Map;
use sp_core::{crypto::UncheckedInto, sr25519, Pair, Public};
use sp_runtime::traits::{IdentifyAccount, Verify};

const TOKEN_DECIMALS: u8 = 12;
const TOKEN_SYMBOL: &str = "BSX";
const PROTOCOL_ID: &str = "bsx";
// The URL for the telemetry server.
const TELEMETRY_URLS: [&str; 2] = [
	"wss://telemetry.polkadot.io/submit/",
	"wss://telemetry.hydradx.io:9000/submit/",
];

/// The extensions for the [`ChainSpec`].
#[derive(Debug, Clone, PartialEq, Serialize, Deserialize, ChainSpecGroup, ChainSpecExtension)]
#[serde(deny_unknown_fields)]
pub struct Extensions {
	/// The relay chain of the Parachain.
	pub relay_chain: String,
	/// The id of the Parachain.
	pub para_id: u32,
}

impl Extensions {
	/// Try to get the extension from the given `ChainSpec`.
	#[allow(clippy::borrowed_box)]
	pub fn try_get(chain_spec: &Box<dyn sc_service::ChainSpec>) -> Option<&Self> {
		sc_chain_spec::get_extension(chain_spec.extensions())
	}
}

/// Specialized `ChainSpec`. This is a specialization of the general Substrate ChainSpec type.
pub type ChainSpec = sc_service::GenericChainSpec<GenesisConfig, Extensions>;

/// Generate a crypto pair from seed.
pub fn get_from_seed<TPublic: Public>(seed: &str) -> <TPublic::Pair as Pair>::Public {
	TPublic::Pair::from_string(&format!("//{}", seed), None)
		.expect("static values are valid; qed")
		.public()
}

type AccountPublic = <Signature as Verify>::Signer;

/// Generate an account ID from seed.
pub fn get_account_id_from_seed<TPublic: Public>(seed: &str) -> AccountId
where
	AccountPublic: From<<TPublic::Pair as Pair>::Public>,
{
	AccountPublic::from(get_from_seed::<TPublic>(seed)).into_account()
}

pub fn testnet_parachain_config(para_id: ParaId) -> Result<ChainSpec, String> {
	let wasm_binary = WASM_BINARY.ok_or("Development wasm binary not available".to_string())?;
	let mut properties = Map::new();
	properties.insert("tokenDecimals".into(), TOKEN_DECIMALS.into());
	properties.insert("tokenSymbol".into(), TOKEN_SYMBOL.into());

	Ok(ChainSpec::from_genesis(
		// Name
		"Basilisk Egg",
		// ID
		"basilisk_egg",
		ChainType::Live,
		move || {
			parachain_genesis(
				wasm_binary,
				// Sudo account
				hex!["30035c21ba9eda780130f2029a80c3e962f56588bc04c36be95a225cb536fb55"].into(),
<<<<<<< HEAD
				//initial authorities & invulnerables
				vec![
					(
						hex!["da0fa4ab419def66fb4ac5224e594e82c34ee795268fc7787c8a096c4ff14f11"].into(),
						hex!["da0fa4ab419def66fb4ac5224e594e82c34ee795268fc7787c8a096c4ff14f11"].unchecked_into(),
					),
					(
						hex!["ecd7a5439c6ab0cd6550bc2f1cef5299d425bb95bb6d7afb32aa3d95ee4f7f1f"].into(),
						hex!["ecd7a5439c6ab0cd6550bc2f1cef5299d425bb95bb6d7afb32aa3d95ee4f7f1f"].unchecked_into(),
					),
					(
						hex!["f0ad6f1aae7a445c1e80cac883096ec8177eda276fec53ad9ccbe570f3090a26"].into(),
						hex!["f0ad6f1aae7a445c1e80cac883096ec8177eda276fec53ad9ccbe570f3090a26"].unchecked_into(),
					),
=======
				vec![
					hex!["da0fa4ab419def66fb4ac5224e594e82c34ee795268fc7787c8a096c4ff14f11"].unchecked_into(),
					hex!["ecd7a5439c6ab0cd6550bc2f1cef5299d425bb95bb6d7afb32aa3d95ee4f7f1f"].unchecked_into(),
					hex!["f0ad6f1aae7a445c1e80cac883096ec8177eda276fec53ad9ccbe570f3090a26"].unchecked_into(),
>>>>>>> 52bfc849
				],
				// Pre-funded accounts
				vec![hex!["30035c21ba9eda780130f2029a80c3e962f56588bc04c36be95a225cb536fb55"].into()],
				true,
				para_id,
				//council
				vec![hex!["30035c21ba9eda780130f2029a80c3e962f56588bc04c36be95a225cb536fb55"].into()],
				//technical committee
				vec![hex!["30035c21ba9eda780130f2029a80c3e962f56588bc04c36be95a225cb536fb55"].into()],
<<<<<<< HEAD
=======
				hex!["30035c21ba9eda780130f2029a80c3e962f56588bc04c36be95a225cb536fb55"].into(), // SAME AS ROOT
>>>>>>> 52bfc849
			)
		},
		// Bootnodes
		vec![
<<<<<<< HEAD
            "/dns/p2p-02.basilisk-testnet.hydradx.io/tcp/30333/p2p/12D3KooW9qapYrocm6W1meShf8eQfeJzbry9PN2CN6SfBGbymxPL"
=======
            "/dns/p2p-01.basilisk-testnet.hydradx.io/tcp/30333/p2p/12D3KooW9qapYrocm6W1meShf8eQfeJzbry9PN2CN6SfBGbymxPL"
>>>>>>> 52bfc849
                .parse()
                .unwrap(),
            "/dns/p2p-02.basilisk-testnet.hydradx.io/tcp/30333/p2p/12D3KooWPS16BYW173YxmxEJpQBoDz1t3Ht4yaPwwg5qCTED7N66"
                .parse()
                .unwrap(),
<<<<<<< HEAD
            "/dns/p2p-02.basilisk-testnet.hydradx.io/tcp/30333/p2p/12D3KooWRMgQRtYrWsLvuwg3V3aQEvMgsbb88T29cKCTH6RAxTaj"
=======
            "/dns/p2p-03.basilisk-testnet.hydradx.io/tcp/30333/p2p/12D3KooWRMgQRtYrWsLvuwg3V3aQEvMgsbb88T29cKCTH6RAxTaj"
>>>>>>> 52bfc849
                .parse()
                .unwrap(),
        ],
		// Telemetry
		Some(
			TelemetryEndpoints::new(vec![
				(TELEMETRY_URLS[0].to_string(), 0),
				(TELEMETRY_URLS[1].to_string(), 0),
			])
			.expect("Telemetry url is valid"),
		),
		// Protocol ID
		Some(PROTOCOL_ID),
		// Properties
		Some(properties),
		// Extensions
		Extensions {
			relay_chain: "westend".into(),
			para_id: para_id.into(),
		},
	))
}

pub fn parachain_development_config(para_id: ParaId) -> Result<ChainSpec, String> {
	let wasm_binary = WASM_BINARY.ok_or("Development wasm binary not available".to_string())?;
	let mut properties = Map::new();
	properties.insert("tokenDecimals".into(), TOKEN_DECIMALS.into());
	properties.insert("tokenSymbol".into(), TOKEN_SYMBOL.into());

	Ok(ChainSpec::from_genesis(
		// Name
		"Basilisk Development",
		// ID
		"dev",
		ChainType::Development,
		move || {
			parachain_genesis(
				wasm_binary,
				// Sudo account
				get_account_id_from_seed::<sr25519::Public>("Alice"),
<<<<<<< HEAD
				//initial authorities & invulnerables
				vec![
					(
						get_account_id_from_seed::<sr25519::Public>("Alice"),
						get_from_seed::<AuraId>("Alice"),
					),
					(
						get_account_id_from_seed::<sr25519::Public>("Bob"),
						get_from_seed::<AuraId>("Bob"),
					),
				],
=======
				vec![get_from_seed::<AuraId>("Alice"), get_from_seed::<AuraId>("Bob")],
>>>>>>> 52bfc849
				// Pre-funded accounts
				vec![
					get_account_id_from_seed::<sr25519::Public>("Alice"),
					get_account_id_from_seed::<sr25519::Public>("Bob"),
					get_account_id_from_seed::<sr25519::Public>("Alice//stash"),
					get_account_id_from_seed::<sr25519::Public>("Bob//stash"),
				],
				true,
				para_id,
				//council
				vec![get_account_id_from_seed::<sr25519::Public>("Alice")],
				//technical_committe
				vec![
					get_account_id_from_seed::<sr25519::Public>("Alice"),
					get_account_id_from_seed::<sr25519::Public>("Bob"),
					get_account_id_from_seed::<sr25519::Public>("Eve"),
				],
<<<<<<< HEAD
=======
				get_account_id_from_seed::<sr25519::Public>("Alice"),  // SAME AS ROOT
>>>>>>> 52bfc849
			)
		},
		// Bootnodes
		vec![],
		// Telemetry
		None,
		// Protocol ID
		Some(PROTOCOL_ID),
		// Properties
		Some(properties),
		// Extensions
		Extensions {
			relay_chain: "rococo-dev".into(),
			para_id: para_id.into(),
		},
	))
}

pub fn local_parachain_config(para_id: ParaId) -> Result<ChainSpec, String> {
	let wasm_binary = WASM_BINARY.ok_or("Development wasm binary not available".to_string())?;

	let mut properties = Map::new();
	properties.insert("tokenDecimals".into(), TOKEN_DECIMALS.into());
	properties.insert("tokenSymbol".into(), TOKEN_SYMBOL.into());

	Ok(ChainSpec::from_genesis(
		// Name
		"Basilisk Local Testnet",
		// ID
		"local_testnet",
		ChainType::Local,
		move || {
			parachain_genesis(
				wasm_binary,
				// Sudo account
				get_account_id_from_seed::<sr25519::Public>("Alice"),
<<<<<<< HEAD
				//initial authorities & invulnerables
				vec![
					(
						get_account_id_from_seed::<sr25519::Public>("Alice"),
						get_from_seed::<AuraId>("Alice"),
					),
					(
						get_account_id_from_seed::<sr25519::Public>("Bob"),
						get_from_seed::<AuraId>("Bob"),
					),
				],
=======
				vec![get_from_seed::<AuraId>("Alice"), get_from_seed::<AuraId>("Bob")],
>>>>>>> 52bfc849
				// Pre-funded accounts
				vec![
					get_account_id_from_seed::<sr25519::Public>("Alice"),
					get_account_id_from_seed::<sr25519::Public>("Bob"),
					get_account_id_from_seed::<sr25519::Public>("Charlie"),
					get_account_id_from_seed::<sr25519::Public>("Dave"),
					get_account_id_from_seed::<sr25519::Public>("Eve"),
					get_account_id_from_seed::<sr25519::Public>("Ferdie"),
					get_account_id_from_seed::<sr25519::Public>("Alice//stash"),
					get_account_id_from_seed::<sr25519::Public>("Bob//stash"),
					get_account_id_from_seed::<sr25519::Public>("Charlie//stash"),
					get_account_id_from_seed::<sr25519::Public>("Dave//stash"),
					get_account_id_from_seed::<sr25519::Public>("Eve//stash"),
					get_account_id_from_seed::<sr25519::Public>("Ferdie//stash"),
				],
				true,
				para_id,
				//council
				vec![get_account_id_from_seed::<sr25519::Public>("Alice")],
				//technical_committe
				vec![
					get_account_id_from_seed::<sr25519::Public>("Alice"),
					get_account_id_from_seed::<sr25519::Public>("Bob"),
					get_account_id_from_seed::<sr25519::Public>("Eve"),
				],
<<<<<<< HEAD
=======
				get_account_id_from_seed::<sr25519::Public>("Alice"), // SAME AS ROOT
>>>>>>> 52bfc849
			)
		},
		// Bootnodes
		vec![],
		// Telemetry
		None,
		// Protocol ID
		Some(PROTOCOL_ID),
		// Properties
		Some(properties),
		// Extensions
		Extensions {
			relay_chain: "rococo-local".into(),
			para_id: para_id.into(),
		},
	))
}

/// Configure initial storage state for FRAME modules.
fn parachain_genesis(
	wasm_binary: &[u8],
	root_key: AccountId,
	initial_authorities: Vec<(AccountId, AuraId)>,
	endowed_accounts: Vec<AccountId>,
	_enable_println: bool,
	parachain_id: ParaId,
	council_members: Vec<AccountId>,
	tech_committee_members: Vec<AccountId>,
<<<<<<< HEAD
=======
	tx_fee_payment_account: AccountId,
>>>>>>> 52bfc849
) -> GenesisConfig {
	GenesisConfig {
		frame_system: SystemConfig {
			// Add Wasm runtime to storage.
			code: wasm_binary.to_vec(),
			changes_trie_config: Default::default(),
		},
		pallet_balances: BalancesConfig {
			// Configure endowed accounts with initial balance of a lot.
			balances: endowed_accounts
				.iter()
				.cloned()
				.map(|k| (k, 1_000_000_000_000_000_000_000u128))
				.collect(),
		},
		pallet_sudo: SudoConfig {
			// Assign network admin rights.
			key: root_key,
		},
		pallet_collator_selection: CollatorSelectionConfig {
			invulnerables: initial_authorities.iter().cloned().map(|(acc, _)| acc).collect(),
			candidacy_bond: 10_000,
			..Default::default()
		},
		pallet_session: SessionConfig {
			keys: initial_authorities
				.iter()
				.cloned()
				.map(|(acc, aura)| {
					(
						acc.clone(),                                    // account id
						acc,                                            // validator id
						basilisk_runtime::opaque::SessionKeys { aura }, // session keys
					)
				})
				.collect(),
		},

		// no need to pass anything, it will panic if we do. Session will take care
		// of this.
		pallet_aura: Default::default(),
		pallet_asset_registry: AssetRegistryConfig {
			core_asset_id: CORE_ASSET_ID,
			asset_ids: vec![
				(b"hKSM".to_vec(), 1),
				(b"hDOT".to_vec(), 2),
				(b"hETH".to_vec(), 3),
				(b"hUSDT".to_vec(), 4),
			],
			next_asset_id: 5,
		},
		pallet_transaction_multi_payment: MultiTransactionPaymentConfig {
			currencies: vec![],
			authorities: vec![],
			fallback_account: tx_fee_payment_account,
		},
		orml_tokens: TokensConfig {
			endowed_accounts: endowed_accounts
				.iter()
				.flat_map(|x| {
					vec![
						(x.clone(), 1, 1_000_000_000_000_000_000_000u128),
						(x.clone(), 2, 1_000_000_000_000_000_000_000u128),
						(x.clone(), 3, 1_000_000_000_000_000_000_000u128),
						(x.clone(), 4, 1_000_000_000_000_000_000_000u128),
					]
				})
				.collect(),
		},
		pallet_treasury: Default::default(),
		pallet_collective_Instance1: CouncilConfig {
			members: council_members,
			phantom: Default::default(),
		},
		pallet_collective_Instance2: TechnicalCommitteeConfig {
			members: tech_committee_members,
			phantom: Default::default(),
<<<<<<< HEAD
		},
		parachain_info: ParachainInfoConfig { parachain_id },
		pallet_faucet: FaucetConfig {
			rampage: false,
			mint_limit: 5,
			mintable_currencies: vec![0, 1, 2],
=======
>>>>>>> 52bfc849
		},
		pallet_vesting: VestingConfig { vesting: vec![] },
		parachain_info: ParachainInfoConfig { parachain_id },
		cumulus_pallet_aura_ext: Default::default(),
	}
}<|MERGE_RESOLUTION|>--- conflicted
+++ resolved
@@ -1,15 +1,9 @@
 #![allow(clippy::or_fun_call)]
 
 use basilisk_runtime::{
-<<<<<<< HEAD
-	AccountId, AssetRegistryConfig, AuraId, BalancesConfig, CollatorSelectionConfig, CouncilConfig, FaucetConfig,
-	GenesisConfig, ParachainInfoConfig, SessionConfig, Signature, SudoConfig, SystemConfig, TechnicalCommitteeConfig,
-	TokensConfig, CORE_ASSET_ID, WASM_BINARY,
-=======
-	AccountId, AssetRegistryConfig, AuraConfig, AuraId, BalancesConfig, CouncilConfig, GenesisConfig,
-	ParachainInfoConfig, Signature, SudoConfig, SystemConfig, TechnicalCommitteeConfig, TokensConfig, CORE_ASSET_ID,
-	VestingConfig, WASM_BINARY, MultiTransactionPaymentConfig,
->>>>>>> 52bfc849
+	AccountId, AssetRegistryConfig, AuraId, BalancesConfig, CollatorSelectionConfig, CouncilConfig, GenesisConfig,
+	MultiTransactionPaymentConfig, ParachainInfoConfig, SessionConfig, Signature, SudoConfig, SystemConfig,
+	TechnicalCommitteeConfig, TokensConfig, VestingConfig, CORE_ASSET_ID, WASM_BINARY,
 };
 use cumulus_primitives_core::ParaId;
 use hex_literal::hex;
@@ -85,7 +79,6 @@
 				wasm_binary,
 				// Sudo account
 				hex!["30035c21ba9eda780130f2029a80c3e962f56588bc04c36be95a225cb536fb55"].into(),
-<<<<<<< HEAD
 				//initial authorities & invulnerables
 				vec![
 					(
@@ -100,12 +93,6 @@
 						hex!["f0ad6f1aae7a445c1e80cac883096ec8177eda276fec53ad9ccbe570f3090a26"].into(),
 						hex!["f0ad6f1aae7a445c1e80cac883096ec8177eda276fec53ad9ccbe570f3090a26"].unchecked_into(),
 					),
-=======
-				vec![
-					hex!["da0fa4ab419def66fb4ac5224e594e82c34ee795268fc7787c8a096c4ff14f11"].unchecked_into(),
-					hex!["ecd7a5439c6ab0cd6550bc2f1cef5299d425bb95bb6d7afb32aa3d95ee4f7f1f"].unchecked_into(),
-					hex!["f0ad6f1aae7a445c1e80cac883096ec8177eda276fec53ad9ccbe570f3090a26"].unchecked_into(),
->>>>>>> 52bfc849
 				],
 				// Pre-funded accounts
 				vec![hex!["30035c21ba9eda780130f2029a80c3e962f56588bc04c36be95a225cb536fb55"].into()],
@@ -115,29 +102,18 @@
 				vec![hex!["30035c21ba9eda780130f2029a80c3e962f56588bc04c36be95a225cb536fb55"].into()],
 				//technical committee
 				vec![hex!["30035c21ba9eda780130f2029a80c3e962f56588bc04c36be95a225cb536fb55"].into()],
-<<<<<<< HEAD
-=======
 				hex!["30035c21ba9eda780130f2029a80c3e962f56588bc04c36be95a225cb536fb55"].into(), // SAME AS ROOT
->>>>>>> 52bfc849
 			)
 		},
 		// Bootnodes
 		vec![
-<<<<<<< HEAD
-            "/dns/p2p-02.basilisk-testnet.hydradx.io/tcp/30333/p2p/12D3KooW9qapYrocm6W1meShf8eQfeJzbry9PN2CN6SfBGbymxPL"
-=======
             "/dns/p2p-01.basilisk-testnet.hydradx.io/tcp/30333/p2p/12D3KooW9qapYrocm6W1meShf8eQfeJzbry9PN2CN6SfBGbymxPL"
->>>>>>> 52bfc849
                 .parse()
                 .unwrap(),
             "/dns/p2p-02.basilisk-testnet.hydradx.io/tcp/30333/p2p/12D3KooWPS16BYW173YxmxEJpQBoDz1t3Ht4yaPwwg5qCTED7N66"
                 .parse()
                 .unwrap(),
-<<<<<<< HEAD
-            "/dns/p2p-02.basilisk-testnet.hydradx.io/tcp/30333/p2p/12D3KooWRMgQRtYrWsLvuwg3V3aQEvMgsbb88T29cKCTH6RAxTaj"
-=======
             "/dns/p2p-03.basilisk-testnet.hydradx.io/tcp/30333/p2p/12D3KooWRMgQRtYrWsLvuwg3V3aQEvMgsbb88T29cKCTH6RAxTaj"
->>>>>>> 52bfc849
                 .parse()
                 .unwrap(),
         ],
@@ -178,7 +154,6 @@
 				wasm_binary,
 				// Sudo account
 				get_account_id_from_seed::<sr25519::Public>("Alice"),
-<<<<<<< HEAD
 				//initial authorities & invulnerables
 				vec![
 					(
@@ -190,9 +165,6 @@
 						get_from_seed::<AuraId>("Bob"),
 					),
 				],
-=======
-				vec![get_from_seed::<AuraId>("Alice"), get_from_seed::<AuraId>("Bob")],
->>>>>>> 52bfc849
 				// Pre-funded accounts
 				vec![
 					get_account_id_from_seed::<sr25519::Public>("Alice"),
@@ -210,10 +182,7 @@
 					get_account_id_from_seed::<sr25519::Public>("Bob"),
 					get_account_id_from_seed::<sr25519::Public>("Eve"),
 				],
-<<<<<<< HEAD
-=======
-				get_account_id_from_seed::<sr25519::Public>("Alice"),  // SAME AS ROOT
->>>>>>> 52bfc849
+				get_account_id_from_seed::<sr25519::Public>("Alice"), // SAME AS ROOT
 			)
 		},
 		// Bootnodes
@@ -250,7 +219,6 @@
 				wasm_binary,
 				// Sudo account
 				get_account_id_from_seed::<sr25519::Public>("Alice"),
-<<<<<<< HEAD
 				//initial authorities & invulnerables
 				vec![
 					(
@@ -262,9 +230,6 @@
 						get_from_seed::<AuraId>("Bob"),
 					),
 				],
-=======
-				vec![get_from_seed::<AuraId>("Alice"), get_from_seed::<AuraId>("Bob")],
->>>>>>> 52bfc849
 				// Pre-funded accounts
 				vec![
 					get_account_id_from_seed::<sr25519::Public>("Alice"),
@@ -290,10 +255,7 @@
 					get_account_id_from_seed::<sr25519::Public>("Bob"),
 					get_account_id_from_seed::<sr25519::Public>("Eve"),
 				],
-<<<<<<< HEAD
-=======
 				get_account_id_from_seed::<sr25519::Public>("Alice"), // SAME AS ROOT
->>>>>>> 52bfc849
 			)
 		},
 		// Bootnodes
@@ -322,10 +284,7 @@
 	parachain_id: ParaId,
 	council_members: Vec<AccountId>,
 	tech_committee_members: Vec<AccountId>,
-<<<<<<< HEAD
-=======
 	tx_fee_payment_account: AccountId,
->>>>>>> 52bfc849
 ) -> GenesisConfig {
 	GenesisConfig {
 		frame_system: SystemConfig {
@@ -403,15 +362,6 @@
 		pallet_collective_Instance2: TechnicalCommitteeConfig {
 			members: tech_committee_members,
 			phantom: Default::default(),
-<<<<<<< HEAD
-		},
-		parachain_info: ParachainInfoConfig { parachain_id },
-		pallet_faucet: FaucetConfig {
-			rampage: false,
-			mint_limit: 5,
-			mintable_currencies: vec![0, 1, 2],
-=======
->>>>>>> 52bfc849
 		},
 		pallet_vesting: VestingConfig { vesting: vec![] },
 		parachain_info: ParachainInfoConfig { parachain_id },
