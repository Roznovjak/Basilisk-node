#![allow(clippy::or_fun_call)]

use basilisk_runtime::{
<<<<<<< HEAD
	AccountId, AssetRegistryConfig, AuraConfig, AuraId, BalancesConfig, FaucetConfig, GenesisConfig, OrmlNftConfig,
	ParachainInfoConfig, Signature, SudoConfig, SystemConfig, TokensConfig, CORE_ASSET_ID, WASM_BINARY,
=======
	AccountId, AssetRegistryConfig, AuraConfig, AuraId, BalancesConfig, CouncilConfig, GenesisConfig,
	ParachainInfoConfig, Signature, SudoConfig, SystemConfig, TechnicalCommitteeConfig, TokensConfig, CORE_ASSET_ID,
	VestingConfig, WASM_BINARY,
>>>>>>> d23d878f
};
use cumulus_primitives_core::ParaId;
use hex_literal::hex;
use sc_chain_spec::{ChainSpecExtension, ChainSpecGroup};
use sc_service::ChainType;
use sc_telemetry::TelemetryEndpoints;
use serde::{Deserialize, Serialize};
use serde_json::map::Map;
use sp_core::{crypto::UncheckedInto, sr25519, Pair, Public};
use sp_runtime::traits::{IdentifyAccount, Verify};

const TOKEN_DECIMALS: u8 = 12;
const TOKEN_SYMBOL: &str = "BSX";
const PROTOCOL_ID: &str = "bsx";
// The URL for the telemetry server.
const TELEMETRY_URLS: [&str; 2] = [
	"wss://telemetry.polkadot.io/submit/",
	"wss://telemetry.hydradx.io:9000/submit/",
];

/// The extensions for the [`ChainSpec`].
#[derive(Debug, Clone, PartialEq, Serialize, Deserialize, ChainSpecGroup, ChainSpecExtension)]
#[serde(deny_unknown_fields)]
pub struct Extensions {
	/// The relay chain of the Parachain.
	pub relay_chain: String,
	/// The id of the Parachain.
	pub para_id: u32,
}

impl Extensions {
	/// Try to get the extension from the given `ChainSpec`.
	#[allow(clippy::borrowed_box)]
	pub fn try_get(chain_spec: &Box<dyn sc_service::ChainSpec>) -> Option<&Self> {
		sc_chain_spec::get_extension(chain_spec.extensions())
	}
}

/// Specialized `ChainSpec`. This is a specialization of the general Substrate ChainSpec type.
pub type ChainSpec = sc_service::GenericChainSpec<GenesisConfig, Extensions>;

/// Generate a crypto pair from seed.
pub fn get_from_seed<TPublic: Public>(seed: &str) -> <TPublic::Pair as Pair>::Public {
	TPublic::Pair::from_string(&format!("//{}", seed), None)
		.expect("static values are valid; qed")
		.public()
}

type AccountPublic = <Signature as Verify>::Signer;

/// Generate an account ID from seed.
pub fn get_account_id_from_seed<TPublic: Public>(seed: &str) -> AccountId
where
	AccountPublic: From<<TPublic::Pair as Pair>::Public>,
{
	AccountPublic::from(get_from_seed::<TPublic>(seed)).into_account()
}

<<<<<<< HEAD
pub fn rococo_parachain_config(para_id: ParaId) -> Result<ChainSpec, String> {
=======
pub fn testnet_parachain_config(para_id: ParaId) -> Result<ChainSpec, String> {
>>>>>>> d23d878f
	let wasm_binary = WASM_BINARY.ok_or("Development wasm binary not available".to_string())?;
	let mut properties = Map::new();
	properties.insert("tokenDecimals".into(), TOKEN_DECIMALS.into());
	properties.insert("tokenSymbol".into(), TOKEN_SYMBOL.into());

	Ok(ChainSpec::from_genesis(
		// Name
		"Basilisk Egg",
		// ID
		"basilisk_egg",
		ChainType::Live,
		move || {
			parachain_genesis(
				wasm_binary,
				// Sudo account
				hex!["30035c21ba9eda780130f2029a80c3e962f56588bc04c36be95a225cb536fb55"].into(),
<<<<<<< HEAD
				// TODO generate real authorities
				vec![get_from_seed::<AuraId>("Alice"), get_from_seed::<AuraId>("Bob")],
=======
				vec![
					hex!["da0fa4ab419def66fb4ac5224e594e82c34ee795268fc7787c8a096c4ff14f11"].unchecked_into(),
					hex!["ecd7a5439c6ab0cd6550bc2f1cef5299d425bb95bb6d7afb32aa3d95ee4f7f1f"].unchecked_into(),
					hex!["f0ad6f1aae7a445c1e80cac883096ec8177eda276fec53ad9ccbe570f3090a26"].unchecked_into(),
				],
>>>>>>> d23d878f
				// Pre-funded accounts
				vec![hex!["30035c21ba9eda780130f2029a80c3e962f56588bc04c36be95a225cb536fb55"].into()],
				true,
				para_id,
				//council
				vec![hex!["30035c21ba9eda780130f2029a80c3e962f56588bc04c36be95a225cb536fb55"].into()],
				//technical committee
				vec![hex!["30035c21ba9eda780130f2029a80c3e962f56588bc04c36be95a225cb536fb55"].into()],
			)
		},
		// Bootnodes
		vec![
            "/dns/p2p-01.basilisk-testnet.hydradx.io/tcp/30333/p2p/12D3KooW9qapYrocm6W1meShf8eQfeJzbry9PN2CN6SfBGbymxPL"
                .parse()
                .unwrap(),
            "/dns/p2p-02.basilisk-testnet.hydradx.io/tcp/30333/p2p/12D3KooWPS16BYW173YxmxEJpQBoDz1t3Ht4yaPwwg5qCTED7N66"
                .parse()
                .unwrap(),
            "/dns/p2p-03.basilisk-testnet.hydradx.io/tcp/30333/p2p/12D3KooWRMgQRtYrWsLvuwg3V3aQEvMgsbb88T29cKCTH6RAxTaj"
                .parse()
                .unwrap(),
        ],
		// Telemetry
		Some(
			TelemetryEndpoints::new(vec![
				(TELEMETRY_URLS[0].to_string(), 0),
				(TELEMETRY_URLS[1].to_string(), 0),
			])
			.expect("Telemetry url is valid"),
		),
		// Protocol ID
		Some(PROTOCOL_ID),
		// Properties
		Some(properties),
		// Extensions
		Extensions {
			relay_chain: "westend".into(),
			para_id: para_id.into(),
		},
	))
}

pub fn parachain_development_config(para_id: ParaId) -> Result<ChainSpec, String> {
	let wasm_binary = WASM_BINARY.ok_or("Development wasm binary not available".to_string())?;
	let mut properties = Map::new();
	properties.insert("tokenDecimals".into(), TOKEN_DECIMALS.into());
	properties.insert("tokenSymbol".into(), TOKEN_SYMBOL.into());

	Ok(ChainSpec::from_genesis(
		// Name
		"Basilisk Development",
		// ID
		"dev",
		ChainType::Development,
		move || {
			parachain_genesis(
				wasm_binary,
				// Sudo account
				get_account_id_from_seed::<sr25519::Public>("Alice"),
				vec![get_from_seed::<AuraId>("Alice"), get_from_seed::<AuraId>("Bob")],
				// Pre-funded accounts
				vec![
					get_account_id_from_seed::<sr25519::Public>("Alice"),
					get_account_id_from_seed::<sr25519::Public>("Bob"),
					get_account_id_from_seed::<sr25519::Public>("Alice//stash"),
					get_account_id_from_seed::<sr25519::Public>("Bob//stash"),
				],
				true,
				para_id,
				//council
				vec![get_account_id_from_seed::<sr25519::Public>("Alice")],
				//technical_committe
				vec![
					get_account_id_from_seed::<sr25519::Public>("Alice"),
					get_account_id_from_seed::<sr25519::Public>("Bob"),
					get_account_id_from_seed::<sr25519::Public>("Eve"),
				],
			)
		},
		// Bootnodes
		vec![],
		// Telemetry
		None,
		// Protocol ID
		Some(PROTOCOL_ID),
		// Properties
		Some(properties),
		// Extensions
		Extensions {
			relay_chain: "rococo-dev".into(),
			para_id: para_id.into(),
		},
	))
}

pub fn local_parachain_config(para_id: ParaId) -> Result<ChainSpec, String> {
	let wasm_binary = WASM_BINARY.ok_or("Development wasm binary not available".to_string())?;

	let mut properties = Map::new();
	properties.insert("tokenDecimals".into(), TOKEN_DECIMALS.into());
	properties.insert("tokenSymbol".into(), TOKEN_SYMBOL.into());

	Ok(ChainSpec::from_genesis(
		// Name
		"Basilisk Local Testnet",
		// ID
		"local_testnet",
		ChainType::Local,
		move || {
			parachain_genesis(
				wasm_binary,
				// Sudo account
				get_account_id_from_seed::<sr25519::Public>("Alice"),
				vec![get_from_seed::<AuraId>("Alice"), get_from_seed::<AuraId>("Bob")],
				// Pre-funded accounts
				vec![
					get_account_id_from_seed::<sr25519::Public>("Alice"),
					get_account_id_from_seed::<sr25519::Public>("Bob"),
					get_account_id_from_seed::<sr25519::Public>("Charlie"),
					get_account_id_from_seed::<sr25519::Public>("Dave"),
					get_account_id_from_seed::<sr25519::Public>("Eve"),
					get_account_id_from_seed::<sr25519::Public>("Ferdie"),
					get_account_id_from_seed::<sr25519::Public>("Alice//stash"),
					get_account_id_from_seed::<sr25519::Public>("Bob//stash"),
					get_account_id_from_seed::<sr25519::Public>("Charlie//stash"),
					get_account_id_from_seed::<sr25519::Public>("Dave//stash"),
					get_account_id_from_seed::<sr25519::Public>("Eve//stash"),
					get_account_id_from_seed::<sr25519::Public>("Ferdie//stash"),
				],
				true,
				para_id,
				//council
				vec![get_account_id_from_seed::<sr25519::Public>("Alice")],
				//technical_committe
				vec![
					get_account_id_from_seed::<sr25519::Public>("Alice"),
					get_account_id_from_seed::<sr25519::Public>("Bob"),
					get_account_id_from_seed::<sr25519::Public>("Eve"),
				],
			)
		},
		// Bootnodes
		vec![],
		// Telemetry
		None,
		// Protocol ID
		Some(PROTOCOL_ID),
		// Properties
		Some(properties),
		// Extensions
		Extensions {
			relay_chain: "rococo-local".into(),
			para_id: para_id.into(),
		},
	))
}

/// Configure initial storage state for FRAME modules.
fn parachain_genesis(
	wasm_binary: &[u8],
	root_key: AccountId,
	initial_authorities: Vec<AuraId>,
	endowed_accounts: Vec<AccountId>,
	_enable_println: bool,
	parachain_id: ParaId,
	council_members: Vec<AccountId>,
	tech_committee_members: Vec<AccountId>,
) -> GenesisConfig {
	GenesisConfig {
		frame_system: SystemConfig {
			// Add Wasm runtime to storage.
			code: wasm_binary.to_vec(),
			changes_trie_config: Default::default(),
		},
		pallet_balances: BalancesConfig {
			// Configure endowed accounts with initial balance of a lot.
			balances: endowed_accounts
				.iter()
				.cloned()
				.map(|k| (k, 1_000_000_000_000_000_000_000u128))
				.collect(),
		},
		pallet_sudo: SudoConfig {
			// Assign network admin rights.
			key: root_key,
		},
		pallet_aura: AuraConfig {
			authorities: initial_authorities,
		},
		pallet_asset_registry: AssetRegistryConfig {
			core_asset_id: CORE_ASSET_ID,
			asset_ids: vec![
				(b"hKSM".to_vec(), 1),
				(b"hDOT".to_vec(), 2),
				(b"hETH".to_vec(), 3),
				(b"hUSDT".to_vec(), 4),
			],
			next_asset_id: 5,
		},
		orml_tokens: TokensConfig {
			endowed_accounts: endowed_accounts
				.iter()
				.flat_map(|x| {
					vec![
						(x.clone(), 1, 1_000_000_000_000_000_000_000u128),
						(x.clone(), 2, 1_000_000_000_000_000_000_000u128),
						(x.clone(), 3, 1_000_000_000_000_000_000_000u128),
						(x.clone(), 4, 1_000_000_000_000_000_000_000u128),
					]
				})
				.collect(),
		},
		pallet_treasury: Default::default(),
		pallet_collective_Instance1: CouncilConfig {
			members: council_members,
			phantom: Default::default(),
		},
		pallet_collective_Instance2: TechnicalCommitteeConfig {
			members: tech_committee_members,
			phantom: Default::default(),
		},
<<<<<<< HEAD
		orml_nft: OrmlNftConfig {
			tokens: Default::default(),
		},
=======
		pallet_vesting: VestingConfig { vesting: vec![] },
		parachain_info: ParachainInfoConfig { parachain_id },
>>>>>>> d23d878f
		cumulus_pallet_aura_ext: Default::default(),
	}
}<|MERGE_RESOLUTION|>--- conflicted
+++ resolved
@@ -1,14 +1,9 @@
 #![allow(clippy::or_fun_call)]
 
 use basilisk_runtime::{
-<<<<<<< HEAD
-	AccountId, AssetRegistryConfig, AuraConfig, AuraId, BalancesConfig, FaucetConfig, GenesisConfig, OrmlNftConfig,
-	ParachainInfoConfig, Signature, SudoConfig, SystemConfig, TokensConfig, CORE_ASSET_ID, WASM_BINARY,
-=======
-	AccountId, AssetRegistryConfig, AuraConfig, AuraId, BalancesConfig, CouncilConfig, GenesisConfig,
-	ParachainInfoConfig, Signature, SudoConfig, SystemConfig, TechnicalCommitteeConfig, TokensConfig, CORE_ASSET_ID,
-	VestingConfig, WASM_BINARY,
->>>>>>> d23d878f
+	AccountId, AssetRegistryConfig, AuraConfig, AuraId, BalancesConfig, CouncilConfig, GenesisConfig, OrmlNftConfig,
+	ParachainInfoConfig, Signature, SudoConfig, SystemConfig, TechnicalCommitteeConfig, TokensConfig, VestingConfig,
+	CORE_ASSET_ID, WASM_BINARY,
 };
 use cumulus_primitives_core::ParaId;
 use hex_literal::hex;
@@ -67,11 +62,7 @@
 	AccountPublic::from(get_from_seed::<TPublic>(seed)).into_account()
 }
 
-<<<<<<< HEAD
-pub fn rococo_parachain_config(para_id: ParaId) -> Result<ChainSpec, String> {
-=======
 pub fn testnet_parachain_config(para_id: ParaId) -> Result<ChainSpec, String> {
->>>>>>> d23d878f
 	let wasm_binary = WASM_BINARY.ok_or("Development wasm binary not available".to_string())?;
 	let mut properties = Map::new();
 	properties.insert("tokenDecimals".into(), TOKEN_DECIMALS.into());
@@ -88,16 +79,11 @@
 				wasm_binary,
 				// Sudo account
 				hex!["30035c21ba9eda780130f2029a80c3e962f56588bc04c36be95a225cb536fb55"].into(),
-<<<<<<< HEAD
-				// TODO generate real authorities
-				vec![get_from_seed::<AuraId>("Alice"), get_from_seed::<AuraId>("Bob")],
-=======
 				vec![
 					hex!["da0fa4ab419def66fb4ac5224e594e82c34ee795268fc7787c8a096c4ff14f11"].unchecked_into(),
 					hex!["ecd7a5439c6ab0cd6550bc2f1cef5299d425bb95bb6d7afb32aa3d95ee4f7f1f"].unchecked_into(),
 					hex!["f0ad6f1aae7a445c1e80cac883096ec8177eda276fec53ad9ccbe570f3090a26"].unchecked_into(),
 				],
->>>>>>> d23d878f
 				// Pre-funded accounts
 				vec![hex!["30035c21ba9eda780130f2029a80c3e962f56588bc04c36be95a225cb536fb55"].into()],
 				true,
@@ -319,14 +305,11 @@
 			members: tech_committee_members,
 			phantom: Default::default(),
 		},
-<<<<<<< HEAD
 		orml_nft: OrmlNftConfig {
 			tokens: Default::default(),
 		},
-=======
 		pallet_vesting: VestingConfig { vesting: vec![] },
 		parachain_info: ParachainInfoConfig { parachain_id },
->>>>>>> d23d878f
 		cumulus_pallet_aura_ext: Default::default(),
 	}
 }