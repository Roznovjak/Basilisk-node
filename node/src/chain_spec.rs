#![allow(clippy::or_fun_call)]

use basilisk_runtime::{AccountId, AssetRegistryConfig, AuraId, Balance, BalancesConfig, CORE_ASSET_ID, CollatorSelectionConfig, CouncilConfig, GenesisConfig, MultiTransactionPaymentConfig, ParachainInfoConfig, SessionConfig, Signature, SudoConfig, SystemConfig, TechnicalCommitteeConfig, TokensConfig, VestingConfig, WASM_BINARY};
use cumulus_primitives_core::ParaId;
use hex_literal::hex;
use primitives::BlockNumber;
use sc_chain_spec::{ChainSpecExtension, ChainSpecGroup};
use sc_service::ChainType;
use sc_telemetry::TelemetryEndpoints;
use serde::{Deserialize, Serialize};
use serde_json::map::Map;
use sp_core::{crypto::UncheckedInto, sr25519, Pair, Public};
use sp_runtime::traits::{IdentifyAccount, Verify};

const TOKEN_DECIMALS: u8 = 12;
const TOKEN_SYMBOL: &str = "BSX";
const PROTOCOL_ID: &str = "bsx";
// The URL for the telemetry server.
const TELEMETRY_URLS: [&str; 2] = [
	"wss://telemetry.polkadot.io/submit/",
	"wss://telemetry.hydradx.io:9000/submit/",
];

/// The extensions for the [`ChainSpec`].
#[derive(Debug, Clone, PartialEq, Serialize, Deserialize, ChainSpecGroup, ChainSpecExtension)]
#[serde(deny_unknown_fields)]
pub struct Extensions {
	/// The relay chain of the Parachain.
	pub relay_chain: String,
	/// The id of the Parachain.
	pub para_id: u32,
}

impl Extensions {
	/// Try to get the extension from the given `ChainSpec`.
	#[allow(clippy::borrowed_box)]
	pub fn try_get(chain_spec: &Box<dyn sc_service::ChainSpec>) -> Option<&Self> {
		sc_chain_spec::get_extension(chain_spec.extensions())
	}
}

/// Specialized `ChainSpec`. This is a specialization of the general Substrate ChainSpec type.
pub type ChainSpec = sc_service::GenericChainSpec<GenesisConfig, Extensions>;

/// Generate a crypto pair from seed.
pub fn get_from_seed<TPublic: Public>(seed: &str) -> <TPublic::Pair as Pair>::Public {
	TPublic::Pair::from_string(&format!("//{}", seed), None)
		.expect("static values are valid; qed")
		.public()
}

type AccountPublic = <Signature as Verify>::Signer;

/// Generate an account ID from seed.
pub fn get_account_id_from_seed<TPublic: Public>(seed: &str) -> AccountId
where
	AccountPublic: From<<TPublic::Pair as Pair>::Public>,
{
	AccountPublic::from(get_from_seed::<TPublic>(seed)).into_account()
}

pub fn get_vesting_config_for_test() -> Vec<(AccountId, BlockNumber, BlockNumber, u32, Balance)> {
	let vesting_list_json = &include_bytes!("../res/basilisk-vesting-lbp-test.json")[..];
	let vesting_list: Vec<(AccountId, BlockNumber, BlockNumber, u32, Balance)> =
		serde_json::from_slice(vesting_list_json).unwrap();

	// ensure no duplicates exist.
	let unique_vesting_accounts = vesting_list
		.iter()
		.map(|(x, _, _, _, _)| x)
		.cloned()
		.collect::<std::collections::BTreeSet<_>>();
	assert!(
		unique_vesting_accounts.len() == vesting_list.len(),
		"duplicate vesting accounts in genesis."
	);
	vesting_list
}

pub fn testnet_parachain_config(para_id: ParaId) -> Result<ChainSpec, String> {
	let wasm_binary = WASM_BINARY.ok_or("Development wasm binary not available".to_string())?;
	let mut properties = Map::new();
	properties.insert("tokenDecimals".into(), TOKEN_DECIMALS.into());
	properties.insert("tokenSymbol".into(), TOKEN_SYMBOL.into());

	Ok(ChainSpec::from_genesis(
		// Name
		"Basilisk Egg",
		// ID
		"basilisk_egg",
		ChainType::Live,
		move || {
			parachain_genesis(
				wasm_binary,
				// Sudo account
				hex!["30035c21ba9eda780130f2029a80c3e962f56588bc04c36be95a225cb536fb55"].into(),
				//initial authorities & invulnerables
				vec![
					(
						hex!["da0fa4ab419def66fb4ac5224e594e82c34ee795268fc7787c8a096c4ff14f11"].into(),
						hex!["da0fa4ab419def66fb4ac5224e594e82c34ee795268fc7787c8a096c4ff14f11"].unchecked_into(),
					),
					(
						hex!["ecd7a5439c6ab0cd6550bc2f1cef5299d425bb95bb6d7afb32aa3d95ee4f7f1f"].into(),
						hex!["ecd7a5439c6ab0cd6550bc2f1cef5299d425bb95bb6d7afb32aa3d95ee4f7f1f"].unchecked_into(),
					),
					(
						hex!["f0ad6f1aae7a445c1e80cac883096ec8177eda276fec53ad9ccbe570f3090a26"].into(),
						hex!["f0ad6f1aae7a445c1e80cac883096ec8177eda276fec53ad9ccbe570f3090a26"].unchecked_into(),
					),
				],
				// Pre-funded accounts
				vec![hex!["30035c21ba9eda780130f2029a80c3e962f56588bc04c36be95a225cb536fb55"].into()],
				true,
				para_id,
				//council
				vec![hex!["30035c21ba9eda780130f2029a80c3e962f56588bc04c36be95a225cb536fb55"].into()],
				//technical committee
				vec![hex!["30035c21ba9eda780130f2029a80c3e962f56588bc04c36be95a225cb536fb55"].into()],
				hex!["30035c21ba9eda780130f2029a80c3e962f56588bc04c36be95a225cb536fb55"].into(), // SAME AS ROOT
				get_vesting_config_for_test(),
			)
		},
		// Bootnodes
		vec![
            "/dns/p2p-01.basilisk-testnet.hydradx.io/tcp/30333/p2p/12D3KooW9qapYrocm6W1meShf8eQfeJzbry9PN2CN6SfBGbymxPL"
                .parse()
                .unwrap(),
            "/dns/p2p-02.basilisk-testnet.hydradx.io/tcp/30333/p2p/12D3KooWPS16BYW173YxmxEJpQBoDz1t3Ht4yaPwwg5qCTED7N66"
                .parse()
                .unwrap(),
            "/dns/p2p-03.basilisk-testnet.hydradx.io/tcp/30333/p2p/12D3KooWRMgQRtYrWsLvuwg3V3aQEvMgsbb88T29cKCTH6RAxTaj"
                .parse()
                .unwrap(),
        ],
		// Telemetry
		Some(
			TelemetryEndpoints::new(vec![
				(TELEMETRY_URLS[0].to_string(), 0),
				(TELEMETRY_URLS[1].to_string(), 0),
			])
			.expect("Telemetry url is valid"),
		),
		// Protocol ID
		Some(PROTOCOL_ID),
		// Properties
		Some(properties),
		// Extensions
		Extensions {
			relay_chain: "westend".into(),
			para_id: para_id.into(),
		},
	))
}

pub fn parachain_development_config(para_id: ParaId) -> Result<ChainSpec, String> {
	let wasm_binary = WASM_BINARY.ok_or("Development wasm binary not available".to_string())?;
	let mut properties = Map::new();
	properties.insert("tokenDecimals".into(), TOKEN_DECIMALS.into());
	properties.insert("tokenSymbol".into(), TOKEN_SYMBOL.into());

	Ok(ChainSpec::from_genesis(
		// Name
		"Basilisk Development",
		// ID
		"dev",
		ChainType::Development,
		move || {
			parachain_genesis(
				wasm_binary,
				// Sudo account
				get_account_id_from_seed::<sr25519::Public>("Alice"),
				//initial authorities & invulnerables
				vec![
					(
						get_account_id_from_seed::<sr25519::Public>("Alice"),
						get_from_seed::<AuraId>("Alice"),
					),
					(
						get_account_id_from_seed::<sr25519::Public>("Bob"),
						get_from_seed::<AuraId>("Bob"),
					),
				],
				// Pre-funded accounts
				vec![
					get_account_id_from_seed::<sr25519::Public>("Alice"),
					get_account_id_from_seed::<sr25519::Public>("Bob"),
					get_account_id_from_seed::<sr25519::Public>("Alice//stash"),
					get_account_id_from_seed::<sr25519::Public>("Bob//stash"),
				],
				true,
				para_id,
				//council
				vec![get_account_id_from_seed::<sr25519::Public>("Alice")],
				//technical_committe
				vec![
					get_account_id_from_seed::<sr25519::Public>("Alice"),
					get_account_id_from_seed::<sr25519::Public>("Bob"),
					get_account_id_from_seed::<sr25519::Public>("Eve"),
				],
				get_account_id_from_seed::<sr25519::Public>("Alice"), // SAME AS ROOT
				get_vesting_config_for_test(),
			)
		},
		// Bootnodes
		vec![],
		// Telemetry
		None,
		// Protocol ID
		Some(PROTOCOL_ID),
		// Properties
		Some(properties),
		// Extensions
		Extensions {
			relay_chain: "rococo-dev".into(),
			para_id: para_id.into(),
		},
	))
}

pub fn local_parachain_config(para_id: ParaId) -> Result<ChainSpec, String> {
	let wasm_binary = WASM_BINARY.ok_or("Development wasm binary not available".to_string())?;

	let mut properties = Map::new();
	properties.insert("tokenDecimals".into(), TOKEN_DECIMALS.into());
	properties.insert("tokenSymbol".into(), TOKEN_SYMBOL.into());

	Ok(ChainSpec::from_genesis(
		// Name
		"Basilisk Local Testnet",
		// ID
		"local_testnet",
		ChainType::Local,
		move || {
			parachain_genesis(
				wasm_binary,
				// Sudo account
				get_account_id_from_seed::<sr25519::Public>("Alice"),
				//initial authorities & invulnerables
				vec![
					(
						get_account_id_from_seed::<sr25519::Public>("Alice"),
						get_from_seed::<AuraId>("Alice"),
					),
					(
						get_account_id_from_seed::<sr25519::Public>("Bob"),
						get_from_seed::<AuraId>("Bob"),
					),
				],
				// Pre-funded accounts
				vec![
					get_account_id_from_seed::<sr25519::Public>("Alice"),
					get_account_id_from_seed::<sr25519::Public>("Bob"),
					get_account_id_from_seed::<sr25519::Public>("Charlie"),
					get_account_id_from_seed::<sr25519::Public>("Dave"),
					get_account_id_from_seed::<sr25519::Public>("Eve"),
					get_account_id_from_seed::<sr25519::Public>("Ferdie"),
					get_account_id_from_seed::<sr25519::Public>("Alice//stash"),
					get_account_id_from_seed::<sr25519::Public>("Bob//stash"),
					get_account_id_from_seed::<sr25519::Public>("Charlie//stash"),
					get_account_id_from_seed::<sr25519::Public>("Dave//stash"),
					get_account_id_from_seed::<sr25519::Public>("Eve//stash"),
					get_account_id_from_seed::<sr25519::Public>("Ferdie//stash"),
				],
				true,
				para_id,
				//council
				vec![get_account_id_from_seed::<sr25519::Public>("Alice")],
				//technical_committe
				vec![
					get_account_id_from_seed::<sr25519::Public>("Alice"),
					get_account_id_from_seed::<sr25519::Public>("Bob"),
					get_account_id_from_seed::<sr25519::Public>("Eve"),
				],
				get_account_id_from_seed::<sr25519::Public>("Alice"), // SAME AS ROOT
				get_vesting_config_for_test(),
			)
		},
		// Bootnodes
		vec![],
		// Telemetry
		None,
		// Protocol ID
		Some(PROTOCOL_ID),
		// Properties
		Some(properties),
		// Extensions
		Extensions {
			relay_chain: "rococo-local".into(),
			para_id: para_id.into(),
		},
	))
}

/// Configure initial storage state for FRAME modules.
fn parachain_genesis(
	wasm_binary: &[u8],
	root_key: AccountId,
	initial_authorities: Vec<(AccountId, AuraId)>,
	endowed_accounts: Vec<AccountId>,
	_enable_println: bool,
	parachain_id: ParaId,
	council_members: Vec<AccountId>,
	tech_committee_members: Vec<AccountId>,
	tx_fee_payment_account: AccountId,
	vesting_list: Vec<(AccountId, BlockNumber, BlockNumber, u32, Balance)>,
) -> GenesisConfig {
	GenesisConfig {
		system: SystemConfig {
			// Add Wasm runtime to storage.
			code: wasm_binary.to_vec(),
			changes_trie_config: Default::default(),
		},
		balances: BalancesConfig {
			// Configure endowed accounts with initial balance of a lot.
			balances: endowed_accounts
				.iter()
				.cloned()
				.map(|k| (k, 1_000_000_000_000_000_000_000u128))
				.collect(),
		},
		sudo: SudoConfig {
			// Assign network admin rights.
			key: root_key,
		},
		collator_selection: CollatorSelectionConfig {
			invulnerables: initial_authorities.iter().cloned().map(|(acc, _)| acc).collect(),
			candidacy_bond: 10_000,
			..Default::default()
		},
		session: SessionConfig {
			keys: initial_authorities
				.iter()
				.cloned()
				.map(|(acc, aura)| {
					(
						acc.clone(),                                    // account id
						acc,                                            // validator id
						basilisk_runtime::opaque::SessionKeys { aura }, // session keys
					)
				})
				.collect(),
		},

		// no need to pass anything, it will panic if we do. Session will take care
		// of this.
		aura: Default::default(),
		asset_registry: AssetRegistryConfig {
			core_asset_id: CORE_ASSET_ID,
			asset_ids: vec![
				(b"hKSM".to_vec(), 1),
				(b"hDOT".to_vec(), 2),
				(b"hETH".to_vec(), 3),
				(b"hUSDT".to_vec(), 4),
			],
			next_asset_id: 5,
		},
		multi_transaction_payment: MultiTransactionPaymentConfig {
			currencies: vec![],
			authorities: vec![],
			fallback_account: tx_fee_payment_account,
		},
		tokens: TokensConfig {
			balances: endowed_accounts
				.iter()
				.flat_map(|x| {
					vec![
						(x.clone(), 1, 1_000_000_000_000_000_000_000u128),
						(x.clone(), 2, 1_000_000_000_000_000_000_000u128),
						(x.clone(), 3, 1_000_000_000_000_000_000_000u128),
						(x.clone(), 4, 1_000_000_000_000_000_000_000u128),
					]
				})
				.collect(),
		},
		treasury: Default::default(),
		council: CouncilConfig {
			members: council_members,
			phantom: Default::default(),
		},
		technical_committee: TechnicalCommitteeConfig {
			members: tech_committee_members,
			phantom: Default::default(),
		},
<<<<<<< HEAD
		orml_vesting: VestingConfig { vesting: vesting_list },
=======
		vesting: VestingConfig { vesting: vec![] },
>>>>>>> b32c41a0
		parachain_info: ParachainInfoConfig { parachain_id },
		aura_ext: Default::default(),
	}
}<|MERGE_RESOLUTION|>--- conflicted
+++ resolved
@@ -382,11 +382,7 @@
 			members: tech_committee_members,
 			phantom: Default::default(),
 		},
-<<<<<<< HEAD
 		orml_vesting: VestingConfig { vesting: vesting_list },
-=======
-		vesting: VestingConfig { vesting: vec![] },
->>>>>>> b32c41a0
 		parachain_info: ParachainInfoConfig { parachain_id },
 		aura_ext: Default::default(),
 	}
