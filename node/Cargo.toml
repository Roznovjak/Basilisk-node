--- conflicted
+++ resolved
@@ -1,10 +1,6 @@
 [package]
 name = "basilisk"
-<<<<<<< HEAD
-version = "5.1.5"
-=======
-version = "5.2.0"
->>>>>>> c2728a6e
+version = "5.2.1"
 description = "Basilisk node"
 authors = ["GalacticCouncil"]
 edition = "2021"
