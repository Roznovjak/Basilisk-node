[package]
name = "basilisk"
version = "3.2.0"
description = "Basilisk node"
authors = ["GalacticCouncil"]
edition = "2018"
homepage = "https://github.com/galacticcouncil/Basilisk-node"
license = "Apache 2.0"
repository = "https://github.com/galacticcouncil/Basilisk-node"
build = "build.rs"

[[bin]]
name = "basilisk"

[package.metadata.docs.rs]
targets = ["x86_64-unknown-linux-gnu"]

[build-dependencies]
hydra-dx-build-script-utils = { git = "https://github.com/galacticcouncil/HydraDX-node", branch = "master" }

[dependencies]
codec = { package = "parity-scale-codec", version = "2.0.0" }
hex-literal = "0.3.1"
jsonrpc-core = "15.1.0"
log = "0.4.8"
serde = { version = "1.0.101", features = ["derive"] }
serde_json = "1.0.64"
structopt = "0.3.8"

# local dependencies
common-runtime = { path = "../runtime/common" }
basilisk-runtime = { path = "../runtime/basilisk" }
testing-basilisk-runtime = { path = "../runtime/testing-basilisk" }
pallet-xyk-rpc = { path="../pallets/xyk/rpc" }
pallet-xyk-rpc-runtime-api = {path = '../pallets/xyk/rpc/runtime-api', default-features = false}
primitives = { path = "../primitives" }

# Substrate dependencies
<<<<<<< HEAD
frame-benchmarking = { git = "https://github.com/paritytech/substrate", branch = "polkadot-v0.9.9" }
frame-benchmarking-cli = { git = "https://github.com/paritytech/substrate", branch = "polkadot-v0.9.9", optional = true }
pallet-transaction-payment-rpc = { git = "https://github.com/paritytech/substrate", branch = "polkadot-v0.9.9" }
sc-basic-authorship = { git = "https://github.com/paritytech/substrate", branch = "polkadot-v0.9.9" }
sc-chain-spec = { git = "https://github.com/paritytech/substrate", branch = "polkadot-v0.9.9" }
sc-cli = { git = "https://github.com/paritytech/substrate", branch = "polkadot-v0.9.9", features = ["wasmtime"] }
sc-client-api = { git = "https://github.com/paritytech/substrate", branch = "polkadot-v0.9.9" }
sc-consensus = { git = "https://github.com/paritytech/substrate", branch = "polkadot-v0.9.9" }
sc-consensus-aura = { git = "https://github.com/paritytech/substrate", branch = "polkadot-v0.9.9" }
sc-executor = { git = "https://github.com/paritytech/substrate", branch = "polkadot-v0.9.9", features = ["wasmtime"] }
sc-finality-grandpa = { git = "https://github.com/paritytech/substrate", branch = "polkadot-v0.9.9" }
sc-keystore = { git = "https://github.com/paritytech/substrate", branch = "polkadot-v0.9.9" }
sc-rpc = { git = "https://github.com/paritytech/substrate", branch = "polkadot-v0.9.9" }
sc-rpc-api = { git = "https://github.com/paritytech/substrate", branch = "polkadot-v0.9.9" }
sc-service = { git = "https://github.com/paritytech/substrate", branch = "polkadot-v0.9.9", features = ["wasmtime"] }
sc-tracing = { git = "https://github.com/paritytech/substrate", branch = "polkadot-v0.9.9" }
sc-telemetry = { git = "https://github.com/paritytech/substrate", branch = "polkadot-v0.9.9" }
sc-transaction-pool = { git = "https://github.com/paritytech/substrate", branch = "polkadot-v0.9.9" }
sc-transaction-pool-api = { git = "https://github.com/paritytech/substrate", branch = "polkadot-v0.9.9" }
sp-api = { git = "https://github.com/paritytech/substrate", branch = "polkadot-v0.9.9" }
sp-block-builder = { git = "https://github.com/paritytech/substrate", branch = "polkadot-v0.9.9" }
sp-blockchain = { git = "https://github.com/paritytech/substrate", branch = "polkadot-v0.9.9" }
sp-consensus = { git = "https://github.com/paritytech/substrate", branch = "polkadot-v0.9.9" }
sp-consensus-aura = { git = "https://github.com/paritytech/substrate", branch = "polkadot-v0.9.9" }
sp-consensus-babe = { git = "https://github.com/paritytech/substrate", branch = "polkadot-v0.9.9" }
sp-core = { git = "https://github.com/paritytech/substrate", branch = "polkadot-v0.9.9" }
sp-finality-grandpa = { git = "https://github.com/paritytech/substrate", branch = "polkadot-v0.9.9" }
sp-inherents = { git = "https://github.com/paritytech/substrate", branch = "polkadot-v0.9.9" }
sp-runtime = { git = "https://github.com/paritytech/substrate", branch = "polkadot-v0.9.9" }
sp-timestamp = { git = "https://github.com/paritytech/substrate", branch = "polkadot-v0.9.9" }
sp-transaction-pool = { git = "https://github.com/paritytech/substrate", branch = "polkadot-v0.9.9" }
sp-trie = { git = "https://github.com/paritytech/substrate", branch = "polkadot-v0.9.9" }
sp-storage = { git = "https://github.com/paritytech/substrate", branch = "polkadot-v0.9.9" }
substrate-frame-rpc-system = { git = "https://github.com/paritytech/substrate", branch = "polkadot-v0.9.9" }
sc-network = { git = "https://github.com/paritytech/substrate", branch = "polkadot-v0.9.9" }
sp-keystore = { git = "https://github.com/paritytech/substrate", branch = "polkadot-v0.9.9" }
sp-session = { git = "https://github.com/paritytech/substrate", branch = "polkadot-v0.9.9" }
sp-offchain = { git = "https://github.com/paritytech/substrate", branch = "polkadot-v0.9.9" }
substrate-prometheus-endpoint = { git = "https://github.com/paritytech/substrate", branch = "polkadot-v0.9.9" }
pallet-grandpa = { git = "https://github.com/paritytech/substrate", branch = "polkadot-v0.9.9" }
frame-system-rpc-runtime-api = { git = "https://github.com/paritytech/substrate", branch = "polkadot-v0.9.9" }
pallet-transaction-payment-rpc-runtime-api = { git = "https://github.com/paritytech/substrate", branch = "polkadot-v0.9.9" }
sp-authority-discovery = { git = "https://github.com/paritytech/substrate", branch = "polkadot-v0.9.9" }
=======
frame-benchmarking = { git = "https://github.com/paritytech/substrate", branch = "polkadot-v0.9.10" }
frame-benchmarking-cli = { git = "https://github.com/paritytech/substrate", branch = "polkadot-v0.9.10", optional = true }
pallet-transaction-payment-rpc = { git = "https://github.com/paritytech/substrate", branch = "polkadot-v0.9.10" }
sc-basic-authorship = { git = "https://github.com/paritytech/substrate", branch = "polkadot-v0.9.10" }
sc-chain-spec = { git = "https://github.com/paritytech/substrate", branch = "polkadot-v0.9.10" }
sc-cli = { git = "https://github.com/paritytech/substrate", branch = "polkadot-v0.9.10", features = ["wasmtime"] }
sc-client-api = { git = "https://github.com/paritytech/substrate", branch = "polkadot-v0.9.10" }
sc-consensus = { git = "https://github.com/paritytech/substrate", branch = "polkadot-v0.9.10" }
sc-consensus-aura = { git = "https://github.com/paritytech/substrate", branch = "polkadot-v0.9.10" }
sc-executor = { git = "https://github.com/paritytech/substrate", branch = "polkadot-v0.9.10", features = ["wasmtime"] }
sc-finality-grandpa = { git = "https://github.com/paritytech/substrate", branch = "polkadot-v0.9.10" }
sc-keystore = { git = "https://github.com/paritytech/substrate", branch = "polkadot-v0.9.10" }
sc-rpc = { git = "https://github.com/paritytech/substrate", branch = "polkadot-v0.9.10" }
sc-rpc-api = { git = "https://github.com/paritytech/substrate", branch = "polkadot-v0.9.10" }
sc-service = { git = "https://github.com/paritytech/substrate", branch = "polkadot-v0.9.10", features = ["wasmtime"] }
sc-tracing = { git = "https://github.com/paritytech/substrate", branch = "polkadot-v0.9.10" }
sc-telemetry = { git = "https://github.com/paritytech/substrate", branch = "polkadot-v0.9.10" }
sc-transaction-pool = { git = "https://github.com/paritytech/substrate", branch = "polkadot-v0.9.10" }
sc-transaction-pool-api = { git = "https://github.com/paritytech/substrate", branch = "polkadot-v0.9.10" }
sp-api = { git = "https://github.com/paritytech/substrate", branch = "polkadot-v0.9.10" }
sp-block-builder = { git = "https://github.com/paritytech/substrate", branch = "polkadot-v0.9.10" }
sp-blockchain = { git = "https://github.com/paritytech/substrate", branch = "polkadot-v0.9.10" }
sp-consensus = { git = "https://github.com/paritytech/substrate", branch = "polkadot-v0.9.10" }
sp-consensus-aura = { git = "https://github.com/paritytech/substrate", branch = "polkadot-v0.9.10" }
sp-core = { git = "https://github.com/paritytech/substrate", branch = "polkadot-v0.9.10" }
sp-finality-grandpa = { git = "https://github.com/paritytech/substrate", branch = "polkadot-v0.9.10" }
sp-inherents = { git = "https://github.com/paritytech/substrate", branch = "polkadot-v0.9.10" }
sp-runtime = { git = "https://github.com/paritytech/substrate", branch = "polkadot-v0.9.10" }
sp-timestamp = { git = "https://github.com/paritytech/substrate", branch = "polkadot-v0.9.10" }
sp-transaction-pool = { git = "https://github.com/paritytech/substrate", branch = "polkadot-v0.9.10" }
sp-trie = { git = "https://github.com/paritytech/substrate", branch = "polkadot-v0.9.10" }
substrate-frame-rpc-system = { git = "https://github.com/paritytech/substrate", branch = "polkadot-v0.9.10" }
sc-network = { git = "https://github.com/paritytech/substrate", branch = "polkadot-v0.9.10" }
sp-keystore = { git = "https://github.com/paritytech/substrate", branch = "polkadot-v0.9.10" }
sp-session = { git = "https://github.com/paritytech/substrate", branch = "polkadot-v0.9.10" }
sp-offchain = { git = "https://github.com/paritytech/substrate", branch = "polkadot-v0.9.10" }
substrate-prometheus-endpoint = { git = "https://github.com/paritytech/substrate", branch = "polkadot-v0.9.10" }
frame-try-runtime = { git = "https://github.com/paritytech/substrate", branch = "polkadot-v0.9.10", optional = true }
try-runtime-cli = { git = "https://github.com/paritytech/substrate", branch = "polkadot-v0.9.10", optional = true }
>>>>>>> 0a92ad81

# Cumulus dependencies
cumulus-client-cli = { git = "https://github.com/paritytech/cumulus", branch = "polkadot-v0.9.10" }
cumulus-client-collator = { git = "https://github.com/paritytech/cumulus", branch = "polkadot-v0.9.10" }
cumulus-client-consensus-aura = { git = "https://github.com/paritytech/cumulus", branch = "polkadot-v0.9.10" }
cumulus-client-consensus-relay-chain = { git = "https://github.com/paritytech/cumulus", branch = "polkadot-v0.9.10" }
cumulus-client-consensus-common = { git = "https://github.com/paritytech/cumulus", branch = "polkadot-v0.9.10" }
cumulus-client-network = { git = "https://github.com/paritytech/cumulus", branch = "polkadot-v0.9.10" }
cumulus-client-service = { git = "https://github.com/paritytech/cumulus", branch = "polkadot-v0.9.10" }
cumulus-primitives-core = { git = "https://github.com/paritytech/cumulus", branch = "polkadot-v0.9.10" }
cumulus-primitives-parachain-inherent = { git = "https://github.com/paritytech/cumulus", branch = "polkadot-v0.9.10" }

# Polkadot dependencies
polkadot-cli = { git = "https://github.com/paritytech/polkadot", branch = "release-v0.9.10" }
polkadot-parachain = { git = "https://github.com/paritytech/polkadot", branch = "release-v0.9.10" }
polkadot-primitives = { git = "https://github.com/paritytech/polkadot", branch = "release-v0.9.10" }
polkadot-service = { git = "https://github.com/paritytech/polkadot", branch = "release-v0.9.10" }

[features]
default = [
  "frame-benchmarking-cli",
]
runtime-benchmarks = [
  "basilisk-runtime/runtime-benchmarks",
  "testing-basilisk-runtime/runtime-benchmarks",
  "frame-benchmarking-cli",
  "polkadot-service/runtime-benchmarks",
]
cli = [
    'try-runtime-cli',
]
try-runtime = [
    "basilisk-runtime/try-runtime",
    "try-runtime-cli",
]
<|MERGE_RESOLUTION|>--- conflicted
+++ resolved
@@ -36,51 +36,6 @@
 primitives = { path = "../primitives" }
 
 # Substrate dependencies
-<<<<<<< HEAD
-frame-benchmarking = { git = "https://github.com/paritytech/substrate", branch = "polkadot-v0.9.9" }
-frame-benchmarking-cli = { git = "https://github.com/paritytech/substrate", branch = "polkadot-v0.9.9", optional = true }
-pallet-transaction-payment-rpc = { git = "https://github.com/paritytech/substrate", branch = "polkadot-v0.9.9" }
-sc-basic-authorship = { git = "https://github.com/paritytech/substrate", branch = "polkadot-v0.9.9" }
-sc-chain-spec = { git = "https://github.com/paritytech/substrate", branch = "polkadot-v0.9.9" }
-sc-cli = { git = "https://github.com/paritytech/substrate", branch = "polkadot-v0.9.9", features = ["wasmtime"] }
-sc-client-api = { git = "https://github.com/paritytech/substrate", branch = "polkadot-v0.9.9" }
-sc-consensus = { git = "https://github.com/paritytech/substrate", branch = "polkadot-v0.9.9" }
-sc-consensus-aura = { git = "https://github.com/paritytech/substrate", branch = "polkadot-v0.9.9" }
-sc-executor = { git = "https://github.com/paritytech/substrate", branch = "polkadot-v0.9.9", features = ["wasmtime"] }
-sc-finality-grandpa = { git = "https://github.com/paritytech/substrate", branch = "polkadot-v0.9.9" }
-sc-keystore = { git = "https://github.com/paritytech/substrate", branch = "polkadot-v0.9.9" }
-sc-rpc = { git = "https://github.com/paritytech/substrate", branch = "polkadot-v0.9.9" }
-sc-rpc-api = { git = "https://github.com/paritytech/substrate", branch = "polkadot-v0.9.9" }
-sc-service = { git = "https://github.com/paritytech/substrate", branch = "polkadot-v0.9.9", features = ["wasmtime"] }
-sc-tracing = { git = "https://github.com/paritytech/substrate", branch = "polkadot-v0.9.9" }
-sc-telemetry = { git = "https://github.com/paritytech/substrate", branch = "polkadot-v0.9.9" }
-sc-transaction-pool = { git = "https://github.com/paritytech/substrate", branch = "polkadot-v0.9.9" }
-sc-transaction-pool-api = { git = "https://github.com/paritytech/substrate", branch = "polkadot-v0.9.9" }
-sp-api = { git = "https://github.com/paritytech/substrate", branch = "polkadot-v0.9.9" }
-sp-block-builder = { git = "https://github.com/paritytech/substrate", branch = "polkadot-v0.9.9" }
-sp-blockchain = { git = "https://github.com/paritytech/substrate", branch = "polkadot-v0.9.9" }
-sp-consensus = { git = "https://github.com/paritytech/substrate", branch = "polkadot-v0.9.9" }
-sp-consensus-aura = { git = "https://github.com/paritytech/substrate", branch = "polkadot-v0.9.9" }
-sp-consensus-babe = { git = "https://github.com/paritytech/substrate", branch = "polkadot-v0.9.9" }
-sp-core = { git = "https://github.com/paritytech/substrate", branch = "polkadot-v0.9.9" }
-sp-finality-grandpa = { git = "https://github.com/paritytech/substrate", branch = "polkadot-v0.9.9" }
-sp-inherents = { git = "https://github.com/paritytech/substrate", branch = "polkadot-v0.9.9" }
-sp-runtime = { git = "https://github.com/paritytech/substrate", branch = "polkadot-v0.9.9" }
-sp-timestamp = { git = "https://github.com/paritytech/substrate", branch = "polkadot-v0.9.9" }
-sp-transaction-pool = { git = "https://github.com/paritytech/substrate", branch = "polkadot-v0.9.9" }
-sp-trie = { git = "https://github.com/paritytech/substrate", branch = "polkadot-v0.9.9" }
-sp-storage = { git = "https://github.com/paritytech/substrate", branch = "polkadot-v0.9.9" }
-substrate-frame-rpc-system = { git = "https://github.com/paritytech/substrate", branch = "polkadot-v0.9.9" }
-sc-network = { git = "https://github.com/paritytech/substrate", branch = "polkadot-v0.9.9" }
-sp-keystore = { git = "https://github.com/paritytech/substrate", branch = "polkadot-v0.9.9" }
-sp-session = { git = "https://github.com/paritytech/substrate", branch = "polkadot-v0.9.9" }
-sp-offchain = { git = "https://github.com/paritytech/substrate", branch = "polkadot-v0.9.9" }
-substrate-prometheus-endpoint = { git = "https://github.com/paritytech/substrate", branch = "polkadot-v0.9.9" }
-pallet-grandpa = { git = "https://github.com/paritytech/substrate", branch = "polkadot-v0.9.9" }
-frame-system-rpc-runtime-api = { git = "https://github.com/paritytech/substrate", branch = "polkadot-v0.9.9" }
-pallet-transaction-payment-rpc-runtime-api = { git = "https://github.com/paritytech/substrate", branch = "polkadot-v0.9.9" }
-sp-authority-discovery = { git = "https://github.com/paritytech/substrate", branch = "polkadot-v0.9.9" }
-=======
 frame-benchmarking = { git = "https://github.com/paritytech/substrate", branch = "polkadot-v0.9.10" }
 frame-benchmarking-cli = { git = "https://github.com/paritytech/substrate", branch = "polkadot-v0.9.10", optional = true }
 pallet-transaction-payment-rpc = { git = "https://github.com/paritytech/substrate", branch = "polkadot-v0.9.10" }
@@ -105,6 +60,7 @@
 sp-blockchain = { git = "https://github.com/paritytech/substrate", branch = "polkadot-v0.9.10" }
 sp-consensus = { git = "https://github.com/paritytech/substrate", branch = "polkadot-v0.9.10" }
 sp-consensus-aura = { git = "https://github.com/paritytech/substrate", branch = "polkadot-v0.9.10" }
+sp-consensus-babe = { git = "https://github.com/paritytech/substrate", branch = "polkadot-v0.9.10" }
 sp-core = { git = "https://github.com/paritytech/substrate", branch = "polkadot-v0.9.10" }
 sp-finality-grandpa = { git = "https://github.com/paritytech/substrate", branch = "polkadot-v0.9.10" }
 sp-inherents = { git = "https://github.com/paritytech/substrate", branch = "polkadot-v0.9.10" }
@@ -112,15 +68,19 @@
 sp-timestamp = { git = "https://github.com/paritytech/substrate", branch = "polkadot-v0.9.10" }
 sp-transaction-pool = { git = "https://github.com/paritytech/substrate", branch = "polkadot-v0.9.10" }
 sp-trie = { git = "https://github.com/paritytech/substrate", branch = "polkadot-v0.9.10" }
+sp-storage = { git = "https://github.com/paritytech/substrate", branch = "polkadot-v0.9.10" }
 substrate-frame-rpc-system = { git = "https://github.com/paritytech/substrate", branch = "polkadot-v0.9.10" }
 sc-network = { git = "https://github.com/paritytech/substrate", branch = "polkadot-v0.9.10" }
 sp-keystore = { git = "https://github.com/paritytech/substrate", branch = "polkadot-v0.9.10" }
 sp-session = { git = "https://github.com/paritytech/substrate", branch = "polkadot-v0.9.10" }
 sp-offchain = { git = "https://github.com/paritytech/substrate", branch = "polkadot-v0.9.10" }
 substrate-prometheus-endpoint = { git = "https://github.com/paritytech/substrate", branch = "polkadot-v0.9.10" }
+pallet-grandpa = { git = "https://github.com/paritytech/substrate", branch = "polkadot-v0.9.10" }
+frame-system-rpc-runtime-api = { git = "https://github.com/paritytech/substrate", branch = "polkadot-v0.9.10" }
+pallet-transaction-payment-rpc-runtime-api = { git = "https://github.com/paritytech/substrate", branch = "polkadot-v0.9.10" }
+sp-authority-discovery = { git = "https://github.com/paritytech/substrate", branch = "polkadot-v0.9.10" }
 frame-try-runtime = { git = "https://github.com/paritytech/substrate", branch = "polkadot-v0.9.10", optional = true }
 try-runtime-cli = { git = "https://github.com/paritytech/substrate", branch = "polkadot-v0.9.10", optional = true }
->>>>>>> 0a92ad81
 
 # Cumulus dependencies
 cumulus-client-cli = { git = "https://github.com/paritytech/cumulus", branch = "polkadot-v0.9.10" }
