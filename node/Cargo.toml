--- conflicted
+++ resolved
@@ -1,10 +1,6 @@
 [package]
 name = "basilisk"
-<<<<<<< HEAD
-version = "7.0.0"
-=======
-version = "6.0.1"
->>>>>>> ffdef861
+version = "6.1.0"
 description = "Basilisk node"
 authors = ["GalacticCouncil"]
 edition = "2021"
