#![cfg_attr(not(feature = "std"), no_std)]
// `construct_runtime!` does a lot of recursion and requires us to increase the limit to 256.
#![recursion_limit = "256"]
#![allow(clippy::upper_case_acronyms)]
#![allow(clippy::type_complexity)]
#![allow(clippy::large_enum_variant)]
#![allow(clippy::from_over_into)]

#[cfg(test)]
mod tests;

// Make the WASM binary available.
#[cfg(feature = "std")]
include!(concat!(env!("OUT_DIR"), "/wasm_binary.rs"));

use codec::{Decode, Encode};
use frame_system::{EnsureOneOf, EnsureRoot, EnsureSigned, RawOrigin};
use sp_api::impl_runtime_apis;
use sp_core::{
	u32_trait::{_1, _2, _3},
	OpaqueMetadata,
};
use sp_runtime::{
	create_runtime_str, generic, impl_opaque_keys,
	traits::{AccountIdConversion, BlakeTwo256, Block as BlockT, IdentifyAccount, IdentityLookup, Verify},
	transaction_validity::{TransactionSource, TransactionValidity},
	ApplyExtrinsicResult, MultiSignature,
};
use sp_std::convert::From;
use sp_std::prelude::*;
#[cfg(feature = "std")]
use sp_version::NativeVersion;
use sp_version::RuntimeVersion;

// A few exports that help ease life for downstream crates.
pub use frame_support::{
	construct_runtime, match_type, parameter_types,
	traits::{
		Contains, EnsureOrigin, Get, KeyOwnerProofSystem, LockIdentifier, Nothing, Randomness, U128CurrencyToVote,
	},
	weights::{
		constants::{BlockExecutionWeight, RocksDbWeight, WEIGHT_PER_SECOND},
		DispatchClass, IdentityFee, Pays, Weight, WeightToFeeCoefficient, WeightToFeeCoefficients,
		WeightToFeePolynomial,
	},
	PalletId, StorageValue,
};
pub use pallet_balances::Call as BalancesCall;
pub use pallet_timestamp::Call as TimestampCall;
pub use pallet_transaction_payment::{Multiplier, TargetedFeeAdjustment};
pub use sp_consensus_aura::sr25519::AuthorityId as AuraId;
#[cfg(any(feature = "std", test))]
pub use sp_runtime::BuildStorage;
pub use sp_runtime::{FixedPointNumber, Perbill, Percent, Permill, Perquintill};

use primitives::fee;

mod weights;
mod xcm;

use pallet_xyk_rpc_runtime_api as xyk_rpc;

use orml_currencies::BasicCurrencyAdapter;

pub use primitives::{Amount, AssetId, Balance, Moment, CORE_ASSET_ID};

use pallet_transaction_multi_payment::{weights::WeightInfo, MultiCurrencyAdapter};

/// An index to a block.
pub type BlockNumber = u32;

/// Alias to 512-bit hash when used in the context of a transaction signature on the chain.
pub type Signature = MultiSignature;

/// Some way of identifying an account on the chain. We intentionally make it equivalent
/// to the public key of our transaction signing scheme.
pub type AccountId = <<Signature as Verify>::Signer as IdentifyAccount>::AccountId;

/// The type for looking up accounts. We don't expect more than 4 billion of them, but you
/// never know...
pub type AccountIndex = u32;

/// Index of a transaction in the chain.
pub type Index = u32;

/// A hash of some data used by the chain.
pub type Hash = sp_core::H256;

/// Digest item type.
pub type DigestItem = generic::DigestItem<Hash>;

/// Opaque types. These are used by the CLI to instantiate machinery that don't need to know
/// the specifics of the runtime. They can then be made to be agnostic over specific formats
/// of data like extrinsics, allowing for them to continue syncing the network through upgrades
/// to even the core data structures.
pub mod opaque {
	use super::*;

	pub use sp_runtime::OpaqueExtrinsic as UncheckedExtrinsic;

	/// Opaque block header type.
	pub type Header = generic::Header<BlockNumber, BlakeTwo256>;
	/// Opaque block type.
	pub type Block = generic::Block<Header, UncheckedExtrinsic>;
	/// Opaque block identifier type.
	pub type BlockId = generic::BlockId<Block>;
	impl_opaque_keys! {
		pub struct SessionKeys {
			pub aura: Aura,
		}
	}
}

pub const VERSION: RuntimeVersion = RuntimeVersion {
	spec_name: create_runtime_str!("basilisk"),
	impl_name: create_runtime_str!("basilisk"),
	authoring_version: 1,
	spec_version: 15,
	impl_version: 0,
	apis: RUNTIME_API_VERSIONS,
	transaction_version: 1,
};
pub const MILLISECS_PER_BLOCK: u64 = 12000;

pub const SLOT_DURATION: u64 = MILLISECS_PER_BLOCK;

// Time is measured by number of blocks.
pub const MINUTES: BlockNumber = 60_000 / (MILLISECS_PER_BLOCK as BlockNumber);
pub const HOURS: BlockNumber = MINUTES * 60;
pub const DAYS: BlockNumber = HOURS * 24;
pub const FORTUNE: Balance = u128::MAX;
pub const BSX: Balance = 1_000_000_000_000;
pub const DOLLARS: Balance = BSX * 100; // 100 BSX ~= 1 $
pub const CENTS: Balance = DOLLARS / 100; // 1 BSX ~= 1 cent
pub const MILLICENTS: Balance = CENTS / 1_000;

/// We assume that an on-initialize consumes 2.5% of the weight on average, hence a single extrinsic
/// will not be allowed to consume more than `AvailableBlockRatio - 2.5%`.
pub const AVERAGE_ON_INITIALIZE_RATIO: Perbill = Perbill::from_perthousand(25);
/// We allow `Normal` extrinsics to fill up the block up to 75%, the rest can be used
/// by  Operational  extrinsics.
const NORMAL_DISPATCH_RATIO: Perbill = Perbill::from_percent(75);
/// We allow for
pub const MAXIMUM_BLOCK_WEIGHT: Weight = WEIGHT_PER_SECOND / 2;

use smallvec::smallvec;

pub struct WeightToFee;
impl WeightToFeePolynomial for WeightToFee {
	type Balance = Balance;

	/// Handles converting a weight scalar to a fee value, based on the scale and granularity of the
	/// node's balance type.
	///
	/// This should typically create a mapping between the following ranges:
	///   - [0, MAXIMUM_BLOCK_WEIGHT]
	///   - [Balance::min, Balance::max]
	///
	/// Yet, it can be used for any other sort of change to weight-fee. Some examples being:
	///   - Setting it to `0` will essentially disable the weight fee.
	///   - Setting it to `1` will cause the literal `#[weight = x]` values to be charged.
	fn polynomial() -> WeightToFeeCoefficients<Self::Balance> {
		// extrinsic base weight (smallest non-zero weight) is mapped to 1/10 CENT
		let p = CENTS; // 1_000_000_000_000
		let q = 10 * Balance::from(ExtrinsicBaseWeight::get()); // 7_919_840_000
		smallvec![WeightToFeeCoefficient {
			degree: 1,
			negative: false,
			coeff_frac: Perbill::from_rational(p % q, q),
			coeff_integer: p / q, // 124
		}]
	}
}

/// The version information used to identify this runtime when compiled natively.
#[cfg(feature = "std")]
pub fn native_version() -> NativeVersion {
	NativeVersion {
		runtime_version: VERSION,
		can_author_with: Default::default(),
	}
}

pub struct BaseFilter;
impl Contains<Call> for BaseFilter {
	fn contains(call: &Call) -> bool {
		match call {
			Call::XYK(_) => false,
			Call::NFT(_) => false,
			Call::Exchange(_) => false,
			_ => true,
		}
	}
}

parameter_types! {
	pub const BlockHashCount: BlockNumber = 250;
	pub const Version: RuntimeVersion = VERSION;
	/// Maximum length of block. Up to 5MB.
	pub BlockLength: frame_system::limits::BlockLength =
		frame_system::limits::BlockLength::max_with_normal_ratio(5 * 1024 * 1024, NORMAL_DISPATCH_RATIO);
	/// Block weights base values and limits.
	pub BlockWeights: frame_system::limits::BlockWeights = frame_system::limits::BlockWeights::builder()
		.base_block(BlockExecutionWeight::get())
		.for_class(DispatchClass::all(), |weights| {
			weights.base_extrinsic = ExtrinsicBaseWeight::get();
		})
		.for_class(DispatchClass::Normal, |weights| {
			weights.max_total = Some(NORMAL_DISPATCH_RATIO * MAXIMUM_BLOCK_WEIGHT);
		})
		.for_class(DispatchClass::Operational, |weights| {
			weights.max_total = Some(MAXIMUM_BLOCK_WEIGHT);
			// Operational transactions have an extra reserved space, so that they
			// are included even if block reachd `MAXIMUM_BLOCK_WEIGHT`.
			weights.reserved = Some(
				MAXIMUM_BLOCK_WEIGHT - NORMAL_DISPATCH_RATIO * MAXIMUM_BLOCK_WEIGHT,
			);
		})
		.avg_block_initialization(AVERAGE_ON_INITIALIZE_RATIO)
		.build_or_panic();
	pub ExtrinsicPaymentExtraWeight: Weight =  <Runtime as pallet_transaction_multi_payment::Config>::WeightInfo::swap_currency();
	pub ExtrinsicBaseWeight: Weight = frame_support::weights::constants::ExtrinsicBaseWeight::get() + ExtrinsicPaymentExtraWeight::get();
	pub const SS58Prefix: u16 = 10041;
}

// Configure FRAME pallets to include in runtime.

impl frame_system::Config for Runtime {
	/// The basic call filter to use in dispatchable.
	type BaseCallFilter = BaseFilter;
	type BlockWeights = BlockWeights;
	type BlockLength = BlockLength;
	/// The ubiquitous origin type.
	type Origin = Origin;
	/// The aggregated dispatch type that is available for extrinsics.
	type Call = Call;
	/// The index type for storing how many extrinsics an account has signed.
	type Index = Index;
	/// The index type for blocks.
	type BlockNumber = BlockNumber;
	/// The type for hashing blocks and tries.
	type Hash = Hash;
	/// The hashing algorithm used.
	type Hashing = BlakeTwo256;
	/// The identifier used to distinguish between accounts.
	type AccountId = AccountId;
	/// The lookup mechanism to get account ID from whatever is passed in dispatchers.
	type Lookup = IdentityLookup<AccountId>;
	/// The header type.
	type Header = generic::Header<BlockNumber, BlakeTwo256>;
	/// The ubiquitous event type.
	type Event = Event;
	/// Maximum number of block number to block hash mappings to keep (oldest pruned first).
	type BlockHashCount = BlockHashCount;
	/// The weight of database operations that the runtime can invoke.
	type DbWeight = RocksDbWeight;
	/// The weight of the overhead invoked on the block import process, independent of the
	/// extrinsics included in that block.
	/// Version of the runtime.
	type Version = Version;
	/// Converts a module to the index of the module in `construct_runtime!`.
	///
	/// This type is being generated by `construct_runtime!`.
	type PalletInfo = PalletInfo;
	/// The data to be stored in an account.
	type AccountData = pallet_balances::AccountData<Balance>;
	/// What to do if a new account is created.
	type OnNewAccount = ();
	/// What to do if an account is fully reaped from the system.
	type OnKilledAccount = ();
	/// Weight information for the extrinsics of this pallet.
	type SystemWeightInfo = weights::system::HydraWeight<Runtime>;
	type SS58Prefix = SS58Prefix;
	type OnSetCode = cumulus_pallet_parachain_system::ParachainSetCode<Self>;
}

parameter_types! {
	pub const MinimumPeriod: u64 = SLOT_DURATION / 2;
	pub const NativeAssetId : AssetId = CORE_ASSET_ID;
}

impl pallet_timestamp::Config for Runtime {
	/// A timestamp: milliseconds since the unix epoch.
	type Moment = u64;
	type OnTimestampSet = ();
	type MinimumPeriod = MinimumPeriod;
	type WeightInfo = weights::timestamp::HydraWeight<Runtime>;
}

parameter_types! {
	pub const NativeExistentialDeposit: u128 = 1 * CENTS;
	pub const MaxLocks: u32 = 50;
	pub const MaxReserves: u32 = 50;
}

impl pallet_balances::Config for Runtime {
	type MaxLocks = MaxLocks;
	/// The type for recording an account's balance.
	type Balance = Balance;
	/// The ubiquitous event type.
	type Event = Event;
	type DustRemoval = Treasury;
	type ExistentialDeposit = NativeExistentialDeposit;
	type AccountStore = System;
	type WeightInfo = ();
	type MaxReserves = MaxReserves;
	type ReserveIdentifier = [u8; 8];
}

parameter_types! {
	pub const TransactionByteFee: Balance = 10 * MILLICENTS;
	/// The portion of the `NORMAL_DISPATCH_RATIO` that we adjust the fees with. Blocks filled less
	/// than this will decrease the weight and more will increase.
	pub const TargetBlockFullness: Perquintill = Perquintill::from_percent(25);
	/// The adjustment variable of the runtime. Higher values will cause `TargetBlockFullness` to
	/// change the fees more rapidly.
	pub AdjustmentVariable: Multiplier = Multiplier::saturating_from_rational(6, 100_000);
	/// Minimum amount of the multiplier. This value cannot be too low. A test case should ensure
	/// that combined with `AdjustmentVariable`, we can recover from the minimum.
	pub MinimumMultiplier: Multiplier = Multiplier::saturating_from_rational(1, 1_000_000u128);
	pub const MultiPaymentCurrencySetFee: Pays = Pays::Yes;
}

/// Parameterized slow adjusting fee updated based on
/// https://w3f-research.readthedocs.io/en/latest/polkadot/Token%20Economics.html#-2.-slow-adjusting-mechanism
pub type SlowAdjustingFeeUpdate<R> =
	TargetedFeeAdjustment<R, TargetBlockFullness, AdjustmentVariable, MinimumMultiplier>;

impl pallet_transaction_payment::Config for Runtime {
	type OnChargeTransaction = MultiCurrencyAdapter<Balances, (), MultiTransactionPayment>;
	type TransactionByteFee = TransactionByteFee;
	type WeightToFee = WeightToFee;
	type FeeMultiplierUpdate = SlowAdjustingFeeUpdate<Self>;
}

impl pallet_transaction_multi_payment::Config for Runtime {
	type Event = Event;
	type Currency = Balances;
	type MultiCurrency = Currencies;
	type AMMPool = XYK;
	type WeightInfo = weights::payment::BasiliskWeight<Runtime>;
	type WithdrawFeeForSetCurrency = MultiPaymentCurrencySetFee;
	type WeightToFee = WeightToFee;
}

impl pallet_sudo::Config for Runtime {
	type Event = Event;
	type Call = Call;
}

/// Tokens Configurations
impl orml_tokens::Config for Runtime {
	type Event = Event;
	type Balance = Balance;
	type Amount = Amount;
	type CurrencyId = AssetId;
	type WeightInfo = ();
<<<<<<< HEAD
	type ExistentialDeposits = AssetRegistry;
	type OnDust = Duster;
=======
	type ExistentialDeposits = TokensExistentialDeposits;
	type OnDust = ();
>>>>>>> e2dd9fee
	type MaxLocks = MaxLocks;
	type DustRemovalWhitelist = Nothing;
}

impl orml_currencies::Config for Runtime {
	type Event = Event;
	type MultiCurrency = Tokens;
	type NativeCurrency = BasicCurrencyAdapter<Runtime, Balances, Amount, BlockNumber>;
	type GetNativeCurrencyId = NativeAssetId;
	type WeightInfo = ();
}

impl pallet_duster::Config for Runtime {
	type Event = Event;
	type Balance = Balance;
	type Amount = Amount;
	type CurrencyId = AssetId;
	type MultiCurrency = Currencies;
	type MinCurrencyDeposits = AssetRegistry;
	type Reward = DustingReward;
	type NativeCurrencyId = NativeAssetId;
	type WeightInfo = weights::duster::BasiliskWeight<Runtime>;
}

/// Basilisk Pallets configurations

#[derive(Debug, Encode, Decode, Clone, PartialEq, Eq)]
pub struct AssetLocation(pub polkadot_xcm::v0::MultiLocation);

impl Default for AssetLocation {
	fn default() -> Self {
		AssetLocation(polkadot_xcm::v0::MultiLocation::Null)
	}
}

impl pallet_asset_registry::Config for Runtime {
	type Event = Event;
	// TODO: Add council
	type RegistryOrigin = EnsureSigned<AccountId>;
	type AssetId = AssetId;
	type Balance = Balance;
	type AssetNativeLocation = AssetLocation;
	type StringLimit = RegistryStrLimit;
	type NativeAssetId = NativeAssetId;
	type WeightInfo = weights::asset_registry::BasiliskWeight<Runtime>;
}

parameter_types! {
	pub ExchangeFee: fee::Fee = fee::Fee::default();
	pub RegistryStrLimit: u32 = 32;
}

impl pallet_xyk::Config for Runtime {
	type Event = Event;
	type AssetRegistry = AssetRegistry;
	type AssetPairAccountId = pallet_xyk::AssetPairAccountId<Self>;
	type Currency = Currencies;
	type NativeAssetId = NativeAssetId;
	type WeightInfo = weights::xyk::BasiliskWeight<Runtime>;
	type GetExchangeFee = ExchangeFee;
}

impl pallet_exchange::Config for Runtime {
	type Event = Event;
	type AMMPool = XYK;
	type Resolver = Exchange;
	type Currency = Currencies;
	type WeightInfo = weights::exchange::BasiliskWeight<Runtime>;
}

parameter_types! {
	// Is this ok?
	pub const DustingReward: u128 = 0;
}

parameter_types! {
	pub LBPExchangeFee: fee::Fee = fee::Fee::default();
}

impl pallet_lbp::Config for Runtime {
	type Event = Event;
	type MultiCurrency = Currencies;
	type NativeAssetId = NativeAssetId;
<<<<<<< HEAD
	type CreatePoolOrigin = EnsureSigned<AccountId>;
=======
	type CreatePoolOrigin = EnsureSuperMajorityTechCommitteeOrRoot;
>>>>>>> e2dd9fee
	type LBPWeightFunction = pallet_lbp::LBPWeightFunction;
	type AssetPairPoolId = pallet_lbp::AssetPairPoolId<Self>;
	type WeightInfo = weights::lbp::BasiliskWeight<Runtime>;
}

parameter_types! {
	pub ReservedXcmpWeight: Weight = BlockWeights::get().max_block / 4;
	pub ReservedDmpWeight: Weight = BlockWeights::get().max_block / 4;
}

/// Parachain Config

impl cumulus_pallet_parachain_system::Config for Runtime {
	type Event = Event;
	type OnValidationData = ();
	type SelfParaId = ParachainInfo;

	type OutboundXcmpMessageSource = XcmpQueue;
	type DmpMessageHandler = DmpQueue;
	type ReservedDmpWeight = ReservedDmpWeight;
	type XcmpMessageHandler = XcmpQueue;
	type ReservedXcmpWeight = ReservedXcmpWeight;
}

impl pallet_aura::Config for Runtime {
	type AuthorityId = AuraId;
	type DisabledValidators = ();
}

impl parachain_info::Config for Runtime {}

impl cumulus_pallet_aura_ext::Config for Runtime {}

parameter_types! {
	pub ClassBondAmount: Balance = 10_000 * BSX;
}

impl pallet_nft::Config for Runtime {
	type Currency = Balances;
	type Event = Event;
	type WeightInfo = weights::nft::BasiliskWeight<Runtime>;
	type ClassBondAmount = ClassBondAmount;
}

parameter_types! {
	pub const MaxClassMetadata: u32 = 1024;
	pub const MaxTokenMetadata: u32 = 1024;
}

impl orml_nft::Config for Runtime {
	type ClassId = u64;
	type TokenId = u64;
	type ClassData = pallet_nft::ClassData;
	type TokenData = pallet_nft::TokenData;
	type MaxClassMetadata = MaxClassMetadata;
	type MaxTokenMetadata = MaxTokenMetadata;
}

parameter_types! {
	pub const LaunchPeriod: BlockNumber = 7 * DAYS;
	pub const VotingPeriod: BlockNumber = 7 * DAYS;
	pub const FastTrackVotingPeriod: BlockNumber = 3 * HOURS;
	pub const MinimumDeposit: Balance = 1000 * DOLLARS;
	pub const EnactmentPeriod: BlockNumber = 7 * DAYS;
	pub const CooloffPeriod: BlockNumber = 7 * DAYS;
	// $10,000 / MB
	pub const PreimageByteDeposit: Balance = 10 * MILLICENTS;
	pub const InstantAllowed: bool = true;
	pub const MaxVotes: u32 = 100;
	pub const MaxProposals: u32 = 100;
}

type EnsureMajorityCouncilOrRoot = frame_system::EnsureOneOf<
	AccountId,
	pallet_collective::EnsureProportionAtLeast<_1, _2, AccountId, CouncilCollective>,
	frame_system::EnsureRoot<AccountId>,
>;
type EnsureUnanimousCouncilOrRoot = frame_system::EnsureOneOf<
	AccountId,
	pallet_collective::EnsureProportionAtLeast<_1, _1, AccountId, CouncilCollective>,
	frame_system::EnsureRoot<AccountId>,
>;
type EnsureSuperMajorityCouncilOrRoot = frame_system::EnsureOneOf<
	AccountId,
	pallet_collective::EnsureProportionAtLeast<_2, _3, AccountId, CouncilCollective>,
	frame_system::EnsureRoot<AccountId>,
>;
type EnsureSuperMajorityTechCommitteeOrRoot = frame_system::EnsureOneOf<
	AccountId,
	pallet_collective::EnsureProportionAtLeast<_2, _3, AccountId, TechnicalCollective>,
	frame_system::EnsureRoot<AccountId>,
>;
type EnsureUnanimousTechCommitteOrRoot = frame_system::EnsureOneOf<
	AccountId,
	pallet_collective::EnsureProportionAtLeast<_1, _1, AccountId, TechnicalCollective>,
	frame_system::EnsureRoot<AccountId>,
>;
impl pallet_democracy::Config for Runtime {
	type Proposal = Call;
	type Event = Event;
	type Currency = Balances;
	type EnactmentPeriod = EnactmentPeriod;
	type LaunchPeriod = LaunchPeriod;
	type VotingPeriod = VotingPeriod;
	type MinimumDeposit = MinimumDeposit;
	/// A straight majority of the council can decide what their next motion is.
	type ExternalOrigin = EnsureMajorityCouncilOrRoot;
	/// A majority can have the next scheduled referendum be a straight majority-carries vote
	type ExternalMajorityOrigin = EnsureMajorityCouncilOrRoot;
	/// A unanimous council can have the next scheduled referendum be a straight default-carries
	/// (NTB) vote.
	type ExternalDefaultOrigin = EnsureUnanimousCouncilOrRoot;
	/// Two thirds of the technical committee can have an ExternalMajority/ExternalDefault vote
	/// be tabled immediately and with a shorter voting/enactment period.
	type FastTrackOrigin = EnsureSuperMajorityTechCommitteeOrRoot;
	type InstantOrigin = EnsureUnanimousTechCommitteOrRoot;
	type InstantAllowed = InstantAllowed;
	type FastTrackVotingPeriod = FastTrackVotingPeriod;
	// To cancel a proposal which has been passed, 2/3 of the council must agree to it.
	type CancellationOrigin = EnsureSuperMajorityCouncilOrRoot;
	// To cancel a proposal before it has been passed, the technical committee must be unanimous or
	// Root must agree.
	type CancelProposalOrigin = EnsureUnanimousTechCommitteOrRoot;
	type BlacklistOrigin = EnsureRoot<AccountId>;
	// Any single technical committee member may veto a coming council proposal, however they can
	// only do it once and it lasts only for the cooloff period.
	type VetoOrigin = pallet_collective::EnsureMember<AccountId, TechnicalCollective>;
	type CooloffPeriod = CooloffPeriod;
	type PreimageByteDeposit = PreimageByteDeposit;
	type OperationalPreimageOrigin = pallet_collective::EnsureMember<AccountId, CouncilCollective>;
	type Slash = Treasury;
	type Scheduler = Scheduler;
	type PalletsOrigin = OriginCaller;
	type MaxVotes = MaxVotes;
	type WeightInfo = weights::democracy::BasiliskWeight<Runtime>;
	type MaxProposals = MaxProposals;
}

parameter_types! {
	// Bond for candidacy into governance
	pub const CandidacyBond: Balance = 10_000 * DOLLARS;
	// 1 storage item created, key size is 32 bytes, value size is 16+16.
	pub const VotingBondBase: Balance = 1 * DOLLARS;
	// additional data per vote is 32 bytes (account id).
	pub const VotingBondFactor: Balance = 50 * CENTS;
	pub const TermDuration: BlockNumber = 7 * DAYS;
	pub const DesiredMembers: u32 = 1;
	pub const DesiredRunnersUp: u32 = 0;
	pub const ElectionsPhragmenPalletId: LockIdentifier = *b"phrelect";
}

impl pallet_elections_phragmen::Config for Runtime {
	type Event = Event;
	type PalletId = ElectionsPhragmenPalletId;
	type Currency = Balances;
	type ChangeMembers = Council;
	type InitializeMembers = (); // Set to () if defined in chain spec
	type CurrencyToVote = U128CurrencyToVote;
	type CandidacyBond = CandidacyBond;
	type VotingBondBase = VotingBondBase;
	type VotingBondFactor = VotingBondFactor;
	type LoserCandidate = Treasury;
	type KickedMember = Treasury;
	type DesiredMembers = DesiredMembers;
	type DesiredRunnersUp = DesiredRunnersUp;
	type TermDuration = TermDuration;
	type WeightInfo = ();
}

parameter_types! {
	pub const CouncilMotionDuration: BlockNumber = 4 * DAYS;
	pub const CouncilMaxProposals: u32 = 100;
	pub const CouncilMaxMembers: u32 = 1;
}

type CouncilCollective = pallet_collective::Instance1;
impl pallet_collective::Config<CouncilCollective> for Runtime {
	type Origin = Origin;
	type Proposal = Call;
	type Event = Event;
	type MotionDuration = CouncilMotionDuration;
	type MaxProposals = CouncilMaxProposals;
	type MaxMembers = CouncilMaxMembers;
	type DefaultVote = pallet_collective::PrimeDefaultVote;
	type WeightInfo = ();
}

parameter_types! {
	pub const TechnicalMotionDuration: BlockNumber = 4 * DAYS;
	pub const TechnicalMaxProposals: u32 = 20;
	pub const TechnicalMaxMembers: u32 = 10;
}

type TechnicalCollective = pallet_collective::Instance2;
impl pallet_collective::Config<TechnicalCollective> for Runtime {
	type Origin = Origin;
	type Proposal = Call;
	type Event = Event;
	type MotionDuration = TechnicalMotionDuration;
	type MaxProposals = TechnicalMaxProposals;
	type MaxMembers = TechnicalMaxMembers;
	type DefaultVote = pallet_collective::PrimeDefaultVote;
	type WeightInfo = ();
}

parameter_types! {
	pub const ProposalBond: Permill = Permill::from_percent(5);
	pub const ProposalBondMinimum: Balance = 10 * DOLLARS;
	pub const SpendPeriod: BlockNumber = 3 * DAYS;
	pub const Burn: Permill = Permill::from_percent(0);
	pub const TreasuryPalletId: PalletId = PalletId(*b"py/trsry");
	pub const MaxApprovals: u32 =  100;
}

type AllCouncilMembers = pallet_collective::EnsureProportionAtLeast<_1, _1, AccountId, CouncilCollective>;
type ManageOrigin = EnsureOneOf<AccountId, EnsureRoot<AccountId>, AllCouncilMembers>;

impl pallet_treasury::Config for Runtime {
	type PalletId = TreasuryPalletId;
	type Currency = Balances;
	type ApproveOrigin = ManageOrigin;
	type RejectOrigin = ManageOrigin;
	type Event = Event;
	type OnSlash = Treasury;
	type ProposalBond = ProposalBond;
	type ProposalBondMinimum = ProposalBondMinimum;
	type SpendPeriod = SpendPeriod;
	type Burn = Burn;
	type BurnDestination = ();
	type WeightInfo = weights::treasury::BasiliskWeight<Runtime>;
	type SpendFunds = ();
	type MaxApprovals = MaxApprovals;
}

parameter_types! {
	pub MaximumSchedulerWeight: Weight = Perbill::from_percent(10) * BlockWeights::get().max_block;
	pub const MaxScheduledPerBlock: u32 = 50;
}

impl pallet_scheduler::Config for Runtime {
	type Event = Event;
	type Origin = Origin;
	type PalletsOrigin = OriginCaller;
	type Call = Call;
	type MaximumWeight = MaximumSchedulerWeight;
	type ScheduleOrigin = EnsureRoot<AccountId>;
	type MaxScheduledPerBlock = MaxScheduledPerBlock;
	type WeightInfo = weights::scheduler::BasiliskWeight<Runtime>;
}

impl pallet_utility::Config for Runtime {
	type Event = Event;
	type Call = Call;
	type WeightInfo = weights::utility::BasiliskWeight<Runtime>;
}

parameter_types! {
	pub const UncleGenerations: u32 = 0;
}

impl pallet_authorship::Config for Runtime {
	type FindAuthor = pallet_session::FindAccountFromAuthorIndex<Self, Aura>;
	type UncleGenerations = UncleGenerations;
	type FilterUncle = ();
	type EventHandler = (CollatorSelection,);
}

parameter_types! {
	pub const PotId: PalletId = PalletId(*b"PotStake");
	pub const MaxCandidates: u32 = 20;
	pub const MinCandidates: u32 = 4;
	pub const MaxInvulnerables: u32 = 10;
}

parameter_types! {
	pub const DataDepositPerByte: Balance = CENTS;
	pub const TipCountdown: BlockNumber = 24 * HOURS;
	pub const TipFindersFee: Percent = Percent::from_percent(1);
	pub const TipReportDepositBase: Balance = 10 * DOLLARS;
	pub const TipReportDepositPerByte: Balance = CENTS;
	pub const MaximumReasonLength: u32 = 1024;
}

impl pallet_tips::Config for Runtime {
	type Event = Event;
	type DataDepositPerByte = DataDepositPerByte;
	type MaximumReasonLength = MaximumReasonLength;
	type Tippers = Elections;
	type TipCountdown = TipCountdown;
	type TipFindersFee = TipFindersFee;
	type TipReportDepositBase = TipReportDepositBase;
	type WeightInfo = ();
}

impl pallet_collator_selection::Config for Runtime {
	type Event = Event;
	type Currency = Balances;
	//allow 1/2 of council to execute privileged collator selection operations. (require code from: feat/initial_chain_setup)
	type UpdateOrigin = EnsureMajorityCouncilOrRoot;
	type PotId = PotId;
	type MaxCandidates = MaxCandidates;
	type MinCandidates = MinCandidates;
	type MaxInvulnerables = MaxInvulnerables;
	// should be a multiple of session or things will get inconsistent
	type KickThreshold = Period;
	type ValidatorId = <Self as frame_system::Config>::AccountId;
	type ValidatorIdOf = pallet_collator_selection::IdentityCollator;
	type ValidatorRegistration = Session;
	type WeightInfo = ();
}

parameter_types! {
	pub const DisabledValidatorsThreshold: Perbill = Perbill::from_percent(33);
	pub const Period: u32 = 4 * HOURS;
	pub const Offset: u32 = 0;
}

impl pallet_session::Config for Runtime {
	type Event = Event;
	type ValidatorId = <Self as frame_system::Config>::AccountId;
	// we don't have stash and controller, thus we don't need the convert as well.
	type ValidatorIdOf = pallet_collator_selection::IdentityCollator;
	type ShouldEndSession = pallet_session::PeriodicSessions<Period, Offset>;
	type NextSessionRotation = pallet_session::PeriodicSessions<Period, Offset>;
	type SessionManager = CollatorSelection;
	// Essentially just Aura, but lets be pedantic.
	type SessionHandler = <opaque::SessionKeys as sp_runtime::traits::OpaqueKeys>::KeyTypeIdProviders;
	type Keys = opaque::SessionKeys;
	type DisabledValidatorsThreshold = DisabledValidatorsThreshold;
	type WeightInfo = ();
}

pub struct EnsureRootOrTreasury;
impl EnsureOrigin<Origin> for EnsureRootOrTreasury {
	type Success = AccountId;

	fn try_origin(o: Origin) -> Result<Self::Success, Origin> {
		Into::<Result<RawOrigin<AccountId>, Origin>>::into(o).and_then(|o| match o {
			RawOrigin::Root => Ok(TreasuryPalletId::get().into_account()),
			RawOrigin::Signed(caller) => {
				if caller == TreasuryPalletId::get().into_account() {
					Ok(caller)
				} else {
					Err(Origin::from(Some(caller)))
				}
			}
			r => Err(Origin::from(r)),
		})
	}

	#[cfg(feature = "runtime-benchmarks")]
	fn successful_origin() -> Origin {
		Origin::from(RawOrigin::Signed(Default::default()))
	}
}

parameter_types! {
	pub MinVestedTransfer: Balance = 100_000 * BSX;
	pub const MaxVestingSchedules: u32 = 100;
}

impl orml_vesting::Config for Runtime {
	type Event = Event;
	type Currency = Balances;
	type MinVestedTransfer = MinVestedTransfer;
	type VestedTransferOrigin = EnsureRootOrTreasury;
	type WeightInfo = ();
	type MaxVestingSchedules = MaxVestingSchedules;
	type BlockNumberProvider = cumulus_pallet_parachain_system::RelaychainBlockNumberProvider<Runtime>;
}

// Create the runtime by composing the FRAME pallets that were previously configured.
construct_runtime!(
	pub enum Runtime where
		Block = Block,
		NodeBlock = opaque::Block,
		UncheckedExtrinsic = UncheckedExtrinsic
	{
		System: frame_system::{Pallet, Call, Config, Storage, Event<T>},
		Timestamp: pallet_timestamp::{Pallet, Call, Storage, Inherent},
		Balances: pallet_balances::{Pallet, Call, Storage, Config<T>, Event<T>},
		TransactionPayment: pallet_transaction_payment::{Pallet, Storage},

		Scheduler: pallet_scheduler::{Pallet, Call, Storage, Event<T>},
		Democracy: pallet_democracy::{Pallet, Call, Storage, Event<T>},
		Elections: pallet_elections_phragmen::{Pallet, Call, Storage, Event<T>, Config<T>},
		Council: pallet_collective::<Instance1>::{Pallet, Call, Storage, Origin<T>, Event<T>, Config<T>},
		TechnicalCommittee: pallet_collective::<Instance2>::{Pallet, Call, Storage, Origin<T>, Event<T>, Config<T>},
		Treasury: pallet_treasury::{Pallet, Call, Storage, Config, Event<T>},
		Utility: pallet_utility::{Pallet, Call, Event},
		Vesting: orml_vesting::{Pallet, Call, Storage, Event<T>, Config<T>},

		// Parachain
		ParachainSystem: cumulus_pallet_parachain_system::{Pallet, Call, Storage, Inherent, Event<T>, ValidateUnsigned},
		ParachainInfo: parachain_info::{Pallet, Storage, Config},

		// XCM
		PolkadotXcm: pallet_xcm::{Pallet, Call, Event<T>, Origin},
		CumulusXcm: cumulus_pallet_xcm::{Pallet, Call, Storage, Event<T>, Origin},
		XTokens: orml_xtokens::{Pallet, Storage, Call, Event<T>},
		UnknownTokens: orml_unknown_tokens::{Pallet, Storage, Event},
		XcmpQueue: cumulus_pallet_xcmp_queue::{Pallet, Call, Storage, Event<T>},
		DmpQueue: cumulus_pallet_dmp_queue::{Pallet, Call, Storage, Event<T>} ,

		// Collator support
		Authorship: pallet_authorship::{Pallet, Call, Storage},
		CollatorSelection: pallet_collator_selection::{Pallet, Call, Storage, Event<T>, Config<T>},
		Session: pallet_session::{Pallet, Call, Storage, Event, Config<T>},
		Aura: pallet_aura::{Pallet, Config<T>},
		AuraExt: cumulus_pallet_aura_ext::{Pallet, Config},

		// ORML related modules
		Currencies: orml_currencies::{Pallet, Call, Event<T>},
		OrmlNft: orml_nft::{Pallet, Storage, Config<T>},
		Tips: pallet_tips::{Pallet, Call, Storage, Event<T>},
		Tokens: orml_tokens::{Pallet, Storage, Call, Event<T>, Config<T>},

		// Basilisk related modules
		AssetRegistry: pallet_asset_registry::{Pallet, Call, Config<T>, Storage, Event<T>},
		XYK: pallet_xyk::{Pallet, Call, Storage, Event<T>},
		Duster: pallet_duster::{Pallet, Call, Config<T>, Storage, Event<T>},
		Exchange: pallet_exchange::{Pallet, Call, Storage, Event<T>},
		LBP: pallet_lbp::{Pallet, Call, Storage, Event<T>},
		MultiTransactionPayment: pallet_transaction_multi_payment::{Pallet, Call, Config<T>, Storage, Event<T>},
		NFT: pallet_nft::{Pallet, Call, Event<T>, Storage},

		// TEMPORARY
		Sudo: pallet_sudo::{Pallet, Call, Config<T>, Storage, Event<T>},
	}
);

/// The address format for describing accounts.
pub type Address = AccountId;
/// Block header type as expected by this runtime.
pub type Header = generic::Header<BlockNumber, BlakeTwo256>;
/// Block type as expected by this runtime.
pub type Block = generic::Block<Header, UncheckedExtrinsic>;
/// A Block signed with a Justification
pub type SignedBlock = generic::SignedBlock<Block>;
/// BlockId type as expected by this runtime.
pub type BlockId = generic::BlockId<Block>;
/// The SignedExtension to the basic transaction logic.
pub type SignedExtra = (
	frame_system::CheckSpecVersion<Runtime>,
	frame_system::CheckTxVersion<Runtime>,
	frame_system::CheckGenesis<Runtime>,
	frame_system::CheckEra<Runtime>,
	frame_system::CheckNonce<Runtime>,
	frame_system::CheckWeight<Runtime>,
	pallet_transaction_payment::ChargeTransactionPayment<Runtime>,
	pallet_transaction_multi_payment::CurrencyBalanceCheck<Runtime>,
);
/// Unchecked extrinsic type as expected by this runtime.
pub type UncheckedExtrinsic = generic::UncheckedExtrinsic<Address, Call, Signature, SignedExtra>;
/// Extrinsic type that has already been checked.
pub type CheckedExtrinsic = generic::CheckedExtrinsic<AccountId, Call, SignedExtra>;
/// Executive: handles dispatch to the various modules.
pub type Executive =
	frame_executive::Executive<Runtime, Block, frame_system::ChainContext<Runtime>, Runtime, AllPallets>;

impl_runtime_apis! {
	impl sp_api::Core<Block> for Runtime {
		fn version() -> RuntimeVersion {
			VERSION
		}

		fn execute_block(block: Block) {
			Executive::execute_block(block)
		}

		fn initialize_block(header: &<Block as BlockT>::Header) {
			Executive::initialize_block(header)
		}
	}

	impl sp_api::Metadata<Block> for Runtime {
		fn metadata() -> OpaqueMetadata {
			Runtime::metadata().into()
		}
	}

	impl sp_block_builder::BlockBuilder<Block> for Runtime {
		fn apply_extrinsic(extrinsic: <Block as BlockT>::Extrinsic) -> ApplyExtrinsicResult {
			Executive::apply_extrinsic(extrinsic)
		}

		fn finalize_block() -> <Block as BlockT>::Header {
			Executive::finalize_block()
		}

		fn inherent_extrinsics(data: sp_inherents::InherentData) -> Vec<<Block as BlockT>::Extrinsic> {
			data.create_extrinsics()
		}

		fn check_inherents(
			block: Block,
			data: sp_inherents::InherentData,
		) -> sp_inherents::CheckInherentsResult {
			data.check_extrinsics(&block)
		}
	}

	impl sp_transaction_pool::runtime_api::TaggedTransactionQueue<Block> for Runtime {
		fn validate_transaction(
			source: TransactionSource,
			tx: <Block as BlockT>::Extrinsic,
			block_hash: <Block as BlockT>::Hash,
		) -> TransactionValidity {
			Executive::validate_transaction(source, tx, block_hash)
		}
	}

	impl sp_offchain::OffchainWorkerApi<Block> for Runtime {
		fn offchain_worker(header: &<Block as BlockT>::Header) {
			Executive::offchain_worker(header)
		}
	}

	impl sp_session::SessionKeys<Block> for Runtime {
		fn decode_session_keys(
			encoded: Vec<u8>,
		) -> Option<Vec<(Vec<u8>, sp_core::crypto::KeyTypeId)>> {
			opaque::SessionKeys::decode_into_raw_public_keys(&encoded)
		}

		fn generate_session_keys(seed: Option<Vec<u8>>) -> Vec<u8> {
			opaque::SessionKeys::generate(seed)
		}
	}

	impl sp_consensus_aura::AuraApi<Block, AuraId> for Runtime {
		fn slot_duration() -> sp_consensus_aura::SlotDuration {
			sp_consensus_aura::SlotDuration::from_millis(Aura::slot_duration())
		}

		fn authorities() -> Vec<AuraId> {
			Aura::authorities()
		}
	}

	impl cumulus_primitives_core::CollectCollationInfo<Block> for Runtime {
		fn collect_collation_info() -> cumulus_primitives_core::CollationInfo {
			ParachainSystem::collect_collation_info()
		}
	}

	impl frame_system_rpc_runtime_api::AccountNonceApi<Block, AccountId, Index> for Runtime {
		fn account_nonce(account: AccountId) -> Index {
			System::account_nonce(account)
		}
	}

	impl pallet_transaction_payment_rpc_runtime_api::TransactionPaymentApi<Block, Balance> for Runtime {
		fn query_info(
			uxt: <Block as BlockT>::Extrinsic,
			len: u32,
		) -> pallet_transaction_payment_rpc_runtime_api::RuntimeDispatchInfo<Balance> {
			TransactionPayment::query_info(uxt, len)
		}

		fn query_fee_details(
			uxt: <Block as BlockT>::Extrinsic,
			len: u32,
		) -> pallet_transaction_payment_rpc_runtime_api::FeeDetails<Balance> {
			TransactionPayment::query_fee_details(uxt, len)
		}
	}

	impl xyk_rpc::XYKApi<
		Block,
		AccountId,
		AssetId,
		Balance,
	> for Runtime {
		fn get_pool_balances(
			pool_address: AccountId,
		) -> Vec<xyk_rpc::BalanceInfo<AssetId, Balance>> {
			let mut vec = Vec::new();

			let pool_balances = XYK::get_pool_balances(pool_address).unwrap();

			for b in pool_balances {
				let item  = xyk_rpc::BalanceInfo{
				 asset: Some(b.0),
					amount: b.1
				};

				vec.push(item);
			}

			vec
		}

	}

	#[cfg(feature = "runtime-benchmarks")]
	impl frame_benchmarking::Benchmark<Block> for Runtime {
		fn benchmark_metadata(extra: bool) -> (
			Vec<frame_benchmarking::BenchmarkList>,
			Vec<frame_support::traits::StorageInfo>,
		) {
			use frame_benchmarking::{list_benchmark, Benchmarking, BenchmarkList};
			use frame_support::traits::StorageInfoTrait;

			use pallet_exchange_benchmarking::Pallet as ExchangeBench;
			use frame_system_benchmarking::Pallet as SystemBench;
			use pallet_multi_payment_benchmarking::Pallet as MultiBench;

			let mut list = Vec::<BenchmarkList>::new();

			list_benchmark!(list, extra, pallet_xyk, XYK);
			list_benchmark!(list, extra, pallet_lbp, LBP);
			list_benchmark!(list, extra, pallet_transaction_multi_payment, MultiBench::<Runtime>);
			list_benchmark!(list, extra, pallet_exchange, ExchangeBench::<Runtime>);
			list_benchmark!(list, extra, pallet_nft, NFT);
			list_benchmark!(list, extra, pallet_asset_registry, AssetRegistry);
			list_benchmark!(list, extra, pallet_duster, Duster);

			list_benchmark!(list, extra, frame_system, SystemBench::<Runtime>);
			list_benchmark!(list, extra, pallet_exchange, ExchangeBench::<Runtime>);
			list_benchmark!(list, extra, pallet_balances, Balances);
			list_benchmark!(list, extra, pallet_timestamp, Timestamp);
			list_benchmark!(list, extra, pallet_democracy, Democracy);
			list_benchmark!(list, extra, pallet_treasury, Treasury);
			list_benchmark!(list, extra, pallet_scheduler, Scheduler);
			list_benchmark!(list, extra, pallet_utility, Utility);
			list_benchmark!(list, extra, pallet_tips, Tips);

			let storage_info = AllPalletsWithSystem::storage_info();

			return (list, storage_info)
		}

		fn dispatch_benchmark(
			config: frame_benchmarking::BenchmarkConfig
		) -> Result<Vec<frame_benchmarking::BenchmarkBatch>, sp_runtime::RuntimeString> {
			use frame_benchmarking::{Benchmarking, BenchmarkBatch, add_benchmark, TrackedStorageKey};

			use pallet_exchange_benchmarking::Pallet as ExchangeBench;
			use frame_system_benchmarking::Pallet as SystemBench;
			use pallet_multi_payment_benchmarking::Pallet as MultiBench;

			impl frame_system_benchmarking::Config for Runtime {}
			impl pallet_exchange_benchmarking::Config for Runtime {}
			impl pallet_multi_payment_benchmarking::Config for Runtime {}

			let whitelist: Vec<TrackedStorageKey> = vec![
				// Block Number
				hex_literal::hex!("26aa394eea5630e07c48ae0c9558cef702a5c1b19ab7a04f536c519aca4983ac").to_vec().into(),
				// Total Issuance
				hex_literal::hex!("c2261276cc9d1f8598ea4b6a74b15c2f57c875e4cff74148e4628f264b974c80").to_vec().into(),
				// Execution Phase
				hex_literal::hex!("26aa394eea5630e07c48ae0c9558cef7ff553b5a9862a516939d82b3d3d8661a").to_vec().into(),
				// Event Count
				hex_literal::hex!("26aa394eea5630e07c48ae0c9558cef70a98fdbe9ce6c55837576c60c7af3850").to_vec().into(),
				// System Events
				hex_literal::hex!("26aa394eea5630e07c48ae0c9558cef780d41e5e16056765bc8461851072c9d7").to_vec().into(),
			];

			let mut batches = Vec::<BenchmarkBatch>::new();
			let params = (&config, &whitelist);

			// Basilisk pallets
			add_benchmark!(params, batches, pallet_xyk, XYK);
			add_benchmark!(params, batches, pallet_lbp, LBP);
			add_benchmark!(params, batches, pallet_transaction_multi_payment, MultiBench::<Runtime>);
			add_benchmark!(params, batches, pallet_exchange, ExchangeBench::<Runtime>);
			add_benchmark!(params, batches, pallet_nft, NFT);
			add_benchmark!(params, batches, pallet_asset_registry, AssetRegistry);
			add_benchmark!(params, batches, pallet_duster, Duster);

			// Substrate pallets
			add_benchmark!(params, batches, frame_system, SystemBench::<Runtime>);
			add_benchmark!(params, batches, pallet_exchange, ExchangeBench::<Runtime>);
			add_benchmark!(params, batches, pallet_balances, Balances);
			add_benchmark!(params, batches, pallet_timestamp, Timestamp);
			add_benchmark!(params, batches, pallet_democracy, Democracy);
			add_benchmark!(params, batches, pallet_treasury, Treasury);
			add_benchmark!(params, batches, pallet_scheduler, Scheduler);
			add_benchmark!(params, batches, pallet_utility, Utility);
			add_benchmark!(params, batches, pallet_tips, Tips);

			if batches.is_empty() { return Err("Benchmark not found for this pallet.".into()) }
			Ok(batches)
		}
	}
}

struct CheckInherents;

impl cumulus_pallet_parachain_system::CheckInherents<Block> for CheckInherents {
	fn check_inherents(
		block: &Block,
		relay_state_proof: &cumulus_pallet_parachain_system::RelayChainStateProof,
	) -> sp_inherents::CheckInherentsResult {
		let relay_chain_slot = relay_state_proof
			.read_slot()
			.expect("Could not read the relay chain slot from the proof");

		let inherent_data = cumulus_primitives_timestamp::InherentDataProvider::from_relay_chain_slot_and_duration(
			relay_chain_slot,
			sp_std::time::Duration::from_secs(6),
		)
		.create_inherent_data()
		.expect("Could not create the timestamp inherent data");

		inherent_data.check_extrinsics(&block)
	}
}

cumulus_pallet_parachain_system::register_validate_block! {
	Runtime = Runtime,
	BlockExecutor = cumulus_pallet_aura_ext::BlockExecutor::<Runtime, Executive>,
	CheckInherents = CheckInherents,
}<|MERGE_RESOLUTION|>--- conflicted
+++ resolved
@@ -355,13 +355,8 @@
 	type Amount = Amount;
 	type CurrencyId = AssetId;
 	type WeightInfo = ();
-<<<<<<< HEAD
 	type ExistentialDeposits = AssetRegistry;
 	type OnDust = Duster;
-=======
-	type ExistentialDeposits = TokensExistentialDeposits;
-	type OnDust = ();
->>>>>>> e2dd9fee
 	type MaxLocks = MaxLocks;
 	type DustRemovalWhitelist = Nothing;
 }
@@ -445,11 +440,7 @@
 	type Event = Event;
 	type MultiCurrency = Currencies;
 	type NativeAssetId = NativeAssetId;
-<<<<<<< HEAD
-	type CreatePoolOrigin = EnsureSigned<AccountId>;
-=======
 	type CreatePoolOrigin = EnsureSuperMajorityTechCommitteeOrRoot;
->>>>>>> e2dd9fee
 	type LBPWeightFunction = pallet_lbp::LBPWeightFunction;
 	type AssetPairPoolId = pallet_lbp::AssetPairPoolId<Self>;
 	type WeightInfo = weights::lbp::BasiliskWeight<Runtime>;
