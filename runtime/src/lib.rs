--- conflicted
+++ resolved
@@ -22,11 +22,7 @@
 };
 use sp_runtime::{
 	create_runtime_str, generic, impl_opaque_keys,
-<<<<<<< HEAD
 	traits::{AccountIdConversion, BlakeTwo256, Block as BlockT, IdentifyAccount, IdentityLookup, Verify, Zero},
-=======
-	traits::{BlakeTwo256, Block as BlockT, IdentifyAccount, IdentityLookup, Verify, Zero, AccountIdConversion},
->>>>>>> f7e3726c
 	transaction_validity::{TransactionSource, TransactionValidity},
 	ApplyExtrinsicResult, MultiSignature,
 };
@@ -38,13 +34,8 @@
 
 // A few exports that help ease life for downstream crates.
 pub use frame_support::{
-<<<<<<< HEAD
 	construct_runtime, parameter_types,
-	traits::{EnsureOrigin, Filter, Get, KeyOwnerProofSystem, LockIdentifier, Randomness},
-=======
-	construct_runtime, parameter_types, PalletId, StorageValue,
-	traits::{Filter, Get, KeyOwnerProofSystem, LockIdentifier, Randomness, U128CurrencyToVote, EnsureOrigin},
->>>>>>> f7e3726c
+	traits::{EnsureOrigin, Filter, Get, KeyOwnerProofSystem, LockIdentifier, Randomness, U128CurrencyToVote},
 	weights::{
 		constants::{BlockExecutionWeight, RocksDbWeight, WEIGHT_PER_SECOND},
 		DispatchClass, IdentityFee, Pays, Weight, WeightToFeeCoefficient, WeightToFeeCoefficients,
@@ -646,7 +637,7 @@
 	pub const SpendPeriod: BlockNumber = DAYS;
 	pub const Burn: Permill = Permill::from_percent(0);
 	pub const TreasuryPalletId: PalletId = PalletId(*b"py/trsry");
-	pub const MaxApprovals: u32 =  100; //TODO: someone should check this value
+	pub const MaxApprovals: u32 =  100; 
 }
 
 type AllCouncilMembers = pallet_collective::EnsureProportionAtLeast<_1, _1, AccountId, CouncilCollective>;
@@ -731,7 +722,7 @@
 impl pallet_collator_selection::Config for Runtime {
 	type Event = Event;
 	type Currency = Balances;
-	//allow 1/2 of concil to execute privileged collator selection operations. (require code from: feat/initial_chain_setup)
+	//allow 1/2 of council to execute privileged collator selection operations. (require code from: feat/initial_chain_setup)
 	type UpdateOrigin = EnsureMajorityCouncilOrRoot;
 	type PotId = PotId;
 	type MaxCandidates = MaxCandidates;
