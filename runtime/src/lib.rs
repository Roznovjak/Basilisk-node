#![cfg_attr(not(feature = "std"), no_std)]
// `construct_runtime!` does a lot of recursion and requires us to increase the limit to 256.
#![recursion_limit = "256"]
#![allow(clippy::upper_case_acronyms)]
#![allow(clippy::type_complexity)]
#![allow(clippy::large_enum_variant)]

// Make the WASM binary available.
#[cfg(feature = "std")]
include!(concat!(env!("OUT_DIR"), "/wasm_binary.rs"));

use sp_api::impl_runtime_apis;
use sp_core::OpaqueMetadata;
use sp_runtime::traits::{BlakeTwo256, Block as BlockT, IdentifyAccount, IdentityLookup, Verify};
use sp_runtime::{
	create_runtime_str, generic, impl_opaque_keys,
	traits::Zero,
	transaction_validity::{TransactionSource, TransactionValidity},
	ApplyExtrinsicResult, MultiSignature,
};
use sp_std::convert::From;
use sp_std::prelude::*;
#[cfg(feature = "std")]
use sp_version::NativeVersion;
use sp_version::RuntimeVersion;

// A few exports that help ease life for downstream crates.
pub use frame_support::{
<<<<<<< HEAD
	construct_runtime, parameter_types, StorageValue,
	traits::{Get, KeyOwnerProofSystem, LockIdentifier, Randomness},
=======
	construct_runtime, parameter_types,
	traits::{Filter, Get, KeyOwnerProofSystem, LockIdentifier, Randomness},
>>>>>>> 351eeea1
	weights::{
		constants::{BlockExecutionWeight, RocksDbWeight, WEIGHT_PER_SECOND},
		DispatchClass, IdentityFee, Pays, Weight,
	},
};
use frame_system::EnsureRoot;
pub use pallet_balances::Call as BalancesCall;
pub use pallet_timestamp::Call as TimestampCall;
pub use sp_consensus_aura::sr25519::AuthorityId as AuraId;
#[cfg(any(feature = "std", test))]
pub use sp_runtime::BuildStorage;
pub use sp_runtime::{Perbill, Permill};

use primitives::fee;

mod currency;

use pallet_xyk_rpc_runtime_api as xyk_rpc;

use orml_currencies::BasicCurrencyAdapter;
use orml_traits::parameter_type_with_key;

pub use primitives::{Amount, AssetId, Balance, Moment, CORE_ASSET_ID};

pub use pallet_asset_registry;
pub use pallet_faucet;

use pallet_transaction_multi_payment::{weights::WeightInfo, MultiCurrencyAdapter};

/// An index to a block.
pub type BlockNumber = u32;

/// Alias to 512-bit hash when used in the context of a transaction signature on the chain.
pub type Signature = MultiSignature;

/// Some way of identifying an account on the chain. We intentionally make it equivalent
/// to the public key of our transaction signing scheme.
pub type AccountId = <<Signature as Verify>::Signer as IdentifyAccount>::AccountId;

/// The type for looking up accounts. We don't expect more than 4 billion of them, but you
/// never know...
pub type AccountIndex = u32;

/// Index of a transaction in the chain.
pub type Index = u32;

/// A hash of some data used by the chain.
pub type Hash = sp_core::H256;

/// Digest item type.
pub type DigestItem = generic::DigestItem<Hash>;

/// Opaque types. These are used by the CLI to instantiate machinery that don't need to know
/// the specifics of the runtime. They can then be made to be agnostic over specific formats
/// of data like extrinsics, allowing for them to continue syncing the network through upgrades
/// to even the core data structures.
pub mod opaque {
	use super::*;

	pub use sp_runtime::OpaqueExtrinsic as UncheckedExtrinsic;

	/// Opaque block header type.
	pub type Header = generic::Header<BlockNumber, BlakeTwo256>;
	/// Opaque block type.
	pub type Block = generic::Block<Header, UncheckedExtrinsic>;
	/// Opaque block identifier type.
	pub type BlockId = generic::BlockId<Block>;
}

impl_opaque_keys! {
	pub struct SessionKeys {
		pub aura: Aura,
	}
}

pub const VERSION: RuntimeVersion = RuntimeVersion {
	spec_name: create_runtime_str!("basilisk"),
	impl_name: create_runtime_str!("basilisk"),
	authoring_version: 1,
	spec_version: 3,
	impl_version: 1,
	apis: RUNTIME_API_VERSIONS,
	transaction_version: 1,
};

//TODO is 6s safe?
pub const MILLISECS_PER_BLOCK: u64 = 6000;

pub const SLOT_DURATION: u64 = MILLISECS_PER_BLOCK;

pub const EPOCH_DURATION_IN_BLOCKS: u32 = 10 * MINUTES;

// Time is measured by number of blocks.
pub const MINUTES: BlockNumber = 60_000 / (MILLISECS_PER_BLOCK as BlockNumber);
pub const HOURS: BlockNumber = MINUTES * 60;
pub const DAYS: BlockNumber = HOURS * 24;

// 1 in 4 blocks (on average, not counting collisions) will be primary babe blocks.
pub const PRIMARY_PROBABILITY: (u64, u64) = (1, 4);

/// We assume that an on-initialize consumes 2.5% of the weight on average, hence a single extrinsic
/// will not be allowed to consume more than `AvailableBlockRatio - 2.5%`.
pub const AVERAGE_ON_INITIALIZE_RATIO: Perbill = Perbill::from_perthousand(25);
/// We allow `Normal` extrinsics to fill up the block up to 75%, the rest can be used
/// by  Operational  extrinsics.
const NORMAL_DISPATCH_RATIO: Perbill = Perbill::from_percent(75);
/// We allow for 2 seconds of compute with a 6 second average block time.
pub const MAXIMUM_BLOCK_WEIGHT: Weight = 2 * WEIGHT_PER_SECOND;

/// The version information used to identify this runtime when compiled natively.
#[cfg(feature = "std")]
pub fn native_version() -> NativeVersion {
	NativeVersion {
		runtime_version: VERSION,
		can_author_with: Default::default(),
	}
}

pub struct BaseFilter;
impl Filter<Call> for BaseFilter {
	fn filter(call: &Call) -> bool {
		match call {
			Call::System(_)
			| Call::Timestamp(_)
			| Call::RandomnessCollectiveFlip(_)
			| Call::ParachainSystem(_)
			| Call::Sudo(_) => true,

			Call::XYK(_)
			| Call::Balances(_)
			| Call::AssetRegistry(_)
			| Call::Currencies(_)
			| Call::Exchange(_)
			| Call::Faucet(_)
			| Call::MultiTransactionPayment(_)
			| Call::Tokens(_) => false,
		}
	}
}

parameter_types! {
	pub const BlockHashCount: BlockNumber = 250;
	pub const Version: RuntimeVersion = VERSION;
	/// Maximum length of block. Up to 5MB.
	pub BlockLength: frame_system::limits::BlockLength =
		frame_system::limits::BlockLength::max_with_normal_ratio(5 * 1024 * 1024, NORMAL_DISPATCH_RATIO);
	/// Block weights base values and limits.
	pub BlockWeights: frame_system::limits::BlockWeights = frame_system::limits::BlockWeights::builder()
		.base_block(BlockExecutionWeight::get())
		.for_class(DispatchClass::all(), |weights| {
			weights.base_extrinsic = ExtrinsicBaseWeight::get();
		})
		.for_class(DispatchClass::Normal, |weights| {
			weights.max_total = Some(NORMAL_DISPATCH_RATIO * MAXIMUM_BLOCK_WEIGHT);
		})
		.for_class(DispatchClass::Operational, |weights| {
			weights.max_total = Some(MAXIMUM_BLOCK_WEIGHT);
			// Operational transactions have an extra reserved space, so that they
			// are included even if block reached `MAXIMUM_BLOCK_WEIGHT`.
			weights.reserved = Some(
				MAXIMUM_BLOCK_WEIGHT - NORMAL_DISPATCH_RATIO * MAXIMUM_BLOCK_WEIGHT,
			);
		})
		.avg_block_initialization(AVERAGE_ON_INITIALIZE_RATIO)
		.build_or_panic();
	pub ExtrinsicPaymentExtraWeight: Weight =  <Runtime as pallet_transaction_multi_payment::Config>::WeightInfo::swap_currency();
	pub ExtrinsicBaseWeight: Weight = frame_support::weights::constants::ExtrinsicBaseWeight::get() + ExtrinsicPaymentExtraWeight::get();
	pub const SS58Prefix: u8 = 63;
}

// Configure FRAME pallets to include in runtime.

impl frame_system::Config for Runtime {
	/// The basic call filter to use in dispatchable.
	type BaseCallFilter = BaseFilter;
	type BlockWeights = BlockWeights;
	type BlockLength = BlockLength;
	/// The ubiquitous origin type.
	type Origin = Origin;
	/// The aggregated dispatch type that is available for extrinsics.
	type Call = Call;
	/// The index type for storing how many extrinsics an account has signed.
	type Index = Index;
	/// The index type for blocks.
	type BlockNumber = BlockNumber;
	/// The type for hashing blocks and tries.
	type Hash = Hash;
	/// The hashing algorithm used.
	type Hashing = BlakeTwo256;
	/// The identifier used to distinguish between accounts.
	type AccountId = AccountId;
	/// The lookup mechanism to get account ID from whatever is passed in dispatchers.
	type Lookup = IdentityLookup<AccountId>;
	/// The header type.
	type Header = generic::Header<BlockNumber, BlakeTwo256>;
	/// The ubiquitous event type.
	type Event = Event;
	/// Maximum number of block number to block hash mappings to keep (oldest pruned first).
	type BlockHashCount = BlockHashCount;
	/// The weight of database operations that the runtime can invoke.
	type DbWeight = RocksDbWeight;
	/// The weight of the overhead invoked on the block import process, independent of the
	/// extrinsics included in that block.
	/// Version of the runtime.
	type Version = Version;
	/// Converts a module to the index of the module in `construct_runtime!`.
	///
	/// This type is being generated by `construct_runtime!`.
	type PalletInfo = PalletInfo;
	/// The data to be stored in an account.
	type AccountData = pallet_balances::AccountData<Balance>;
	/// What to do if a new account is created.
	type OnNewAccount = ();
	/// What to do if an account is fully reaped from the system.
	type OnKilledAccount = ();
	/// Weight information for the extrinsics of this pallet.
	type SystemWeightInfo = ();
	type SS58Prefix = SS58Prefix;
	type OnSetCode = cumulus_pallet_parachain_system::ParachainSetCode<Self>;
}

parameter_types! {
	pub const MinimumPeriod: u64 = SLOT_DURATION / 2;
	pub const NativeAssetId : AssetId = CORE_ASSET_ID;
}

impl pallet_timestamp::Config for Runtime {
	/// A timestamp: milliseconds since the unix epoch.
	type Moment = u64;
	type OnTimestampSet = ();
	type MinimumPeriod = MinimumPeriod;
	type WeightInfo = ();
}

parameter_types! {
	pub const ExistentialDeposit: u128 = 0;
	pub const MaxLocks: u32 = 50;
}

impl pallet_balances::Config for Runtime {
	type MaxLocks = MaxLocks;
	/// The type for recording an account's balance.
	type Balance = Balance;
	/// The ubiquitous event type.
	type Event = Event;
	type DustRemoval = ();
	type ExistentialDeposit = ExistentialDeposit;
	type AccountStore = System;
	type WeightInfo = ();
}

parameter_types! {
	pub const TransactionByteFee: Balance = 1;
	pub const MultiPaymentCurrencySetFee: Pays = Pays::No;
}

impl pallet_transaction_payment::Config for Runtime {
	type OnChargeTransaction = MultiCurrencyAdapter<Balances, (), MultiTransactionPayment>;
	type TransactionByteFee = TransactionByteFee;
	type WeightToFee = IdentityFee<Balance>;
	type FeeMultiplierUpdate = ();
}

impl pallet_transaction_multi_payment::Config for Runtime {
	type Event = Event;
	type Currency = Balances;
	type MultiCurrency = Currencies;
	type AMMPool = XYK;
	type WeightInfo = pallet_transaction_multi_payment::weights::HydraWeight<Runtime>;
	type WithdrawFeeForSetCurrency = MultiPaymentCurrencySetFee;
	type WeightToFee = IdentityFee<Balance>;
}

impl pallet_sudo::Config for Runtime {
	type Event = Event;
	type Call = Call;
}

parameter_type_with_key! {
	pub ExistentialDeposits: |_currency_id: AssetId| -> Balance {
		Zero::zero()
	};
}

/// ORML Configurations
impl orml_tokens::Config for Runtime {
	type Event = Event;
	type Balance = Balance;
	type Amount = Amount;
	type CurrencyId = AssetId;
	type WeightInfo = ();
	type ExistentialDeposits = ExistentialDeposits;
	type OnDust = ();
	type MaxLocks = MaxLocks;
}

impl orml_currencies::Config for Runtime {
	type Event = Event;
	type MultiCurrency = Tokens;
	type NativeCurrency = BasicCurrencyAdapter<Runtime, Balances, Amount, BlockNumber>;
	type GetNativeCurrencyId = NativeAssetId;
	type WeightInfo = ();
}

/// Basilisk Pallets configurations

impl pallet_asset_registry::Config for Runtime {
	type AssetId = AssetId;
}

parameter_types! {
	pub ExchangeFee: fee::Fee = fee::Fee::default();
}

impl pallet_xyk::Config for Runtime {
	type Event = Event;
	type AssetPairAccountId = pallet_xyk::AssetPairAccountId<Self>;
	type Currency = Currencies;
	type NativeAssetId = NativeAssetId;
	type WeightInfo = pallet_xyk::weights::HydraWeight<Runtime>;
	type GetExchangeFee = ExchangeFee;
}

impl pallet_exchange::Config for Runtime {
	type Event = Event;
	type AMMPool = XYK;
	type Resolver = Exchange;
	type Currency = Currencies;
	type WeightInfo = pallet_exchange::weights::HydraWeight<Runtime>;
}

impl pallet_faucet::Config for Runtime {
	type Event = Event;
	type Currency = Currencies;
}

parameter_types! {
	pub PoolDeposit: Balance = 10u128.pow(12);
	pub LBPExchangeFee: fee::Fee  = fee::Fee::default();
}

impl pallet_lbp::Config for Runtime {
	type Event = Event;
	type MultiCurrency = Currencies;
	type NativeAssetId = NativeAssetId;
	type CreatePoolOrigin = EnsureRoot<AccountId>;	// TODO: change to governance membership
	type LBPWeightFunction = pallet_lbp::LBPWeightFunction;
	type AssetPairPoolId = pallet_lbp::AssetPairPoolId<Self>;
	type PoolDeposit = PoolDeposit;
	type ExchangeFee = LBPExchangeFee;
	type WeightInfo = pallet_lbp::weights::HydraWeight<Runtime>;
}

/// Parachain Config

impl cumulus_pallet_parachain_system::Config for Runtime {
	type Event = Event;
	type OnValidationData = ();
	type SelfParaId = ParachainInfo;
	type OutboundXcmpMessageSource = ();
	type DmpMessageHandler = ();
	type ReservedDmpWeight = ();
	type XcmpMessageHandler = ();
	type ReservedXcmpWeight = ();
}

impl pallet_aura::Config for Runtime {
	type AuthorityId = AuraId;
}

impl parachain_info::Config for Runtime {}

impl cumulus_pallet_aura_ext::Config for Runtime {}

// Create the runtime by composing the FRAME pallets that were previously configured.
construct_runtime!(
	pub enum Runtime where
		Block = Block,
		NodeBlock = opaque::Block,
		UncheckedExtrinsic = UncheckedExtrinsic
	{
		System: frame_system::{Pallet, Call, Config, Storage, Event<T>},
		RandomnessCollectiveFlip: pallet_randomness_collective_flip::{Pallet, Call, Storage},
		Timestamp: pallet_timestamp::{Pallet, Call, Storage, Inherent},
		Balances: pallet_balances::{Pallet, Call, Storage, Config<T>, Event<T>},
		TransactionPayment: pallet_transaction_payment::{Pallet, Storage},
		Sudo: pallet_sudo::{Pallet, Call, Config<T>, Storage, Event<T>},

		// Parachain
		ParachainSystem: cumulus_pallet_parachain_system::{Pallet, Call, Storage, Inherent, Event<T>, ValidateUnsigned},
		ParachainInfo: parachain_info::{Pallet, Storage, Config},
		Aura: pallet_aura::{Pallet, Config<T>},
		AuraExt: cumulus_pallet_aura_ext::{Pallet, Config},

		// ORML related modules
		Tokens: orml_tokens::{Pallet, Storage, Call, Event<T>, Config<T>},
		Currencies: orml_currencies::{Pallet, Call, Event<T>},

		// Basilisk related modules
		AssetRegistry: pallet_asset_registry::{Pallet, Call, Storage, Config<T>},
		XYK: pallet_xyk::{Pallet, Call, Storage, Event<T>},
		Exchange: pallet_exchange::{Pallet, Call, Storage, Event<T>},
		Faucet: pallet_faucet::{Pallet, Call, Storage, Config, Event<T>},
		MultiTransactionPayment: pallet_transaction_multi_payment::{Pallet, Call, Storage, Event<T>},
		LBP: pallet_lbp::{Pallet, Call, Storage, Event<T>},
	}
);

/// The address format for describing accounts.
pub type Address = AccountId;
/// Block header type as expected by this runtime.
pub type Header = generic::Header<BlockNumber, BlakeTwo256>;
/// Block type as expected by this runtime.
pub type Block = generic::Block<Header, UncheckedExtrinsic>;
/// A Block signed with a Justification
pub type SignedBlock = generic::SignedBlock<Block>;
/// BlockId type as expected by this runtime.
pub type BlockId = generic::BlockId<Block>;
/// The SignedExtension to the basic transaction logic.
pub type SignedExtra = (
	frame_system::CheckSpecVersion<Runtime>,
	frame_system::CheckTxVersion<Runtime>,
	frame_system::CheckGenesis<Runtime>,
	frame_system::CheckEra<Runtime>,
	frame_system::CheckNonce<Runtime>,
	frame_system::CheckWeight<Runtime>,
	pallet_transaction_payment::ChargeTransactionPayment<Runtime>,
);
/// Unchecked extrinsic type as expected by this runtime.
pub type UncheckedExtrinsic = generic::UncheckedExtrinsic<Address, Call, Signature, SignedExtra>;
/// Extrinsic type that has already been checked.
pub type CheckedExtrinsic = generic::CheckedExtrinsic<AccountId, Call, SignedExtra>;
/// Executive: handles dispatch to the various modules.
pub type Executive =
	frame_executive::Executive<Runtime, Block, frame_system::ChainContext<Runtime>, Runtime, AllPallets>;

impl_runtime_apis! {
	impl sp_api::Core<Block> for Runtime {
		fn version() -> RuntimeVersion {
			VERSION
		}

		fn execute_block(block: Block) {
			Executive::execute_block(block)
		}

		fn initialize_block(header: &<Block as BlockT>::Header) {
			Executive::initialize_block(header)
		}
	}

	impl sp_api::Metadata<Block> for Runtime {
		fn metadata() -> OpaqueMetadata {
			Runtime::metadata().into()
		}
	}

	impl sp_block_builder::BlockBuilder<Block> for Runtime {
		fn apply_extrinsic(extrinsic: <Block as BlockT>::Extrinsic) -> ApplyExtrinsicResult {
			Executive::apply_extrinsic(extrinsic)
		}

		fn finalize_block() -> <Block as BlockT>::Header {
			Executive::finalize_block()
		}

		fn inherent_extrinsics(data: sp_inherents::InherentData) -> Vec<<Block as BlockT>::Extrinsic> {
			data.create_extrinsics()
		}

		fn check_inherents(
			block: Block,
			data: sp_inherents::InherentData,
		) -> sp_inherents::CheckInherentsResult {
			data.check_extrinsics(&block)
		}
	}

	impl sp_transaction_pool::runtime_api::TaggedTransactionQueue<Block> for Runtime {
		fn validate_transaction(
			source: TransactionSource,
			tx: <Block as BlockT>::Extrinsic,
		) -> TransactionValidity {
			Executive::validate_transaction(source, tx)
		}
	}

	impl sp_offchain::OffchainWorkerApi<Block> for Runtime {
		fn offchain_worker(header: &<Block as BlockT>::Header) {
			Executive::offchain_worker(header)
		}
	}

	impl sp_session::SessionKeys<Block> for Runtime {
		fn decode_session_keys(
			encoded: Vec<u8>,
		) -> Option<Vec<(Vec<u8>, sp_core::crypto::KeyTypeId)>> {
			SessionKeys::decode_into_raw_public_keys(&encoded)
		}

		fn generate_session_keys(seed: Option<Vec<u8>>) -> Vec<u8> {
			SessionKeys::generate(seed)
		}
	}

	impl sp_consensus_aura::AuraApi<Block, AuraId> for Runtime {
		fn slot_duration() -> sp_consensus_aura::SlotDuration {
			sp_consensus_aura::SlotDuration::from_millis(Aura::slot_duration())
		}

		fn authorities() -> Vec<AuraId> {
			Aura::authorities()
		}
	}

	impl cumulus_primitives_core::CollectCollationInfo<Block> for Runtime {
		fn collect_collation_info() -> cumulus_primitives_core::CollationInfo {
			ParachainSystem::collect_collation_info()
		}
	}

	impl frame_system_rpc_runtime_api::AccountNonceApi<Block, AccountId, Index> for Runtime {
		fn account_nonce(account: AccountId) -> Index {
			System::account_nonce(account)
		}
	}

	impl pallet_transaction_payment_rpc_runtime_api::TransactionPaymentApi<Block, Balance> for Runtime {
		fn query_info(
			uxt: <Block as BlockT>::Extrinsic,
			len: u32,
		) -> pallet_transaction_payment_rpc_runtime_api::RuntimeDispatchInfo<Balance> {
			TransactionPayment::query_info(uxt, len)
		}

		fn query_fee_details(
			uxt: <Block as BlockT>::Extrinsic,
			len: u32,
		) -> pallet_transaction_payment_rpc_runtime_api::FeeDetails<Balance> {
			TransactionPayment::query_fee_details(uxt, len)
		}
	}

	impl xyk_rpc::XYKApi<
		Block,
		AccountId,
		AssetId,
		Balance,
	> for Runtime {
		fn get_pool_balances(
			pool_address: AccountId,
		) -> Vec<xyk_rpc::BalanceInfo<AssetId, Balance>> {
			let mut vec = Vec::new();

			let pool_balances = XYK::get_pool_balances(pool_address).unwrap();

			for b in pool_balances {
				let item  = xyk_rpc::BalanceInfo{
				 asset: Some(b.0),
					amount: b.1
				};

				vec.push(item);
			}

			vec
		}

	}

	#[cfg(feature = "runtime-benchmarks")]
	impl frame_benchmarking::Benchmark<Block> for Runtime {
		fn dispatch_benchmark(
			config: frame_benchmarking::BenchmarkConfig
		) -> Result<Vec<frame_benchmarking::BenchmarkBatch>, sp_runtime::RuntimeString> {
			use frame_benchmarking::{Benchmarking, BenchmarkBatch, add_benchmark, TrackedStorageKey};

			use pallet_exchange_benchmarking::Pallet as ExchangeBench;
			use frame_system_benchmarking::Pallet as SystemBench;
			use pallet_multi_payment_benchmarking::Pallet as MultiBench;

			impl frame_system_benchmarking::Config for Runtime {}
			impl pallet_exchange_benchmarking::Config for Runtime {}
			impl pallet_multi_payment_benchmarking::Config for Runtime {}

			let whitelist: Vec<TrackedStorageKey> = vec![
				// Block Number
				hex_literal::hex!("26aa394eea5630e07c48ae0c9558cef702a5c1b19ab7a04f536c519aca4983ac").to_vec().into(),
				// Total Issuance
				hex_literal::hex!("c2261276cc9d1f8598ea4b6a74b15c2f57c875e4cff74148e4628f264b974c80").to_vec().into(),
				// Execution Phase
				hex_literal::hex!("26aa394eea5630e07c48ae0c9558cef7ff553b5a9862a516939d82b3d3d8661a").to_vec().into(),
				// Event Count
				hex_literal::hex!("26aa394eea5630e07c48ae0c9558cef70a98fdbe9ce6c55837576c60c7af3850").to_vec().into(),
				// System Events
				hex_literal::hex!("26aa394eea5630e07c48ae0c9558cef780d41e5e16056765bc8461851072c9d7").to_vec().into(),
			];

			let mut batches = Vec::<BenchmarkBatch>::new();
			let params = (&config, &whitelist);

			add_benchmark!(params, batches, xyk, XYK);
			add_benchmark!(params, batches, lbp, LBP);
			add_benchmark!(params, batches, transaction_multi_payment, MultiBench::<Runtime>);
			add_benchmark!(params, batches, frame_system, SystemBench::<Runtime>);
			add_benchmark!(params, batches, exchange, ExchangeBench::<Runtime>);
			add_benchmark!(params, batches, pallet_balances, Balances);
			add_benchmark!(params, batches, pallet_timestamp, Timestamp);

			if batches.is_empty() { return Err("Benchmark not found for this pallet.".into()) }
			Ok(batches)
		}
	}
}

cumulus_pallet_parachain_system::register_validate_block!(
	Runtime,
	cumulus_pallet_aura_ext::BlockExecutor::<Runtime, Executive>,
);<|MERGE_RESOLUTION|>--- conflicted
+++ resolved
@@ -26,13 +26,8 @@
 
 // A few exports that help ease life for downstream crates.
 pub use frame_support::{
-<<<<<<< HEAD
 	construct_runtime, parameter_types, StorageValue,
-	traits::{Get, KeyOwnerProofSystem, LockIdentifier, Randomness},
-=======
-	construct_runtime, parameter_types,
 	traits::{Filter, Get, KeyOwnerProofSystem, LockIdentifier, Randomness},
->>>>>>> 351eeea1
 	weights::{
 		constants::{BlockExecutionWeight, RocksDbWeight, WEIGHT_PER_SECOND},
 		DispatchClass, IdentityFee, Pays, Weight,
