--- conflicted
+++ resolved
@@ -171,11 +171,8 @@
 			| Call::Exchange(_)
 			| Call::MultiTransactionPayment(_)
 			| Call::Tokens(_)
-<<<<<<< HEAD
 			| Call::LBP(_)
-=======
 			| Call::Utility(_)
->>>>>>> d23d878f
 			| Call::Vesting(_)
 			| Call::Sudo(_) => true,
 
