--- conflicted
+++ resolved
@@ -10,11 +10,7 @@
 #[cfg(feature = "std")]
 include!(concat!(env!("OUT_DIR"), "/wasm_binary.rs"));
 
-<<<<<<< HEAD
-use currency::BSX;
-=======
 use frame_system::{EnsureOneOf, EnsureRoot};
->>>>>>> d23d878f
 use sp_api::impl_runtime_apis;
 use sp_core::{
 	u32_trait::{_1, _2, _3},
@@ -22,9 +18,9 @@
 };
 use sp_runtime::{
 	create_runtime_str, generic, impl_opaque_keys,
+	traits::{BlakeTwo256, Block as BlockT, ConvertInto, IdentifyAccount, IdentityLookup, Verify, Zero},
 	transaction_validity::{TransactionSource, TransactionValidity},
 	ApplyExtrinsicResult, MultiSignature,
-	traits::{BlakeTwo256, Block as BlockT, IdentifyAccount, IdentityLookup, Verify, ConvertInto, Zero}
 };
 use sp_std::convert::From;
 use sp_std::prelude::*;
@@ -162,32 +158,25 @@
 impl Filter<Call> for BaseFilter {
 	fn filter(call: &Call) -> bool {
 		match call {
-			Call::Balances(_)
+			Call::AssetRegistry(_)
+			| Call::Balances(_)
+			| Call::Council(_)
+			| Call::Currencies(_)
+			| Call::Democracy(_)
+			| Call::Exchange(_)
+			| Call::MultiTransactionPayment(_)
 			| Call::Nft(_)
 			| Call::ParachainSystem(_)
-<<<<<<< HEAD
 			| Call::RandomnessCollectiveFlip(_)
+			| Call::Scheduler(_)
+			| Call::Sudo(_)
 			| Call::System(_)
-			| Call::Sudo(_)
-			| Call::Timestamp(_) => true,
-
-			Call::XYK(_)
-=======
-			| Call::Democracy(_)
-			| Call::Scheduler(_)
-			| Call::Council(_)
 			| Call::TechnicalCommittee(_)
+			| Call::Timestamp(_)
+			| Call::Tokens(_)
 			| Call::Treasury(_)
-			| Call::Balances(_)
->>>>>>> d23d878f
-			| Call::AssetRegistry(_)
-			| Call::Currencies(_)
-			| Call::Exchange(_)
-			| Call::MultiTransactionPayment(_)
-			| Call::Tokens(_)
 			| Call::Utility(_)
-			| Call::Vesting(_)
-			| Call::Sudo(_) => true,
+			| Call::Vesting(_) => true,
 
 			Call::XYK(_) => false,
 		}
@@ -407,9 +396,8 @@
 impl cumulus_pallet_aura_ext::Config for Runtime {}
 
 parameter_types! {
-<<<<<<< HEAD
 	pub ClassBondAmount: Balance = 10_000 * BSX;
-	pub ClassBondDuration: u32 = 24 * DAYS;
+	pub ClassBondDuration: u32 = 7 * DAYS;
 }
 
 impl pallet_nft::Config for Runtime {
@@ -426,7 +414,9 @@
 	type TokenId = u64;
 	type ClassData = Vec<u8>;
 	type TokenData = pallet_nft::TokenData;
-=======
+}
+
+parameter_types! {
 	pub const LaunchPeriod: BlockNumber = 7 * DAYS;
 	pub const VotingPeriod: BlockNumber = 7 * DAYS;
 	pub const FastTrackVotingPeriod: BlockNumber = 3 * HOURS;
@@ -437,7 +427,6 @@
 	pub const InstantAllowed: bool = true;
 	pub const MaxVotes: u32 = 30;
 	pub const MaxProposals: u32 = 30;
-
 }
 
 type EnsureMajorityCouncilOrRoot = frame_system::EnsureOneOf<
@@ -604,7 +593,6 @@
 	type BlockNumberToBalance = ConvertInto;
 	type MinVestedTransfer = MinVestedTransfer;
 	type WeightInfo = ();
->>>>>>> d23d878f
 }
 
 // Create the runtime by composing the FRAME pallets that were previously configured.
