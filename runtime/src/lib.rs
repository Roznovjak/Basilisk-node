#![cfg_attr(not(feature = "std"), no_std)]
// `construct_runtime!` does a lot of recursion and requires us to increase the limit to 256.
#![recursion_limit = "256"]
#![allow(clippy::type_complexity)]
#![allow(clippy::large_enum_variant)]

// Make the WASM binary available.
#[cfg(feature = "std")]
include!(concat!(env!("OUT_DIR"), "/wasm_binary.rs"));

use frame_system::{EnsureOneOf, EnsureRoot};
use sp_api::impl_runtime_apis;
use sp_core::{
	u32_trait::{_1, _2, _3},
	OpaqueMetadata,
};
use sp_runtime::traits::{BlakeTwo256, Block as BlockT, IdentifyAccount, IdentityLookup, Verify};
use sp_runtime::{
	create_runtime_str, generic, impl_opaque_keys,
	traits::Zero,
	transaction_validity::{TransactionSource, TransactionValidity},
	ApplyExtrinsicResult, MultiSignature,
};
use sp_std::convert::From;
use sp_std::prelude::*;
#[cfg(feature = "std")]
use sp_version::NativeVersion;
use sp_version::RuntimeVersion;
use frame_system::EnsureRoot;

// A few exports that help ease life for downstream crates.
pub use frame_support::{
	construct_runtime, parameter_types,
	traits::{Get, KeyOwnerProofSystem, LockIdentifier, Randomness},
	weights::{
		constants::{BlockExecutionWeight, RocksDbWeight, WEIGHT_PER_SECOND},
		DispatchClass, IdentityFee, Pays, Weight,
	},
<<<<<<< HEAD
	StorageValue, PalletId,
=======
	PalletId, StorageValue,
>>>>>>> c7750935
};
pub use pallet_balances::Call as BalancesCall;
pub use pallet_timestamp::Call as TimestampCall;
pub use sp_consensus_aura::sr25519::AuthorityId as AuraId;
#[cfg(any(feature = "std", test))]
pub use sp_runtime::BuildStorage;
pub use sp_runtime::{Perbill, Permill};

use primitives::fee;

mod currency;

use pallet_xyk_rpc_runtime_api as xyk_rpc;

use orml_currencies::BasicCurrencyAdapter;
use orml_traits::parameter_type_with_key;

pub use primitives::{Amount, AssetId, Balance, Moment, CORE_ASSET_ID};

pub use pallet_asset_registry;
pub use pallet_faucet;

use pallet_transaction_multi_payment::{weights::WeightInfo, MultiCurrencyAdapter};

/// An index to a block.
pub type BlockNumber = u32;

/// Alias to 512-bit hash when used in the context of a transaction signature on the chain.
pub type Signature = MultiSignature;

/// Some way of identifying an account on the chain. We intentionally make it equivalent
/// to the public key of our transaction signing scheme.
pub type AccountId = <<Signature as Verify>::Signer as IdentifyAccount>::AccountId;

/// The type for looking up accounts. We don't expect more than 4 billion of them, but you
/// never know...
pub type AccountIndex = u32;

/// Index of a transaction in the chain.
pub type Index = u32;

/// A hash of some data used by the chain.
pub type Hash = sp_core::H256;

/// Digest item type.
pub type DigestItem = generic::DigestItem<Hash>;

/// Opaque types. These are used by the CLI to instantiate machinery that don't need to know
/// the specifics of the runtime. They can then be made to be agnostic over specific formats
/// of data like extrinsics, allowing for them to continue syncing the network through upgrades
/// to even the core data structures.
pub mod opaque {
	use super::*;

	pub use sp_runtime::OpaqueExtrinsic as UncheckedExtrinsic;

	/// Opaque block header type.
	pub type Header = generic::Header<BlockNumber, BlakeTwo256>;
	/// Opaque block type.
	pub type Block = generic::Block<Header, UncheckedExtrinsic>;
	/// Opaque block identifier type.
	pub type BlockId = generic::BlockId<Block>;
impl_opaque_keys! {
	pub struct SessionKeys {
		pub aura: Aura,
	}
}

}

pub const VERSION: RuntimeVersion = RuntimeVersion {
	spec_name: create_runtime_str!("basilisk"),
	impl_name: create_runtime_str!("basilisk"),
	authoring_version: 1,
	spec_version: 3,
	impl_version: 1,
	apis: RUNTIME_API_VERSIONS,
	transaction_version: 1,
};

//TODO is 6s safe?
pub const MILLISECS_PER_BLOCK: u64 = 6000;

pub const SLOT_DURATION: u64 = MILLISECS_PER_BLOCK;

pub const EPOCH_DURATION_IN_BLOCKS: u32 = 10 * MINUTES;

// Time is measured by number of blocks.
pub const MINUTES: BlockNumber = 60_000 / (MILLISECS_PER_BLOCK as BlockNumber);
pub const HOURS: BlockNumber = MINUTES * 60;
pub const DAYS: BlockNumber = HOURS * 24;
pub const FORTUNE: Balance = u128::MAX;
pub const BSX: Balance = 1_000_000_000_000;
pub const DOLLARS: Balance = BSX * 10; // 10 BSX ~= 1 $
pub const CENTS: Balance = DOLLARS / 100;
pub const MILLICENTS: Balance = CENTS / 1_000;

// 1 in 4 blocks (on average, not counting collisions) will be primary babe blocks.
pub const PRIMARY_PROBABILITY: (u64, u64) = (1, 4);

/// We assume that an on-initialize consumes 2.5% of the weight on average, hence a single extrinsic
/// will not be allowed to consume more than `AvailableBlockRatio - 2.5%`.
pub const AVERAGE_ON_INITIALIZE_RATIO: Perbill = Perbill::from_perthousand(25);
/// We allow `Normal` extrinsics to fill up the block up to 75%, the rest can be used
/// by  Operational  extrinsics.
const NORMAL_DISPATCH_RATIO: Perbill = Perbill::from_percent(75);
/// We allow for 2 seconds of compute with a 6 second average block time.
pub const MAXIMUM_BLOCK_WEIGHT: Weight = 2 * WEIGHT_PER_SECOND;

/// The version information used to identify this runtime when compiled natively.
#[cfg(feature = "std")]
pub fn native_version() -> NativeVersion {
	NativeVersion {
		runtime_version: VERSION,
		can_author_with: Default::default(),
	}
}

parameter_types! {
	pub const BlockHashCount: BlockNumber = 250;
	pub const Version: RuntimeVersion = VERSION;
	/// Maximum length of block. Up to 5MB.
	pub BlockLength: frame_system::limits::BlockLength =
		frame_system::limits::BlockLength::max_with_normal_ratio(5 * 1024 * 1024, NORMAL_DISPATCH_RATIO);
	/// Block weights base values and limits.
	pub BlockWeights: frame_system::limits::BlockWeights = frame_system::limits::BlockWeights::builder()
		.base_block(BlockExecutionWeight::get())
		.for_class(DispatchClass::all(), |weights| {
			weights.base_extrinsic = ExtrinsicBaseWeight::get();
		})
		.for_class(DispatchClass::Normal, |weights| {
			weights.max_total = Some(NORMAL_DISPATCH_RATIO * MAXIMUM_BLOCK_WEIGHT);
		})
		.for_class(DispatchClass::Operational, |weights| {
			weights.max_total = Some(MAXIMUM_BLOCK_WEIGHT);
			// Operational transactions have an extra reserved space, so that they
			// are included even if block reached `MAXIMUM_BLOCK_WEIGHT`.
			weights.reserved = Some(
				MAXIMUM_BLOCK_WEIGHT - NORMAL_DISPATCH_RATIO * MAXIMUM_BLOCK_WEIGHT,
			);
		})
		.avg_block_initialization(AVERAGE_ON_INITIALIZE_RATIO)
		.build_or_panic();
	pub ExtrinsicPaymentExtraWeight: Weight =  <Runtime as pallet_transaction_multi_payment::Config>::WeightInfo::swap_currency();
	pub ExtrinsicBaseWeight: Weight = frame_support::weights::constants::ExtrinsicBaseWeight::get() + ExtrinsicPaymentExtraWeight::get();
	pub const SS58Prefix: u8 = 63;
}

// Configure FRAME pallets to include in runtime.

impl frame_system::Config for Runtime {
	/// The basic call filter to use in dispatchable.
	type BaseCallFilter = ();
	type BlockWeights = BlockWeights;
	type BlockLength = BlockLength;
	/// The ubiquitous origin type.
	type Origin = Origin;
	/// The aggregated dispatch type that is available for extrinsics.
	type Call = Call;
	/// The index type for storing how many extrinsics an account has signed.
	type Index = Index;
	/// The index type for blocks.
	type BlockNumber = BlockNumber;
	/// The type for hashing blocks and tries.
	type Hash = Hash;
	/// The hashing algorithm used.
	type Hashing = BlakeTwo256;
	/// The identifier used to distinguish between accounts.
	type AccountId = AccountId;
	/// The lookup mechanism to get account ID from whatever is passed in dispatchers.
	type Lookup = IdentityLookup<AccountId>;
	/// The header type.
	type Header = generic::Header<BlockNumber, BlakeTwo256>;
	/// The ubiquitous event type.
	type Event = Event;
	/// Maximum number of block number to block hash mappings to keep (oldest pruned first).
	type BlockHashCount = BlockHashCount;
	/// The weight of database operations that the runtime can invoke.
	type DbWeight = RocksDbWeight;
	/// The weight of the overhead invoked on the block import process, independent of the
	/// extrinsics included in that block.
	/// Version of the runtime.
	type Version = Version;
	/// Converts a module to the index of the module in `construct_runtime!`.
	///
	/// This type is being generated by `construct_runtime!`.
	type PalletInfo = PalletInfo;
	/// The data to be stored in an account.
	type AccountData = pallet_balances::AccountData<Balance>;
	/// What to do if a new account is created.
	type OnNewAccount = ();
	/// What to do if an account is fully reaped from the system.
	type OnKilledAccount = ();
	/// Weight information for the extrinsics of this pallet.
	type SystemWeightInfo = ();
	type SS58Prefix = SS58Prefix;
	type OnSetCode = cumulus_pallet_parachain_system::ParachainSetCode<Self>;
}

parameter_types! {
	pub const MinimumPeriod: u64 = SLOT_DURATION / 2;
	pub const NativeAssetId : AssetId = CORE_ASSET_ID;
}

impl pallet_timestamp::Config for Runtime {
	/// A timestamp: milliseconds since the unix epoch.
	type Moment = u64;
	type OnTimestampSet = ();
	type MinimumPeriod = MinimumPeriod;
	type WeightInfo = ();
}

parameter_types! {
	pub const ExistentialDeposit: u128 = 0;
	pub const MaxLocks: u32 = 50;
}

impl pallet_balances::Config for Runtime {
	type MaxLocks = MaxLocks;
	/// The type for recording an account's balance.
	type Balance = Balance;
	/// The ubiquitous event type.
	type Event = Event;
	type DustRemoval = ();
	type ExistentialDeposit = ExistentialDeposit;
	type AccountStore = System;
	type WeightInfo = ();
}

parameter_types! {
	pub const TransactionByteFee: Balance = 1;
	pub const MultiPaymentCurrencySetFee: Pays = Pays::No;
}

impl pallet_transaction_payment::Config for Runtime {
	type OnChargeTransaction = MultiCurrencyAdapter<Balances, (), MultiTransactionPayment>;
	type TransactionByteFee = TransactionByteFee;
	type WeightToFee = IdentityFee<Balance>;
	type FeeMultiplierUpdate = ();
}

impl pallet_transaction_multi_payment::Config for Runtime {
	type Event = Event;
	type Currency = Balances;
	type MultiCurrency = Currencies;
	type AMMPool = XYK;
	type WeightInfo = pallet_transaction_multi_payment::weights::HydraWeight<Runtime>;
	type WithdrawFeeForSetCurrency = MultiPaymentCurrencySetFee;
	type WeightToFee = IdentityFee<Balance>;
}

impl pallet_sudo::Config for Runtime {
	type Event = Event;
	type Call = Call;
}

parameter_type_with_key! {
	pub ExistentialDeposits: |_currency_id: AssetId| -> Balance {
		Zero::zero()
	};
}

/// ORML Configurations
impl orml_tokens::Config for Runtime {
	type Event = Event;
	type Balance = Balance;
	type Amount = Amount;
	type CurrencyId = AssetId;
	type WeightInfo = ();
	type ExistentialDeposits = ExistentialDeposits;
	type OnDust = ();
	type MaxLocks = MaxLocks;
}

impl orml_currencies::Config for Runtime {
	type Event = Event;
	type MultiCurrency = Tokens;
	type NativeCurrency = BasicCurrencyAdapter<Runtime, Balances, Amount, BlockNumber>;
	type GetNativeCurrencyId = NativeAssetId;
	type WeightInfo = ();
}

/// Basilisk Pallets configurations

impl pallet_asset_registry::Config for Runtime {
	type AssetId = AssetId;
}

parameter_types! {
	pub ExchangeFee: fee::Fee = fee::Fee::default();
}

impl pallet_xyk::Config for Runtime {
	type Event = Event;
	type AssetPairAccountId = pallet_xyk::AssetPairAccountId<Self>;
	type Currency = Currencies;
	type NativeAssetId = NativeAssetId;
	type WeightInfo = pallet_xyk::weights::HydraWeight<Runtime>;
	type GetExchangeFee = ExchangeFee;
}

impl pallet_exchange::Config for Runtime {
	type Event = Event;
	type AMMPool = XYK;
	type Resolver = Exchange;
	type Currency = Currencies;
	type WeightInfo = pallet_exchange::weights::HydraWeight<Runtime>;
}

impl pallet_faucet::Config for Runtime {
	type Event = Event;
	type Currency = Currencies;
}

/// Parachain Config

impl cumulus_pallet_parachain_system::Config for Runtime {
	type Event = Event;
	type OnValidationData = ();
	type SelfParaId = ParachainInfo;
	type OutboundXcmpMessageSource = ();
	type DmpMessageHandler = ();
	type ReservedDmpWeight = ();
	type XcmpMessageHandler = ();
	type ReservedXcmpWeight = ();
}

impl pallet_aura::Config for Runtime {
	type AuthorityId = AuraId;
}

impl parachain_info::Config for Runtime {}

impl cumulus_pallet_aura_ext::Config for Runtime {}

parameter_types! {
<<<<<<< HEAD
	pub const UncleGenerations: u32 = 0;
}

impl pallet_authorship::Config for Runtime {
	type FindAuthor = pallet_session::FindAccountFromAuthorIndex<Self, Aura>;
	type UncleGenerations = UncleGenerations;
	type FilterUncle = ();
	type EventHandler = (CollatorSelection,);
}

parameter_types! {
	pub const PotId: PalletId = PalletId(*b"PotStake");
	pub const MaxCandidates: u32 = 20;              //TODO: check this param
	pub const MaxInvulnerables: u32 = 10;           //TODO: check this param
}

impl pallet_collator_selection::Config for Runtime {
	type Event = Event;
	type Currency = Balances;
    //TODO: allow 1/2 of concil to execute privileged collator selection operations. (require code from: feat/initial_chain_setup)
	type UpdateOrigin = EnsureRoot<AccountId>; 
	type PotId = PotId;
	type MaxCandidates = MaxCandidates;
	type MaxInvulnerables = MaxInvulnerables;
	// should be a multiple of session or things will get inconsistent
	type KickThreshold = Period;                    //TODO: check this param
	type WeightInfo = ();
}

parameter_types! {
	pub const DisabledValidatorsThreshold: Perbill = Perbill::from_percent(33);
	pub const Period: u32 = 4 * HOURS;
	pub const Offset: u32 = 0;
}

impl pallet_session::Config for Runtime {
	type Event = Event;
	type ValidatorId = <Self as frame_system::Config>::AccountId;
	// we don't have stash and controller, thus we don't need the convert as well.
	type ValidatorIdOf = pallet_collator_selection::IdentityCollator;
	type ShouldEndSession = pallet_session::PeriodicSessions<Period, Offset>;
	type NextSessionRotation = pallet_session::PeriodicSessions<Period, Offset>;
	type SessionManager = CollatorSelection;
	// Essentially just Aura, but lets be pedantic.
	type SessionHandler = <opaque::SessionKeys as sp_runtime::traits::OpaqueKeys>::KeyTypeIdProviders;
	type Keys = opaque::SessionKeys;
	type DisabledValidatorsThreshold = DisabledValidatorsThreshold;
=======
	pub const LaunchPeriod: BlockNumber = 7 * DAYS;
	pub const VotingPeriod: BlockNumber = 7 * DAYS;
	pub const FastTrackVotingPeriod: BlockNumber = 3 * HOURS;
	pub const MinimumDeposit: Balance = 1000 * DOLLARS;
	pub const EnactmentPeriod: BlockNumber = 6 * DAYS;
	pub const CooloffPeriod: BlockNumber = 7 * DAYS;
	pub const PreimageByteDeposit: Balance = CENTS;
	pub const InstantAllowed: bool = true;
	pub const MaxVotes: u32 = 30;
	pub const MaxProposals: u32 = 30;

}

type EnsureMajorityCouncilOrRoot = frame_system::EnsureOneOf<
	AccountId,
	pallet_collective::EnsureProportionAtLeast<_1, _2, AccountId, CouncilCollective>,
	frame_system::EnsureRoot<AccountId>,
>;
type EnsureUnanimousCouncilOrRoot = frame_system::EnsureOneOf<
	AccountId,
	pallet_collective::EnsureProportionAtLeast<_1, _1, AccountId, CouncilCollective>,
	frame_system::EnsureRoot<AccountId>,
>;
type EnsureSuperMajorityCouncilOrRoot = frame_system::EnsureOneOf<
	AccountId,
	pallet_collective::EnsureProportionAtLeast<_2, _3, AccountId, CouncilCollective>,
	frame_system::EnsureRoot<AccountId>,
>;
type EnsureSuperMajorityTechCommitteeOrRoot = frame_system::EnsureOneOf<
	AccountId,
	pallet_collective::EnsureProportionAtLeast<_2, _3, AccountId, TechnicalCollective>,
	frame_system::EnsureRoot<AccountId>,
>;
type EnsureUnanimousTechCommitteOrRoot = frame_system::EnsureOneOf<
	AccountId,
	pallet_collective::EnsureProportionAtLeast<_1, _1, AccountId, TechnicalCollective>,
	frame_system::EnsureRoot<AccountId>,
>;
impl pallet_democracy::Config for Runtime {
	type Proposal = Call;
	type Event = Event;
	type Currency = Balances;
	type EnactmentPeriod = EnactmentPeriod;
	type LaunchPeriod = LaunchPeriod;
	type VotingPeriod = VotingPeriod;
	type MinimumDeposit = MinimumDeposit;
	/// A straight majority of the council can decide what their next motion is.
	type ExternalOrigin = EnsureMajorityCouncilOrRoot;
	/// A majority can have the next scheduled referendum be a straight majority-carries vote
	type ExternalMajorityOrigin = EnsureMajorityCouncilOrRoot;
	/// A unanimous council can have the next scheduled referendum be a straight default-carries
	/// (NTB) vote.
	type ExternalDefaultOrigin = EnsureUnanimousCouncilOrRoot;
	/// Two thirds of the technical committee can have an ExternalMajority/ExternalDefault vote
	/// be tabled immediately and with a shorter voting/enactment period.
	type FastTrackOrigin = EnsureSuperMajorityTechCommitteeOrRoot;
	type InstantOrigin = EnsureUnanimousTechCommitteOrRoot;
	type InstantAllowed = InstantAllowed;
	type FastTrackVotingPeriod = FastTrackVotingPeriod;
	// To cancel a proposal which has been passed, 2/3 of the council must agree to it.
	type CancellationOrigin = EnsureSuperMajorityCouncilOrRoot;
	// To cancel a proposal before it has been passed, the technical committee must be unanimous or
	// Root must agree.
	type CancelProposalOrigin = EnsureUnanimousTechCommitteOrRoot;
	type BlacklistOrigin = EnsureRoot<AccountId>;
	// Any single technical committee member may veto a coming council proposal, however they can
	// only do it once and it lasts only for the cooloff period.
	type VetoOrigin = pallet_collective::EnsureMember<AccountId, TechnicalCollective>;
	type CooloffPeriod = CooloffPeriod;
	type PreimageByteDeposit = PreimageByteDeposit;
	type OperationalPreimageOrigin = pallet_collective::EnsureMember<AccountId, CouncilCollective>;
	type Slash = Treasury;
	type Scheduler = Scheduler;
	type PalletsOrigin = OriginCaller;
	type MaxVotes = MaxVotes;
	type WeightInfo = ();
	type MaxProposals = MaxProposals;
}

parameter_types! {
	pub const CouncilMotionDuration: BlockNumber = 5 * DAYS;
	pub const CouncilMaxProposals: u32 = 20;
	pub const ProposalVotesRequired: u32 = 1;
	pub const CouncilMaxMembers: u32 = 1;
}

type CouncilCollective = pallet_collective::Instance1;
impl pallet_collective::Config<CouncilCollective> for Runtime {
	type Origin = Origin;
	type Proposal = Call;
	type Event = Event;
	type MotionDuration = CouncilMotionDuration;
	type MaxProposals = CouncilMaxProposals;
	type MaxMembers = CouncilMaxMembers;
	type DefaultVote = pallet_collective::PrimeDefaultVote;
	type WeightInfo = ();
}

parameter_types! {
	pub const TechnicalMotionDuration: BlockNumber = 7 * DAYS;
	pub const TechnicalMaxProposals: u32 = 20;
	pub const TechnicalMaxMembers: u32 = 10;
}

type TechnicalCollective = pallet_collective::Instance2;
impl pallet_collective::Config<TechnicalCollective> for Runtime {
	type Origin = Origin;
	type Proposal = Call;
	type Event = Event;
	type MotionDuration = TechnicalMotionDuration;
	type MaxProposals = TechnicalMaxProposals;
	type MaxMembers = TechnicalMaxMembers;
	type DefaultVote = pallet_collective::PrimeDefaultVote;
	type WeightInfo = ();
}

parameter_types! {
	pub const ProposalBond: Permill = Permill::from_percent(5);
	pub const ProposalBondMinimum: Balance = FORTUNE;
	pub const SpendPeriod: BlockNumber = DAYS;
	pub const Burn: Permill = Permill::from_percent(0);
	pub const TreasuryPalletId: PalletId = PalletId(*b"py/trsry");
	pub const MaxApprovals: u32 =  100; //TODO: someone should check this value
}

type AllCouncilMembers = pallet_collective::EnsureProportionAtLeast<_1, _1, AccountId, CouncilCollective>;
type ManageOrigin = EnsureOneOf<AccountId, EnsureRoot<AccountId>, AllCouncilMembers>;

impl pallet_treasury::Config for Runtime {
	type PalletId = TreasuryPalletId;
	type Currency = Balances;
	type ApproveOrigin = ManageOrigin;
	type RejectOrigin = ManageOrigin;
	type Event = Event;
	type OnSlash = ();
	type ProposalBond = ProposalBond;
	type ProposalBondMinimum = ProposalBondMinimum;
	type SpendPeriod = SpendPeriod;
	type Burn = Burn;
	type BurnDestination = ();
	type WeightInfo = ();
	type SpendFunds = ();
	type MaxApprovals = MaxApprovals;
}

parameter_types! {
	pub MaximumSchedulerWeight: Weight = Perbill::from_percent(10) * BlockWeights::get().max_block;
	pub const MaxScheduledPerBlock: u32 = 50;
}

impl pallet_scheduler::Config for Runtime {
	type Event = Event;
	type Origin = Origin;
	type PalletsOrigin = OriginCaller;
	type Call = Call;
	type MaximumWeight = MaximumSchedulerWeight;
	type ScheduleOrigin = EnsureRoot<AccountId>;
	type MaxScheduledPerBlock = MaxScheduledPerBlock;
>>>>>>> c7750935
	type WeightInfo = ();
}

// Create the runtime by composing the FRAME pallets that were previously configured.
construct_runtime!(
	pub enum Runtime where
		Block = Block,
		NodeBlock = opaque::Block,
		UncheckedExtrinsic = UncheckedExtrinsic
	{
		System: frame_system::{Pallet, Call, Config, Storage, Event<T>},
		RandomnessCollectiveFlip: pallet_randomness_collective_flip::{Pallet, Call, Storage},
		Timestamp: pallet_timestamp::{Pallet, Call, Storage, Inherent},
		Balances: pallet_balances::{Pallet, Call, Storage, Config<T>, Event<T>},
		TransactionPayment: pallet_transaction_payment::{Pallet, Storage},
		Sudo: pallet_sudo::{Pallet, Call, Config<T>, Storage, Event<T>},

		Scheduler: pallet_scheduler::{Pallet, Call, Storage, Event<T>},
		Democracy: pallet_democracy::{Pallet, Call, Storage, Event<T>},
		Council: pallet_collective::<Instance1>::{Pallet, Call, Storage, Origin<T>, Event<T>, Config<T>},
		TechnicalCommittee: pallet_collective::<Instance2>::{Pallet, Call, Storage, Origin<T>, Event<T>, Config<T>},
		Treasury: pallet_treasury::{Pallet, Call, Storage, Config, Event<T>},

		// Parachain
		ParachainSystem: cumulus_pallet_parachain_system::{Pallet, Call, Storage, Inherent, Event<T>, ValidateUnsigned},
		ParachainInfo: parachain_info::{Pallet, Storage, Config},

        // Collator support
        Authorship: pallet_authorship::{Pallet, Call, Storage},
        CollatorSelection: pallet_collator_selection::{Pallet, Call, Storage, Event<T>, Config<T>},
        Session: pallet_session::{Pallet, Call, Storage, Event, Config<T>},
		Aura: pallet_aura::{Pallet, Config<T>},
		AuraExt: cumulus_pallet_aura_ext::{Pallet, Config},

		// ORML related modules
		Tokens: orml_tokens::{Pallet, Storage, Call, Event<T>, Config<T>},
		Currencies: orml_currencies::{Pallet, Call, Event<T>},

		// Basilisk related modules
		AssetRegistry: pallet_asset_registry::{Pallet, Call, Storage, Config<T>},
		XYK: pallet_xyk::{Pallet, Call, Storage, Event<T>},
		Exchange: pallet_exchange::{Pallet, Call, Storage, Event<T>},
		Faucet: pallet_faucet::{Pallet, Call, Storage, Config, Event<T>},
		MultiTransactionPayment: pallet_transaction_multi_payment::{Pallet, Call, Storage, Event<T>},
	}
);

/// The address format for describing accounts.
pub type Address = AccountId;
/// Block header type as expected by this runtime.
pub type Header = generic::Header<BlockNumber, BlakeTwo256>;
/// Block type as expected by this runtime.
pub type Block = generic::Block<Header, UncheckedExtrinsic>;
/// A Block signed with a Justification
pub type SignedBlock = generic::SignedBlock<Block>;
/// BlockId type as expected by this runtime.
pub type BlockId = generic::BlockId<Block>;
/// The SignedExtension to the basic transaction logic.
pub type SignedExtra = (
	frame_system::CheckSpecVersion<Runtime>,
	frame_system::CheckTxVersion<Runtime>,
	frame_system::CheckGenesis<Runtime>,
	frame_system::CheckEra<Runtime>,
	frame_system::CheckNonce<Runtime>,
	frame_system::CheckWeight<Runtime>,
	pallet_transaction_payment::ChargeTransactionPayment<Runtime>,
);
/// Unchecked extrinsic type as expected by this runtime.
pub type UncheckedExtrinsic = generic::UncheckedExtrinsic<Address, Call, Signature, SignedExtra>;
/// Extrinsic type that has already been checked.
pub type CheckedExtrinsic = generic::CheckedExtrinsic<AccountId, Call, SignedExtra>;
/// Executive: handles dispatch to the various modules.
pub type Executive =
	frame_executive::Executive<Runtime, Block, frame_system::ChainContext<Runtime>, Runtime, AllPallets>;

impl_runtime_apis! {
	impl sp_api::Core<Block> for Runtime {
		fn version() -> RuntimeVersion {
			VERSION
		}

		fn execute_block(block: Block) {
			Executive::execute_block(block)
		}

		fn initialize_block(header: &<Block as BlockT>::Header) {
			Executive::initialize_block(header)
		}
	}

	impl sp_api::Metadata<Block> for Runtime {
		fn metadata() -> OpaqueMetadata {
			Runtime::metadata().into()
		}
	}

	impl sp_block_builder::BlockBuilder<Block> for Runtime {
		fn apply_extrinsic(extrinsic: <Block as BlockT>::Extrinsic) -> ApplyExtrinsicResult {
			Executive::apply_extrinsic(extrinsic)
		}

		fn finalize_block() -> <Block as BlockT>::Header {
			Executive::finalize_block()
		}

		fn inherent_extrinsics(data: sp_inherents::InherentData) -> Vec<<Block as BlockT>::Extrinsic> {
			data.create_extrinsics()
		}

		fn check_inherents(
			block: Block,
			data: sp_inherents::InherentData,
		) -> sp_inherents::CheckInherentsResult {
			data.check_extrinsics(&block)
		}
	}

	impl sp_transaction_pool::runtime_api::TaggedTransactionQueue<Block> for Runtime {
		fn validate_transaction(
			source: TransactionSource,
			tx: <Block as BlockT>::Extrinsic,
		) -> TransactionValidity {
			Executive::validate_transaction(source, tx)
		}
	}

	impl sp_offchain::OffchainWorkerApi<Block> for Runtime {
		fn offchain_worker(header: &<Block as BlockT>::Header) {
			Executive::offchain_worker(header)
		}
	}

	impl sp_session::SessionKeys<Block> for Runtime {
		fn decode_session_keys(
			encoded: Vec<u8>,
		) -> Option<Vec<(Vec<u8>, sp_core::crypto::KeyTypeId)>> {
			opaque::SessionKeys::decode_into_raw_public_keys(&encoded)
		}

		fn generate_session_keys(seed: Option<Vec<u8>>) -> Vec<u8> {
			opaque::SessionKeys::generate(seed)
		}
	}

	impl sp_consensus_aura::AuraApi<Block, AuraId> for Runtime {
		fn slot_duration() -> sp_consensus_aura::SlotDuration {
			sp_consensus_aura::SlotDuration::from_millis(Aura::slot_duration())
		}

		fn authorities() -> Vec<AuraId> {
			Aura::authorities()
		}
	}

	impl cumulus_primitives_core::CollectCollationInfo<Block> for Runtime {
		fn collect_collation_info() -> cumulus_primitives_core::CollationInfo {
			ParachainSystem::collect_collation_info()
		}
	}

	impl frame_system_rpc_runtime_api::AccountNonceApi<Block, AccountId, Index> for Runtime {
		fn account_nonce(account: AccountId) -> Index {
			System::account_nonce(account)
		}
	}

	impl pallet_transaction_payment_rpc_runtime_api::TransactionPaymentApi<Block, Balance> for Runtime {
		fn query_info(
			uxt: <Block as BlockT>::Extrinsic,
			len: u32,
		) -> pallet_transaction_payment_rpc_runtime_api::RuntimeDispatchInfo<Balance> {
			TransactionPayment::query_info(uxt, len)
		}

		fn query_fee_details(
			uxt: <Block as BlockT>::Extrinsic,
			len: u32,
		) -> pallet_transaction_payment_rpc_runtime_api::FeeDetails<Balance> {
			TransactionPayment::query_fee_details(uxt, len)
		}
	}

	impl xyk_rpc::XYKApi<
		Block,
		AccountId,
		AssetId,
		Balance,
	> for Runtime {
		fn get_pool_balances(
			pool_address: AccountId,
		) -> Vec<xyk_rpc::BalanceInfo<AssetId, Balance>> {
			let mut vec = Vec::new();

			let pool_balances = XYK::get_pool_balances(pool_address).unwrap();

			for b in pool_balances {
				let item  = xyk_rpc::BalanceInfo{
				 asset: Some(b.0),
					amount: b.1
				};

				vec.push(item);
			}

			vec
		}

	}

	#[cfg(feature = "runtime-benchmarks")]
	impl frame_benchmarking::Benchmark<Block> for Runtime {
		fn dispatch_benchmark(
			config: frame_benchmarking::BenchmarkConfig
		) -> Result<Vec<frame_benchmarking::BenchmarkBatch>, sp_runtime::RuntimeString> {
			use frame_benchmarking::{Benchmarking, BenchmarkBatch, add_benchmark, TrackedStorageKey};

			use pallet_exchange_benchmarking::Pallet as ExchangeBench;
			use frame_system_benchmarking::Pallet as SystemBench;
			use pallet_multi_payment_benchmarking::Pallet as MultiBench;

			impl frame_system_benchmarking::Config for Runtime {}
			impl pallet_exchange_benchmarking::Config for Runtime {}
			impl pallet_multi_payment_benchmarking::Config for Runtime {}

			let whitelist: Vec<TrackedStorageKey> = vec![
				// Block Number
				hex_literal::hex!("26aa394eea5630e07c48ae0c9558cef702a5c1b19ab7a04f536c519aca4983ac").to_vec().into(),
				// Total Issuance
				hex_literal::hex!("c2261276cc9d1f8598ea4b6a74b15c2f57c875e4cff74148e4628f264b974c80").to_vec().into(),
				// Execution Phase
				hex_literal::hex!("26aa394eea5630e07c48ae0c9558cef7ff553b5a9862a516939d82b3d3d8661a").to_vec().into(),
				// Event Count
				hex_literal::hex!("26aa394eea5630e07c48ae0c9558cef70a98fdbe9ce6c55837576c60c7af3850").to_vec().into(),
				// System Events
				hex_literal::hex!("26aa394eea5630e07c48ae0c9558cef780d41e5e16056765bc8461851072c9d7").to_vec().into(),
			];

			let mut batches = Vec::<BenchmarkBatch>::new();
			let params = (&config, &whitelist);

			add_benchmark!(params, batches, xyk, XYK);
			add_benchmark!(params, batches, transaction_multi_payment, MultiBench::<Runtime>);
			add_benchmark!(params, batches, frame_system, SystemBench::<Runtime>);
			add_benchmark!(params, batches, exchange, ExchangeBench::<Runtime>);
			add_benchmark!(params, batches, pallet_balances, Balances);
			add_benchmark!(params, batches, pallet_timestamp, Timestamp);

			if batches.is_empty() { return Err("Benchmark not found for this pallet.".into()) }
			Ok(batches)
		}
	}
}

cumulus_pallet_parachain_system::register_validate_block!(
	Runtime,
	cumulus_pallet_aura_ext::BlockExecutor::<Runtime, Executive>,
);<|MERGE_RESOLUTION|>--- conflicted
+++ resolved
@@ -26,7 +26,6 @@
 #[cfg(feature = "std")]
 use sp_version::NativeVersion;
 use sp_version::RuntimeVersion;
-use frame_system::EnsureRoot;
 
 // A few exports that help ease life for downstream crates.
 pub use frame_support::{
@@ -36,11 +35,7 @@
 		constants::{BlockExecutionWeight, RocksDbWeight, WEIGHT_PER_SECOND},
 		DispatchClass, IdentityFee, Pays, Weight,
 	},
-<<<<<<< HEAD
-	StorageValue, PalletId,
-=======
 	PalletId, StorageValue,
->>>>>>> c7750935
 };
 pub use pallet_balances::Call as BalancesCall;
 pub use pallet_timestamp::Call as TimestampCall;
@@ -103,12 +98,11 @@
 	pub type Block = generic::Block<Header, UncheckedExtrinsic>;
 	/// Opaque block identifier type.
 	pub type BlockId = generic::BlockId<Block>;
-impl_opaque_keys! {
-	pub struct SessionKeys {
-		pub aura: Aura,
-	}
-}
-
+	impl_opaque_keys! {
+		pub struct SessionKeys {
+			pub aura: Aura,
+		}
+	}
 }
 
 pub const VERSION: RuntimeVersion = RuntimeVersion {
@@ -377,55 +371,6 @@
 impl cumulus_pallet_aura_ext::Config for Runtime {}
 
 parameter_types! {
-<<<<<<< HEAD
-	pub const UncleGenerations: u32 = 0;
-}
-
-impl pallet_authorship::Config for Runtime {
-	type FindAuthor = pallet_session::FindAccountFromAuthorIndex<Self, Aura>;
-	type UncleGenerations = UncleGenerations;
-	type FilterUncle = ();
-	type EventHandler = (CollatorSelection,);
-}
-
-parameter_types! {
-	pub const PotId: PalletId = PalletId(*b"PotStake");
-	pub const MaxCandidates: u32 = 20;              //TODO: check this param
-	pub const MaxInvulnerables: u32 = 10;           //TODO: check this param
-}
-
-impl pallet_collator_selection::Config for Runtime {
-	type Event = Event;
-	type Currency = Balances;
-    //TODO: allow 1/2 of concil to execute privileged collator selection operations. (require code from: feat/initial_chain_setup)
-	type UpdateOrigin = EnsureRoot<AccountId>; 
-	type PotId = PotId;
-	type MaxCandidates = MaxCandidates;
-	type MaxInvulnerables = MaxInvulnerables;
-	// should be a multiple of session or things will get inconsistent
-	type KickThreshold = Period;                    //TODO: check this param
-	type WeightInfo = ();
-}
-
-parameter_types! {
-	pub const DisabledValidatorsThreshold: Perbill = Perbill::from_percent(33);
-	pub const Period: u32 = 4 * HOURS;
-	pub const Offset: u32 = 0;
-}
-
-impl pallet_session::Config for Runtime {
-	type Event = Event;
-	type ValidatorId = <Self as frame_system::Config>::AccountId;
-	// we don't have stash and controller, thus we don't need the convert as well.
-	type ValidatorIdOf = pallet_collator_selection::IdentityCollator;
-	type ShouldEndSession = pallet_session::PeriodicSessions<Period, Offset>;
-	type NextSessionRotation = pallet_session::PeriodicSessions<Period, Offset>;
-	type SessionManager = CollatorSelection;
-	// Essentially just Aura, but lets be pedantic.
-	type SessionHandler = <opaque::SessionKeys as sp_runtime::traits::OpaqueKeys>::KeyTypeIdProviders;
-	type Keys = opaque::SessionKeys;
-	type DisabledValidatorsThreshold = DisabledValidatorsThreshold;
-=======
 	pub const LaunchPeriod: BlockNumber = 7 * DAYS;
 	pub const VotingPeriod: BlockNumber = 7 * DAYS;
 	pub const FastTrackVotingPeriod: BlockNumber = 3 * HOURS;
@@ -584,7 +529,57 @@
 	type MaximumWeight = MaximumSchedulerWeight;
 	type ScheduleOrigin = EnsureRoot<AccountId>;
 	type MaxScheduledPerBlock = MaxScheduledPerBlock;
->>>>>>> c7750935
+	type WeightInfo = ();
+}
+
+parameter_types! {
+	pub const UncleGenerations: u32 = 0;
+}
+
+impl pallet_authorship::Config for Runtime {
+	type FindAuthor = pallet_session::FindAccountFromAuthorIndex<Self, Aura>;
+	type UncleGenerations = UncleGenerations;
+	type FilterUncle = ();
+	type EventHandler = (CollatorSelection,);
+}
+
+parameter_types! {
+	pub const PotId: PalletId = PalletId(*b"PotStake");
+	pub const MaxCandidates: u32 = 20;              //TODO: check this param
+	pub const MaxInvulnerables: u32 = 10;           //TODO: check this param
+}
+
+impl pallet_collator_selection::Config for Runtime {
+	type Event = Event;
+	type Currency = Balances;
+	//TODO: allow 1/2 of concil to execute privileged collator selection operations. (require code from: feat/initial_chain_setup)
+	type UpdateOrigin = EnsureRoot<AccountId>;
+	type PotId = PotId;
+	type MaxCandidates = MaxCandidates;
+	type MaxInvulnerables = MaxInvulnerables;
+	// should be a multiple of session or things will get inconsistent
+	type KickThreshold = Period; //TODO: check this param
+	type WeightInfo = ();
+}
+
+parameter_types! {
+	pub const DisabledValidatorsThreshold: Perbill = Perbill::from_percent(33);
+	pub const Period: u32 = 4 * HOURS;
+	pub const Offset: u32 = 0;
+}
+
+impl pallet_session::Config for Runtime {
+	type Event = Event;
+	type ValidatorId = <Self as frame_system::Config>::AccountId;
+	// we don't have stash and controller, thus we don't need the convert as well.
+	type ValidatorIdOf = pallet_collator_selection::IdentityCollator;
+	type ShouldEndSession = pallet_session::PeriodicSessions<Period, Offset>;
+	type NextSessionRotation = pallet_session::PeriodicSessions<Period, Offset>;
+	type SessionManager = CollatorSelection;
+	// Essentially just Aura, but lets be pedantic.
+	type SessionHandler = <opaque::SessionKeys as sp_runtime::traits::OpaqueKeys>::KeyTypeIdProviders;
+	type Keys = opaque::SessionKeys;
+	type DisabledValidatorsThreshold = DisabledValidatorsThreshold;
 	type WeightInfo = ();
 }
 
@@ -612,10 +607,10 @@
 		ParachainSystem: cumulus_pallet_parachain_system::{Pallet, Call, Storage, Inherent, Event<T>, ValidateUnsigned},
 		ParachainInfo: parachain_info::{Pallet, Storage, Config},
 
-        // Collator support
-        Authorship: pallet_authorship::{Pallet, Call, Storage},
-        CollatorSelection: pallet_collator_selection::{Pallet, Call, Storage, Event<T>, Config<T>},
-        Session: pallet_session::{Pallet, Call, Storage, Event, Config<T>},
+		// Collator support
+		Authorship: pallet_authorship::{Pallet, Call, Storage},
+		CollatorSelection: pallet_collator_selection::{Pallet, Call, Storage, Event<T>, Config<T>},
+		Session: pallet_session::{Pallet, Call, Storage, Event, Config<T>},
 		Aura: pallet_aura::{Pallet, Config<T>},
 		AuraExt: cumulus_pallet_aura_ext::{Pallet, Config},
 
