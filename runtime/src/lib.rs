--- conflicted
+++ resolved
@@ -185,41 +185,6 @@
 impl Contains<Call> for BaseFilter {
 	fn contains(call: &Call) -> bool {
 		match call {
-<<<<<<< HEAD
-			Call::System(_)
-			| Call::Timestamp(_)
-			| Call::ParachainSystem(_)
-			| Call::Elections(_)
-			| Call::Democracy(_)
-			| Call::Scheduler(_)
-			| Call::Council(_)
-			| Call::TechnicalCommittee(_)
-			| Call::Treasury(_)
-			| Call::Authorship(_)
-			| Call::CollatorSelection(_)
-			| Call::Session(_)
-			| Call::Balances(_)
-			| Call::AssetRegistry(_)
-			| Call::Currencies(_)
-			| Call::Exchange(_)
-			| Call::MultiTransactionPayment(_)
-			| Call::Tokens(_)
-			| Call::Tips(_)
-			| Call::LBP(_)
-			| Call::Utility(_)
-			| Call::Vesting(_)
-			| Call::NFT(_)
-			| Call::PriceOracle(_)
-			| Call::CumulusXcm(_)
-			| Call::XTokens(_)
-			| Call::XcmpQueue(_)
-			| Call::DmpQueue(_)
-			| Call::PolkadotXcm(_)
-			| Call::Duster(_)
-			| Call::Sudo(_) => true,
-
-=======
->>>>>>> 9aaced25
 			Call::XYK(_) => false,
 			_ => true,
 		}
@@ -1104,6 +1069,7 @@
 
 			list_benchmark!(list, extra, xyk, XYK);
 			list_benchmark!(list, extra, lbp, LBP);
+			list_benchmark!(list, extra, pallet_price_oracle, PriceOracle);
 			list_benchmark!(list, extra, transaction_multi_payment, MultiBench::<Runtime>);
 			list_benchmark!(list, extra, frame_system, SystemBench::<Runtime>);
 			list_benchmark!(list, extra, exchange, ExchangeBench::<Runtime>);
