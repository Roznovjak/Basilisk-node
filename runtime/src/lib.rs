--- conflicted
+++ resolved
@@ -623,12 +623,8 @@
 		AssetRegistry: pallet_asset_registry::{Pallet, Call, Storage, Config<T>},
 		XYK: pallet_xyk::{Pallet, Call, Storage, Event<T>},
 		Exchange: pallet_exchange::{Pallet, Call, Storage, Event<T>},
-<<<<<<< HEAD
-		MultiTransactionPayment: pallet_transaction_multi_payment::{Pallet, Call, Storage, Event<T>},
 		LBP: pallet_lbp::{Pallet, Call, Storage, Event<T>},
-=======
 		MultiTransactionPayment: pallet_transaction_multi_payment::{Pallet, Call, Config<T>, Storage, Event<T>},
->>>>>>> 52bfc849
 	}
 );
 
