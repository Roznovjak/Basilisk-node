--- conflicted
+++ resolved
@@ -115,11 +115,7 @@
 	spec_name: create_runtime_str!("basilisk"),
 	impl_name: create_runtime_str!("basilisk"),
 	authoring_version: 1,
-<<<<<<< HEAD
-	spec_version: 14,
-=======
-	spec_version: 16,
->>>>>>> 6c25c500
+	spec_version: 17,
 	impl_version: 0,
 	apis: RUNTIME_API_VERSIONS,
 	transaction_version: 1,
@@ -190,43 +186,7 @@
 impl Contains<Call> for BaseFilter {
 	fn contains(call: &Call) -> bool {
 		match call {
-<<<<<<< HEAD
-			Call::System(_)
-			| Call::Timestamp(_)
-			| Call::ParachainSystem(_)
-			| Call::Elections(_)
-			| Call::Democracy(_)
-			| Call::Scheduler(_)
-			| Call::Council(_)
-			| Call::TechnicalCommittee(_)
-			| Call::Treasury(_)
-			| Call::Authorship(_)
-			| Call::CollatorSelection(_)
-			| Call::Session(_)
-			| Call::Balances(_)
-			| Call::AssetRegistry(_)
-			| Call::Currencies(_)
-			| Call::Exchange(_)
-			| Call::MultiTransactionPayment(_)
-			| Call::Tokens(_)
-			| Call::Tips(_)
-			| Call::LBP(_)
-			| Call::Utility(_)
-			| Call::Vesting(_)
-			| Call::NFT(_)
-			| Call::Marketplace(_)
-			| Call::CumulusXcm(_)
-			| Call::XTokens(_)
-			| Call::XcmpQueue(_)
-			| Call::DmpQueue(_)
-			| Call::PolkadotXcm(_)
-			| Call::Duster(_)
-			| Call::Sudo(_) => true,
-
-=======
->>>>>>> 6c25c500
 			Call::XYK(_) => false,
-			Call::NFT(_) => false,
 			Call::Exchange(_) => false,
 			_ => true,
 		}
@@ -514,13 +474,6 @@
 
 parameter_types! {
 	pub ClassBondAmount: Balance = 10_000 * BSX;
-<<<<<<< HEAD
-	pub ClassBondDuration: u32 = 7 * DAYS;
-	pub MintMaxQuantity: u32 = 10_000;
-	pub MaxMetadataLength: u32 = 1024;
-	pub MaxEmoteLength: u32 = 1024;
-=======
->>>>>>> 6c25c500
 }
 
 impl pallet_nft::Config for Runtime {
@@ -528,25 +481,12 @@
 	type Event = Event;
 	type WeightInfo = weights::nft::BasiliskWeight<Runtime>;
 	type ClassBondAmount = ClassBondAmount;
-<<<<<<< HEAD
-	type ClassBondDuration = ClassBondDuration;
-	type MintMaxQuantity = MintMaxQuantity;
-	type MaxMetadataLength = MaxMetadataLength;
-	type MaxEmoteLength = MaxEmoteLength;
-=======
-}
-
-parameter_types! {
-	pub const MaxClassMetadata: u32 = 1024;
-	pub const MaxTokenMetadata: u32 = 1024;
->>>>>>> 6c25c500
 }
 
 impl orml_nft::Config for Runtime {
 	type ClassId = u64;
 	type TokenId = u64;
 	type ClassData = pallet_nft::ClassData;
-	type TokenData = pallet_nft::TokenData;
 	type MaxClassMetadata = MaxClassMetadata;
 	type MaxTokenMetadata = MaxTokenMetadata;
 }
@@ -924,13 +864,10 @@
 		LBP: pallet_lbp::{Pallet, Call, Storage, Event<T>},
 		MultiTransactionPayment: pallet_transaction_multi_payment::{Pallet, Call, Config<T>, Storage, Event<T>},
 		NFT: pallet_nft::{Pallet, Call, Event<T>, Storage},
-<<<<<<< HEAD
 		Marketplace: pallet_marketplace::{Pallet, Call, Event<T>, Storage},
-=======
 
 		// TEMPORARY
 		Sudo: pallet_sudo::{Pallet, Call, Config<T>, Storage, Event<T>},
->>>>>>> 6c25c500
 	}
 );
 
@@ -1178,11 +1115,8 @@
 			add_benchmark!(params, batches, frame_system, SystemBench::<Runtime>);
 			add_benchmark!(params, batches, pallet_exchange, ExchangeBench::<Runtime>);
 			add_benchmark!(params, batches, pallet_balances, Balances);
-<<<<<<< HEAD
 			add_benchmark!(params, batches, pallet_nft, NFT);
 			add_benchmark!(params, batches, pallet_marketplace, Marketplace);
-=======
->>>>>>> 6c25c500
 			add_benchmark!(params, batches, pallet_timestamp, Timestamp);
 			add_benchmark!(params, batches, pallet_democracy, Democracy);
 			add_benchmark!(params, batches, pallet_treasury, Treasury);
