--- conflicted
+++ resolved
@@ -142,8 +142,7 @@
 /// We allow `Normal` extrinsics to fill up the block up to 75%, the rest can be used
 /// by  Operational  extrinsics.
 const NORMAL_DISPATCH_RATIO: Perbill = Perbill::from_percent(75);
-<<<<<<< HEAD
-/// We allow for 0.5 seconds of compute with a 6 second average block time.
+/// We allow for
 pub const MAXIMUM_BLOCK_WEIGHT: Weight = WEIGHT_PER_SECOND / 2;
 
 use smallvec::smallvec;
@@ -173,10 +172,6 @@
 		}]
 	}
 }
-=======
-/// We allow for
-pub const MAXIMUM_BLOCK_WEIGHT: Weight = WEIGHT_PER_SECOND / 2;
->>>>>>> b32c41a0
 
 /// The version information used to identify this runtime when compiled natively.
 #[cfg(feature = "std")]
