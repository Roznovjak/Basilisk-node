#![cfg_attr(not(feature = "std"), no_std)]
// `construct_runtime!` does a lot of recursion and requires us to increase the limit to 256.
#![recursion_limit = "256"]
#![allow(clippy::upper_case_acronyms)]
#![allow(clippy::type_complexity)]
#![allow(clippy::large_enum_variant)]

// Make the WASM binary available.
#[cfg(feature = "std")]
include!(concat!(env!("OUT_DIR"), "/wasm_binary.rs"));

use sp_api::impl_runtime_apis;
use sp_core::OpaqueMetadata;
use sp_runtime::traits::{BlakeTwo256, Block as BlockT, IdentifyAccount, IdentityLookup, Verify};
use sp_runtime::{
	create_runtime_str, generic, impl_opaque_keys,
	traits::Zero,
	transaction_validity::{TransactionSource, TransactionValidity},
	ApplyExtrinsicResult, MultiSignature,
};
use sp_std::convert::From;
use sp_std::prelude::*;
#[cfg(feature = "std")]
use sp_version::NativeVersion;
use sp_version::RuntimeVersion;

// A few exports that help ease life for downstream crates.
pub use frame_support::{
	construct_runtime, parameter_types,
	traits::{Get, KeyOwnerProofSystem, LockIdentifier, Randomness},
	weights::{
		constants::{BlockExecutionWeight, RocksDbWeight, WEIGHT_PER_SECOND},
		DispatchClass, IdentityFee, Pays, Weight,
	},
	StorageValue,
};
pub use pallet_balances::Call as BalancesCall;
pub use pallet_timestamp::Call as TimestampCall;
pub use sp_consensus_aura::sr25519::AuthorityId as AuraId;
#[cfg(any(feature = "std", test))]
pub use sp_runtime::BuildStorage;
pub use sp_runtime::{Perbill, Permill};

use primitives::fee;

mod currency;

use pallet_xyk_rpc_runtime_api as xyk_rpc;

use orml_currencies::BasicCurrencyAdapter;
use orml_traits::parameter_type_with_key;

pub use primitives::{Amount, AssetId, Balance, Moment, CORE_ASSET_ID};

pub use pallet_asset_registry;
pub use pallet_faucet;

use pallet_transaction_multi_payment::{weights::WeightInfo, MultiCurrencyAdapter};

/// An index to a block.
pub type BlockNumber = u32;

/// Alias to 512-bit hash when used in the context of a transaction signature on the chain.
pub type Signature = MultiSignature;

/// Some way of identifying an account on the chain. We intentionally make it equivalent
/// to the public key of our transaction signing scheme.
pub type AccountId = <<Signature as Verify>::Signer as IdentifyAccount>::AccountId;

/// The type for looking up accounts. We don't expect more than 4 billion of them, but you
/// never know...
pub type AccountIndex = u32;

/// Index of a transaction in the chain.
pub type Index = u32;

/// A hash of some data used by the chain.
pub type Hash = sp_core::H256;

/// Digest item type.
pub type DigestItem = generic::DigestItem<Hash>;

/// Opaque types. These are used by the CLI to instantiate machinery that don't need to know
/// the specifics of the runtime. They can then be made to be agnostic over specific formats
/// of data like extrinsics, allowing for them to continue syncing the network through upgrades
/// to even the core data structures.
pub mod opaque {
	use super::*;

	pub use sp_runtime::OpaqueExtrinsic as UncheckedExtrinsic;

	/// Opaque block header type.
	pub type Header = generic::Header<BlockNumber, BlakeTwo256>;
	/// Opaque block type.
	pub type Block = generic::Block<Header, UncheckedExtrinsic>;
	/// Opaque block identifier type.
	pub type BlockId = generic::BlockId<Block>;
}

impl_opaque_keys! {
	pub struct SessionKeys {
		pub aura: Aura,
	}
}

pub const VERSION: RuntimeVersion = RuntimeVersion {
	spec_name: create_runtime_str!("basilisk"),
	impl_name: create_runtime_str!("basilisk"),
	authoring_version: 1,
	spec_version: 3,
	impl_version: 1,
	apis: RUNTIME_API_VERSIONS,
	transaction_version: 1,
};

//TODO is 6s safe?
pub const MILLISECS_PER_BLOCK: u64 = 6000;

pub const SLOT_DURATION: u64 = MILLISECS_PER_BLOCK;

pub const EPOCH_DURATION_IN_BLOCKS: u32 = 10 * MINUTES;

// Time is measured by number of blocks.
pub const MINUTES: BlockNumber = 60_000 / (MILLISECS_PER_BLOCK as BlockNumber);
pub const HOURS: BlockNumber = MINUTES * 60;
pub const DAYS: BlockNumber = HOURS * 24;

// 1 in 4 blocks (on average, not counting collisions) will be primary babe blocks.
pub const PRIMARY_PROBABILITY: (u64, u64) = (1, 4);

/// We assume that an on-initialize consumes 2.5% of the weight on average, hence a single extrinsic
/// will not be allowed to consume more than `AvailableBlockRatio - 2.5%`.
pub const AVERAGE_ON_INITIALIZE_RATIO: Perbill = Perbill::from_perthousand(25);
/// We allow `Normal` extrinsics to fill up the block up to 75%, the rest can be used
/// by  Operational  extrinsics.
const NORMAL_DISPATCH_RATIO: Perbill = Perbill::from_percent(75);
/// We allow for 2 seconds of compute with a 6 second average block time.
pub const MAXIMUM_BLOCK_WEIGHT: Weight = 2 * WEIGHT_PER_SECOND;

/// The version information used to identify this runtime when compiled natively.
#[cfg(feature = "std")]
pub fn native_version() -> NativeVersion {
	NativeVersion {
		runtime_version: VERSION,
		can_author_with: Default::default(),
	}
}

parameter_types! {
	pub const BlockHashCount: BlockNumber = 250;
	pub const Version: RuntimeVersion = VERSION;
	/// Maximum length of block. Up to 5MB.
	pub BlockLength: frame_system::limits::BlockLength =
		frame_system::limits::BlockLength::max_with_normal_ratio(5 * 1024 * 1024, NORMAL_DISPATCH_RATIO);
	/// Block weights base values and limits.
	pub BlockWeights: frame_system::limits::BlockWeights = frame_system::limits::BlockWeights::builder()
		.base_block(BlockExecutionWeight::get())
		.for_class(DispatchClass::all(), |weights| {
			weights.base_extrinsic = ExtrinsicBaseWeight::get();
		})
		.for_class(DispatchClass::Normal, |weights| {
			weights.max_total = Some(NORMAL_DISPATCH_RATIO * MAXIMUM_BLOCK_WEIGHT);
		})
		.for_class(DispatchClass::Operational, |weights| {
			weights.max_total = Some(MAXIMUM_BLOCK_WEIGHT);
			// Operational transactions have an extra reserved space, so that they
			// are included even if block reached `MAXIMUM_BLOCK_WEIGHT`.
			weights.reserved = Some(
				MAXIMUM_BLOCK_WEIGHT - NORMAL_DISPATCH_RATIO * MAXIMUM_BLOCK_WEIGHT,
			);
		})
		.avg_block_initialization(AVERAGE_ON_INITIALIZE_RATIO)
		.build_or_panic();
	pub ExtrinsicPaymentExtraWeight: Weight =  <Runtime as pallet_transaction_multi_payment::Config>::WeightInfo::swap_currency();
	pub ExtrinsicBaseWeight: Weight = frame_support::weights::constants::ExtrinsicBaseWeight::get() + ExtrinsicPaymentExtraWeight::get();
	pub const SS58Prefix: u8 = 63;
}

// Configure FRAME pallets to include in runtime.

impl frame_system::Config for Runtime {
	/// The basic call filter to use in dispatchable.
	type BaseCallFilter = ();
	type BlockWeights = BlockWeights;
	type BlockLength = BlockLength;
	/// The ubiquitous origin type.
	type Origin = Origin;
	/// The aggregated dispatch type that is available for extrinsics.
	type Call = Call;
	/// The index type for storing how many extrinsics an account has signed.
	type Index = Index;
	/// The index type for blocks.
	type BlockNumber = BlockNumber;
	/// The type for hashing blocks and tries.
	type Hash = Hash;
	/// The hashing algorithm used.
	type Hashing = BlakeTwo256;
	/// The identifier used to distinguish between accounts.
	type AccountId = AccountId;
	/// The lookup mechanism to get account ID from whatever is passed in dispatchers.
	type Lookup = IdentityLookup<AccountId>;
	/// The header type.
	type Header = generic::Header<BlockNumber, BlakeTwo256>;
	/// The ubiquitous event type.
	type Event = Event;
	/// Maximum number of block number to block hash mappings to keep (oldest pruned first).
	type BlockHashCount = BlockHashCount;
	/// The weight of database operations that the runtime can invoke.
	type DbWeight = RocksDbWeight;
	/// The weight of the overhead invoked on the block import process, independent of the
	/// extrinsics included in that block.
	/// Version of the runtime.
	type Version = Version;
	/// Converts a module to the index of the module in `construct_runtime!`.
	///
	/// This type is being generated by `construct_runtime!`.
	type PalletInfo = PalletInfo;
	/// The data to be stored in an account.
	type AccountData = pallet_balances::AccountData<Balance>;
	/// What to do if a new account is created.
	type OnNewAccount = ();
	/// What to do if an account is fully reaped from the system.
	type OnKilledAccount = ();
	/// Weight information for the extrinsics of this pallet.
	type SystemWeightInfo = ();
	type SS58Prefix = SS58Prefix;
	type OnSetCode = cumulus_pallet_parachain_system::ParachainSetCode<Self>;
}

parameter_types! {
	pub const MinimumPeriod: u64 = SLOT_DURATION / 2;
	pub const NativeAssetId : AssetId = CORE_ASSET_ID;
}

impl pallet_timestamp::Config for Runtime {
	/// A timestamp: milliseconds since the unix epoch.
	type Moment = u64;
	type OnTimestampSet = ();
	type MinimumPeriod = MinimumPeriod;
	type WeightInfo = ();
}

parameter_types! {
	pub const ExistentialDeposit: u128 = 0;
	pub const MaxLocks: u32 = 50;
}

impl pallet_balances::Config for Runtime {
	type MaxLocks = MaxLocks;
	/// The type for recording an account's balance.
	type Balance = Balance;
	/// The ubiquitous event type.
	type Event = Event;
	type DustRemoval = ();
	type ExistentialDeposit = ExistentialDeposit;
	type AccountStore = System;
	type WeightInfo = ();
}

parameter_types! {
	pub const TransactionByteFee: Balance = 1;
	pub const MultiPaymentCurrencySetFee: Pays = Pays::No;
}

impl pallet_transaction_payment::Config for Runtime {
	type OnChargeTransaction = MultiCurrencyAdapter<Balances, (), MultiTransactionPayment>;
	type TransactionByteFee = TransactionByteFee;
	type WeightToFee = IdentityFee<Balance>;
	type FeeMultiplierUpdate = ();
}

impl pallet_transaction_multi_payment::Config for Runtime {
	type Event = Event;
	type Currency = Balances;
	type MultiCurrency = Currencies;
	type AMMPool = XYK;
	type WeightInfo = pallet_transaction_multi_payment::weights::HydraWeight<Runtime>;
	type WithdrawFeeForSetCurrency = MultiPaymentCurrencySetFee;
	type WeightToFee = IdentityFee<Balance>;
}

impl pallet_sudo::Config for Runtime {
	type Event = Event;
	type Call = Call;
}

parameter_type_with_key! {
	pub ExistentialDeposits: |_currency_id: AssetId| -> Balance {
		Zero::zero()
	};
}

/// ORML Configurations
impl orml_tokens::Config for Runtime {
	type Event = Event;
	type Balance = Balance;
	type Amount = Amount;
	type CurrencyId = AssetId;
	type WeightInfo = ();
	type ExistentialDeposits = ExistentialDeposits;
	type OnDust = ();
	type MaxLocks = MaxLocks;
}

impl orml_currencies::Config for Runtime {
	type Event = Event;
	type MultiCurrency = Tokens;
	type NativeCurrency = BasicCurrencyAdapter<Runtime, Balances, Amount, BlockNumber>;
	type GetNativeCurrencyId = NativeAssetId;
	type WeightInfo = ();
}

/// Basilisk Pallets configurations

impl pallet_asset_registry::Config for Runtime {
	type AssetId = AssetId;
}

parameter_types! {
	pub ExchangeFee: fee::Fee = fee::Fee::default();
}

impl pallet_xyk::Config for Runtime {
	type Event = Event;
	type AssetPairAccountId = pallet_xyk::AssetPairAccountId<Self>;
	type Currency = Currencies;
	type NativeAssetId = NativeAssetId;
	type WeightInfo = pallet_xyk::weights::HydraWeight<Runtime>;
	type GetExchangeFee = ExchangeFee;
}

impl pallet_exchange::Config for Runtime {
	type Event = Event;
	type AMMPool = XYK;
	type Resolver = Exchange;
	type Currency = Currencies;
	type WeightInfo = pallet_exchange::weights::HydraWeight<Runtime>;
}

impl pallet_faucet::Config for Runtime {
	type Event = Event;
	type Currency = Currencies;
}

parameter_types! {
	pub PoolDeposit: Balance = 10u128.pow(12);
	pub LBPExchangeFee: fee::Fee  = fee::Fee::default();
}

impl pallet_lbp::Config for Runtime {
	type Event = Event;
	type MultiCurrency = Currencies;
	type NativeAssetId = NativeAssetId;
	type CreatePoolOrigin = EnsureRoot<AccountId>;	// TODO: change to governance membership
	type LBPWeightFunction = pallet_lbp::LBPWeightFunction;
	type AssetPairPoolId = pallet_lbp::AssetPairPoolId<Self>;
	type PoolDeposit = PoolDeposit;
	type ExchangeFee = LBPExchangeFee;
	type WeightInfo = pallet_lbp::weights::HydraWeight<Runtime>;
}

/// Parachain Config

impl cumulus_pallet_parachain_system::Config for Runtime {
	type Event = Event;
	type OnValidationData = ();
	type SelfParaId = ParachainInfo;
	type OutboundXcmpMessageSource = ();
	type DmpMessageHandler = ();
	type ReservedDmpWeight = ();
	type XcmpMessageHandler = ();
	type ReservedXcmpWeight = ();
}

impl pallet_aura::Config for Runtime {
	type AuthorityId = AuraId;
}

impl parachain_info::Config for Runtime {}

impl cumulus_pallet_aura_ext::Config for Runtime {}

// Create the runtime by composing the FRAME pallets that were previously configured.
construct_runtime!(
	pub enum Runtime where
		Block = Block,
		NodeBlock = opaque::Block,
		UncheckedExtrinsic = UncheckedExtrinsic
	{
		System: frame_system::{Pallet, Call, Config, Storage, Event<T>},
		RandomnessCollectiveFlip: pallet_randomness_collective_flip::{Pallet, Call, Storage},
		Timestamp: pallet_timestamp::{Pallet, Call, Storage, Inherent},
		Balances: pallet_balances::{Pallet, Call, Storage, Config<T>, Event<T>},
		TransactionPayment: pallet_transaction_payment::{Pallet, Storage},
		Sudo: pallet_sudo::{Pallet, Call, Config<T>, Storage, Event<T>},

		// Parachain
		ParachainSystem: cumulus_pallet_parachain_system::{Pallet, Call, Storage, Inherent, Event<T>, ValidateUnsigned},
		ParachainInfo: parachain_info::{Pallet, Storage, Config},
		Aura: pallet_aura::{Pallet, Config<T>},
		AuraExt: cumulus_pallet_aura_ext::{Pallet, Config},

		// ORML related modules
		Tokens: orml_tokens::{Pallet, Storage, Call, Event<T>, Config<T>},
		Currencies: orml_currencies::{Pallet, Call, Event<T>},

		// Basilisk related modules
		AssetRegistry: pallet_asset_registry::{Pallet, Call, Storage, Config<T>},
		XYK: pallet_xyk::{Pallet, Call, Storage, Event<T>},
		Exchange: pallet_exchange::{Pallet, Call, Storage, Event<T>},
		Faucet: pallet_faucet::{Pallet, Call, Storage, Config, Event<T>},
		MultiTransactionPayment: pallet_transaction_multi_payment::{Pallet, Call, Storage, Event<T>},
		LBP: pallet_lbp::{Pallet, Call, Storage, Event<T>},
	}
);

/// The address format for describing accounts.
pub type Address = AccountId;
/// Block header type as expected by this runtime.
pub type Header = generic::Header<BlockNumber, BlakeTwo256>;
/// Block type as expected by this runtime.
pub type Block = generic::Block<Header, UncheckedExtrinsic>;
/// A Block signed with a Justification
pub type SignedBlock = generic::SignedBlock<Block>;
/// BlockId type as expected by this runtime.
pub type BlockId = generic::BlockId<Block>;
/// The SignedExtension to the basic transaction logic.
pub type SignedExtra = (
	frame_system::CheckSpecVersion<Runtime>,
	frame_system::CheckTxVersion<Runtime>,
	frame_system::CheckGenesis<Runtime>,
	frame_system::CheckEra<Runtime>,
	frame_system::CheckNonce<Runtime>,
	frame_system::CheckWeight<Runtime>,
	pallet_transaction_payment::ChargeTransactionPayment<Runtime>,
);
/// Unchecked extrinsic type as expected by this runtime.
pub type UncheckedExtrinsic = generic::UncheckedExtrinsic<Address, Call, Signature, SignedExtra>;
/// Extrinsic type that has already been checked.
pub type CheckedExtrinsic = generic::CheckedExtrinsic<AccountId, Call, SignedExtra>;
/// Executive: handles dispatch to the various modules.
pub type Executive =
	frame_executive::Executive<Runtime, Block, frame_system::ChainContext<Runtime>, Runtime, AllPallets>;

impl_runtime_apis! {
	impl sp_api::Core<Block> for Runtime {
		fn version() -> RuntimeVersion {
			VERSION
		}

		fn execute_block(block: Block) {
			Executive::execute_block(block)
		}

		fn initialize_block(header: &<Block as BlockT>::Header) {
			Executive::initialize_block(header)
		}
	}

	impl sp_api::Metadata<Block> for Runtime {
		fn metadata() -> OpaqueMetadata {
			Runtime::metadata().into()
		}
	}

	impl sp_block_builder::BlockBuilder<Block> for Runtime {
		fn apply_extrinsic(extrinsic: <Block as BlockT>::Extrinsic) -> ApplyExtrinsicResult {
			Executive::apply_extrinsic(extrinsic)
		}

		fn finalize_block() -> <Block as BlockT>::Header {
			Executive::finalize_block()
		}

		fn inherent_extrinsics(data: sp_inherents::InherentData) -> Vec<<Block as BlockT>::Extrinsic> {
			data.create_extrinsics()
		}

		fn check_inherents(
			block: Block,
			data: sp_inherents::InherentData,
		) -> sp_inherents::CheckInherentsResult {
			data.check_extrinsics(&block)
		}
	}

	impl sp_transaction_pool::runtime_api::TaggedTransactionQueue<Block> for Runtime {
		fn validate_transaction(
			source: TransactionSource,
			tx: <Block as BlockT>::Extrinsic,
		) -> TransactionValidity {
			Executive::validate_transaction(source, tx)
		}
	}

	impl sp_offchain::OffchainWorkerApi<Block> for Runtime {
		fn offchain_worker(header: &<Block as BlockT>::Header) {
			Executive::offchain_worker(header)
		}
	}

	impl sp_session::SessionKeys<Block> for Runtime {
		fn decode_session_keys(
			encoded: Vec<u8>,
		) -> Option<Vec<(Vec<u8>, sp_core::crypto::KeyTypeId)>> {
			SessionKeys::decode_into_raw_public_keys(&encoded)
		}

		fn generate_session_keys(seed: Option<Vec<u8>>) -> Vec<u8> {
			SessionKeys::generate(seed)
		}
	}

	impl sp_consensus_aura::AuraApi<Block, AuraId> for Runtime {
		fn slot_duration() -> sp_consensus_aura::SlotDuration {
			sp_consensus_aura::SlotDuration::from_millis(Aura::slot_duration())
		}

		fn authorities() -> Vec<AuraId> {
			Aura::authorities()
		}
	}

	impl cumulus_primitives_core::CollectCollationInfo<Block> for Runtime {
		fn collect_collation_info() -> cumulus_primitives_core::CollationInfo {
			ParachainSystem::collect_collation_info()
		}
	}

	impl frame_system_rpc_runtime_api::AccountNonceApi<Block, AccountId, Index> for Runtime {
		fn account_nonce(account: AccountId) -> Index {
			System::account_nonce(account)
		}
	}

	impl pallet_transaction_payment_rpc_runtime_api::TransactionPaymentApi<Block, Balance> for Runtime {
		fn query_info(
			uxt: <Block as BlockT>::Extrinsic,
			len: u32,
		) -> pallet_transaction_payment_rpc_runtime_api::RuntimeDispatchInfo<Balance> {
			TransactionPayment::query_info(uxt, len)
		}

		fn query_fee_details(
			uxt: <Block as BlockT>::Extrinsic,
			len: u32,
		) -> pallet_transaction_payment_rpc_runtime_api::FeeDetails<Balance> {
			TransactionPayment::query_fee_details(uxt, len)
		}
	}

	impl xyk_rpc::XYKApi<
		Block,
		AccountId,
		AssetId,
		Balance,
	> for Runtime {
		fn get_pool_balances(
			pool_address: AccountId,
		) -> Vec<xyk_rpc::BalanceInfo<AssetId, Balance>> {
			let mut vec = Vec::new();

			let pool_balances = XYK::get_pool_balances(pool_address).unwrap();

			for b in pool_balances {
				let item  = xyk_rpc::BalanceInfo{
				 asset: Some(b.0),
					amount: b.1
				};

				vec.push(item);
			}

			vec
		}

	}

	#[cfg(feature = "runtime-benchmarks")]
	impl frame_benchmarking::Benchmark<Block> for Runtime {
		fn dispatch_benchmark(
			config: frame_benchmarking::BenchmarkConfig
		) -> Result<Vec<frame_benchmarking::BenchmarkBatch>, sp_runtime::RuntimeString> {
			use frame_benchmarking::{Benchmarking, BenchmarkBatch, add_benchmark, TrackedStorageKey};

			use pallet_exchange_benchmarking::Pallet as ExchangeBench;
			use frame_system_benchmarking::Pallet as SystemBench;
			use pallet_multi_payment_benchmarking::Pallet as MultiBench;

			impl frame_system_benchmarking::Config for Runtime {}
			impl pallet_exchange_benchmarking::Config for Runtime {}
			impl pallet_multi_payment_benchmarking::Config for Runtime {}

			let whitelist: Vec<TrackedStorageKey> = vec![
				// Block Number
				hex_literal::hex!("26aa394eea5630e07c48ae0c9558cef702a5c1b19ab7a04f536c519aca4983ac").to_vec().into(),
				// Total Issuance
				hex_literal::hex!("c2261276cc9d1f8598ea4b6a74b15c2f57c875e4cff74148e4628f264b974c80").to_vec().into(),
				// Execution Phase
				hex_literal::hex!("26aa394eea5630e07c48ae0c9558cef7ff553b5a9862a516939d82b3d3d8661a").to_vec().into(),
				// Event Count
				hex_literal::hex!("26aa394eea5630e07c48ae0c9558cef70a98fdbe9ce6c55837576c60c7af3850").to_vec().into(),
				// System Events
				hex_literal::hex!("26aa394eea5630e07c48ae0c9558cef780d41e5e16056765bc8461851072c9d7").to_vec().into(),
			];

			let mut batches = Vec::<BenchmarkBatch>::new();
			let params = (&config, &whitelist);

<<<<<<< HEAD
			add_benchmark!(params, batches, amm, AMM);
			add_benchmark!(params, batches, lbp, LBP);
=======
			add_benchmark!(params, batches, xyk, XYK);
>>>>>>> 927fcc39
			add_benchmark!(params, batches, transaction_multi_payment, MultiBench::<Runtime>);
			add_benchmark!(params, batches, frame_system, SystemBench::<Runtime>);
			add_benchmark!(params, batches, exchange, ExchangeBench::<Runtime>);
			add_benchmark!(params, batches, pallet_balances, Balances);
			add_benchmark!(params, batches, pallet_timestamp, Timestamp);

			if batches.is_empty() { return Err("Benchmark not found for this pallet.".into()) }
			Ok(batches)
		}
	}
}

cumulus_pallet_parachain_system::register_validate_block!(
	Runtime,
	cumulus_pallet_aura_ext::BlockExecutor::<Runtime, Executive>,
);<|MERGE_RESOLUTION|>--- conflicted
+++ resolved
@@ -26,14 +26,14 @@
 
 // A few exports that help ease life for downstream crates.
 pub use frame_support::{
-	construct_runtime, parameter_types,
+	construct_runtime, parameter_types, StorageValue,
 	traits::{Get, KeyOwnerProofSystem, LockIdentifier, Randomness},
 	weights::{
 		constants::{BlockExecutionWeight, RocksDbWeight, WEIGHT_PER_SECOND},
 		DispatchClass, IdentityFee, Pays, Weight,
 	},
-	StorageValue,
 };
+use frame_system::EnsureRoot;
 pub use pallet_balances::Call as BalancesCall;
 pub use pallet_timestamp::Call as TimestampCall;
 pub use sp_consensus_aura::sr25519::AuthorityId as AuraId;
@@ -607,12 +607,8 @@
 			let mut batches = Vec::<BenchmarkBatch>::new();
 			let params = (&config, &whitelist);
 
-<<<<<<< HEAD
-			add_benchmark!(params, batches, amm, AMM);
+			add_benchmark!(params, batches, xyk, XYK);
 			add_benchmark!(params, batches, lbp, LBP);
-=======
-			add_benchmark!(params, batches, xyk, XYK);
->>>>>>> 927fcc39
 			add_benchmark!(params, batches, transaction_multi_payment, MultiBench::<Runtime>);
 			add_benchmark!(params, batches, frame_system, SystemBench::<Runtime>);
 			add_benchmark!(params, batches, exchange, ExchangeBench::<Runtime>);
