--- conflicted
+++ resolved
@@ -117,11 +117,7 @@
 	spec_name: create_runtime_str!("basilisk"),
 	impl_name: create_runtime_str!("basilisk"),
 	authoring_version: 1,
-<<<<<<< HEAD
-	spec_version: 13,
-=======
-	spec_version: 16,
->>>>>>> 6c25c500
+	spec_version: 17,
 	impl_version: 0,
 	apis: RUNTIME_API_VERSIONS,
 	transaction_version: 1,
@@ -376,6 +372,10 @@
 	type WeightInfo = ();
 }
 
+parameter_types! {
+	pub const DustingReward: u128 = 0;
+}
+
 impl pallet_duster::Config for Runtime {
 	type Event = Event;
 	type Balance = Balance;
@@ -412,14 +412,11 @@
 
 parameter_types! {
 	pub ExchangeFee: fee::Fee = fee::Fee::default();
-<<<<<<< HEAD
 	pub const MinTradingLimit: Balance = MIN_TRADING_LIMIT;
 	pub const MinPoolLiquidity: Balance = MIN_POOL_LIQUIDITY;
 	pub const MaxInRatio: u128 = MAX_IN_RATIO;
 	pub const MaxOutRatio: u128 = MAX_OUT_RATIO;
-=======
-	pub RegistryStrLimit: u32 = 32;
->>>>>>> 6c25c500
+	pub const RegistryStrLimit: u32 = 32;
 }
 
 impl pallet_xyk::Config for Runtime {
@@ -444,17 +441,10 @@
 	type WeightInfo = weights::exchange::BasiliskWeight<Runtime>;
 }
 
-<<<<<<< HEAD
-=======
-parameter_types! {
-	pub const DustingReward: u128 = 0;
-}
-
 parameter_types! {
 	pub LBPExchangeFee: fee::Fee = fee::Fee::default();
 }
 
->>>>>>> 6c25c500
 impl pallet_lbp::Config for Runtime {
 	type Event = Event;
 	type MultiCurrency = Currencies;
@@ -462,20 +452,16 @@
 	type CreatePoolOrigin = EnsureSuperMajorityTechCommitteeOrRoot;
 	type LBPWeightFunction = pallet_lbp::LBPWeightFunction;
 	type AssetPairPoolId = pallet_lbp::AssetPairPoolId<Self>;
-<<<<<<< HEAD
-	type WeightInfo = pallet_lbp::weights::HydraWeight<Runtime>;
 	type MinTradingLimit = MinTradingLimit;
 	type MinPoolLiquidity = MinPoolLiquidity;
 	type MaxInRatio = MaxInRatio;
 	type MaxOutRatio = MaxOutRatio;
-=======
 	type WeightInfo = weights::lbp::BasiliskWeight<Runtime>;
 }
 
 parameter_types! {
 	pub ReservedXcmpWeight: Weight = BlockWeights::get().max_block / 4;
 	pub ReservedDmpWeight: Weight = BlockWeights::get().max_block / 4;
->>>>>>> 6c25c500
 }
 
 /// Parachain Config
