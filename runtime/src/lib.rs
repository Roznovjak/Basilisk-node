--- conflicted
+++ resolved
@@ -1067,26 +1067,20 @@
 			list_benchmark!(list, extra, pallet_xyk, XYK);
 			list_benchmark!(list, extra, pallet_lbp, LBP);
 			list_benchmark!(list, extra, pallet_transaction_multi_payment, MultiBench::<Runtime>);
-<<<<<<< HEAD
-=======
 			list_benchmark!(list, extra, pallet_exchange, ExchangeBench::<Runtime>);
 			list_benchmark!(list, extra, pallet_nft, NFT);
 			list_benchmark!(list, extra, pallet_asset_registry, AssetRegistry);
 			list_benchmark!(list, extra, pallet_duster, Duster);
 
->>>>>>> 2889f823
 			list_benchmark!(list, extra, frame_system, SystemBench::<Runtime>);
 			list_benchmark!(list, extra, pallet_exchange, ExchangeBench::<Runtime>);
 			list_benchmark!(list, extra, pallet_balances, Balances);
 			list_benchmark!(list, extra, pallet_timestamp, Timestamp);
-<<<<<<< HEAD
-=======
 			list_benchmark!(list, extra, pallet_democracy, Democracy);
 			list_benchmark!(list, extra, pallet_treasury, Treasury);
 			list_benchmark!(list, extra, pallet_scheduler, Scheduler);
 			list_benchmark!(list, extra, pallet_utility, Utility);
 			list_benchmark!(list, extra, pallet_tips, Tips);
->>>>>>> 2889f823
 
 			let storage_info = AllPalletsWithSystem::storage_info();
 
@@ -1122,11 +1116,6 @@
 			let mut batches = Vec::<BenchmarkBatch>::new();
 			let params = (&config, &whitelist);
 
-<<<<<<< HEAD
-			add_benchmark!(params, batches, pallet_xyk, XYK);
-			add_benchmark!(params, batches, pallet_lbp, LBP);
-			add_benchmark!(params, batches, pallet_transaction_multi_payment, MultiBench::<Runtime>);
-=======
 			// Basilisk pallets
 			add_benchmark!(params, batches, pallet_xyk, XYK);
 			add_benchmark!(params, batches, pallet_lbp, LBP);
@@ -1137,19 +1126,15 @@
 			add_benchmark!(params, batches, pallet_duster, Duster);
 
 			// Substrate pallets
->>>>>>> 2889f823
 			add_benchmark!(params, batches, frame_system, SystemBench::<Runtime>);
 			add_benchmark!(params, batches, pallet_exchange, ExchangeBench::<Runtime>);
 			add_benchmark!(params, batches, pallet_balances, Balances);
 			add_benchmark!(params, batches, pallet_timestamp, Timestamp);
-<<<<<<< HEAD
-=======
 			add_benchmark!(params, batches, pallet_democracy, Democracy);
 			add_benchmark!(params, batches, pallet_treasury, Treasury);
 			add_benchmark!(params, batches, pallet_scheduler, Scheduler);
 			add_benchmark!(params, batches, pallet_utility, Utility);
 			add_benchmark!(params, batches, pallet_tips, Tips);
->>>>>>> 2889f823
 
 			if batches.is_empty() { return Err("Benchmark not found for this pallet.".into()) }
 			Ok(batches)
