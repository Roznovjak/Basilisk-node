--- conflicted
+++ resolved
@@ -1,10 +1,6 @@
 [package]
 name = "common-runtime"
-<<<<<<< HEAD
-version = "1.7.0"
-=======
 version = "1.6.3"
->>>>>>> ae5b6ec5
 authors = ["GalacticCouncil"]
 edition = "2021"
 homepage = "https://github.com/galacticcouncil/Basilisk-node"
