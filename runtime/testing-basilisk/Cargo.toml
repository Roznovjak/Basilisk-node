[package]
name = "testing-basilisk-runtime"
version = "38.0.0"
authors = ["GalacticCouncil"]
edition = "2021"
homepage = "https://github.com/galacticcouncil/Basilisk-node"
license = "Apache 2.0"
repository = "https://github.com/galacticcouncil/Basilisk-node"

[package.metadata.docs.rs]
targets = ["x86_64-unknown-linux-gnu"]

[build-dependencies]
substrate-build-script-utils = { git = "https://github.com/paritytech/substrate", branch = "polkadot-v0.9.16" }
substrate-wasm-builder = { git = "https://github.com/paritytech/substrate", branch = "polkadot-v0.9.16" }

[dependencies]
getrandom = { version = "0.2.3", features = ["js"] }
hex-literal = "0.3.1"
tracing-core = { optional = true, version = "0.1.17" }
serde = { features = ["derive"], optional = true, version = "1.0.101" }
codec = { package = "parity-scale-codec", version = "2.3.1", default-features = false, features = ["derive"] }
scale-info = { version = "1.0", default-features = false, features = ["derive"] }
hash-db = { version = "0.15.2", default-features = false }
memory-db = { version = "0.27.0", default-features = false }
trie-db = { version = "0.22.6", default-features = false }
smallvec = "1.6.1"

# local dependencies
primitives = { default-features = false, path = "../../primitives" }
common-runtime = { path = '../common', default-features = false }
pallet-exchange = { path = "../../pallets/exchange", default-features=false}
pallet-exchange-benchmarking = { path = "../../pallets/exchange/benchmarking", optional = true, default-features = false}
pallet-asset-registry = { path = "../../pallets/asset-registry",default-features = false}
pallet-xyk = { path = "../../pallets/xyk",default-features = false}
pallet-duster= { path = "../../pallets/duster",default-features = false}
pallet-xyk-rpc-runtime-api = { path = "../../pallets/xyk/rpc/runtime-api",default-features = false}
pallet-lbp-rpc-runtime-api = { path = "../../pallets/lbp/rpc/runtime-api",default-features = false}
pallet-nft = { path = "../../pallets/nft", default-features = false }
pallet-lbp = { path = "../../pallets/lbp", default-features = false }

pallet-treasury = { git = "https://github.com/paritytech/substrate", branch = "polkadot-v0.9.16", default-features = false }
pallet-democracy = { git = "https://github.com/paritytech/substrate", branch = "polkadot-v0.9.16", default-features = false }
pallet-scheduler = { git = "https://github.com/paritytech/substrate", branch = "polkadot-v0.9.16", default-features = false }
pallet-elections-phragmen = { git = "https://github.com/paritytech/substrate", branch = "polkadot-v0.9.16", default-features = false }
pallet-tips = { git = "https://github.com/paritytech/substrate", branch = "polkadot-v0.9.16", default-features = false }

<<<<<<< HEAD
pallet-treasury = { git = "https://github.com/paritytech/substrate", branch = "polkadot-v0.9.16", default-features = false }
pallet-democracy = { git = "https://github.com/paritytech/substrate", branch = "polkadot-v0.9.16", default-features = false }
pallet-scheduler = { git = "https://github.com/paritytech/substrate", branch = "polkadot-v0.9.16", default-features = false }
pallet-elections-phragmen = { git = "https://github.com/paritytech/substrate", branch = "polkadot-v0.9.16", default-features = false }
pallet-tips = { git = "https://github.com/paritytech/substrate", branch = "polkadot-v0.9.16", default-features = false }

# HydraDX dependencies
hydradx-traits = { git = "https://github.com/galacticcouncil/warehouse", rev="34190daa5716fa478e981357dc579f3efa48428f", default-features = false }
pallet-price-oracle = { git = "https://github.com/galacticcouncil/warehouse", rev="34190daa5716fa478e981357dc579f3efa48428f", default-features = false }
=======
# Warehouse dependencies
hydradx-traits = { git = "https://github.com/galacticcouncil/warehouse", branch="main", default-features = false }
pallet-price-oracle = { git = "https://github.com/galacticcouncil/warehouse", branch="main", default-features = false }
pallet-relaychain-info = { git = "https://github.com/galacticcouncil/warehouse", branch="main", default-features = false }
pallet-faucet = { git = "https://github.com/galacticcouncil/warehouse", branch="main", default-features = false }
pallet-transaction-multi-payment = { git = "https://github.com/galacticcouncil/warehouse", branch="main", default-features = false}
>>>>>>> b4e866d9

# collator support
pallet-collator-selection = { git = "https://github.com/paritytech/cumulus", branch = "polkadot-v0.9.16", default-features = false }
pallet-authorship = { git = "https://github.com/paritytech/substrate", branch = "polkadot-v0.9.16", default-features = false }

# ORML dependencies
orml-currencies = { git = "https://github.com/open-web3-stack/open-runtime-module-library", rev = "63b32194e7b9aff6a6350d2d4434525de4eec7c1", default-features = false }
orml-tokens = { git = "https://github.com/open-web3-stack/open-runtime-module-library", rev = "63b32194e7b9aff6a6350d2d4434525de4eec7c1", default-features = false }
orml-traits = { git = "https://github.com/open-web3-stack/open-runtime-module-library", rev = "63b32194e7b9aff6a6350d2d4434525de4eec7c1", default-features = false }
orml-vesting = { git = "https://github.com/open-web3-stack/open-runtime-module-library", rev = "63b32194e7b9aff6a6350d2d4434525de4eec7c1", default-features = false }

# orml XCM support
orml-xtokens = { git = "https://github.com/open-web3-stack/open-runtime-module-library", rev = "63b32194e7b9aff6a6350d2d4434525de4eec7c1", default-features = false }
orml-xcm-support = { git = "https://github.com/open-web3-stack/open-runtime-module-library", rev = "63b32194e7b9aff6a6350d2d4434525de4eec7c1", default-features = false }
<<<<<<< HEAD
=======
orml-xcm = { git = "https://github.com/open-web3-stack/open-runtime-module-library", rev = "63b32194e7b9aff6a6350d2d4434525de4eec7c1", default-features = false }
>>>>>>> b4e866d9
orml-unknown-tokens = { git = "https://github.com/open-web3-stack/open-runtime-module-library", rev = "63b32194e7b9aff6a6350d2d4434525de4eec7c1", default-features = false }

# Cumulus dependencies
cumulus-pallet-aura-ext = { git = "https://github.com/paritytech/cumulus", branch = "polkadot-v0.9.16", default-features = false }
cumulus-pallet-parachain-system = { git = "https://github.com/paritytech/cumulus", branch = "polkadot-v0.9.16", default-features = false }
cumulus-pallet-xcm = { git = "https://github.com/paritytech/cumulus", branch = "polkadot-v0.9.16", default-features = false }
cumulus-pallet-xcmp-queue = { git = "https://github.com/paritytech/cumulus", branch = "polkadot-v0.9.16", default-features = false }
cumulus-pallet-dmp-queue = { git = "https://github.com/paritytech/cumulus", branch = "polkadot-v0.9.16", default-features = false }
cumulus-primitives-core = { git = "https://github.com/paritytech/cumulus", branch = "polkadot-v0.9.16", default-features = false }
cumulus-primitives-utility = { git = "https://github.com/paritytech/cumulus", branch = "polkadot-v0.9.16", default-features = false }
cumulus-primitives-parachain-inherent = { git = "https://github.com/paritytech/cumulus", branch = "polkadot-v0.9.16", default-features = false }
cumulus-primitives-timestamp = { git = "https://github.com/paritytech/cumulus", branch = "polkadot-v0.9.16", default-features = false }
parachain-info = { git = "https://github.com/paritytech/cumulus", branch = "polkadot-v0.9.16", default-features = false }

# Polkadot dependencies
polkadot-parachain = { git = "https://github.com/paritytech/polkadot", branch = "release-v0.9.16", default-features = false, features = ["wasm-api"] }
xcm-builder = { git = "https://github.com/paritytech/polkadot", branch = "release-v0.9.16", default-features = false }
pallet-xcm = { git = "https://github.com/paritytech/polkadot", branch = "release-v0.9.16", default-features = false }
xcm-executor = { git = "https://github.com/paritytech/polkadot", branch = "release-v0.9.16", default-features = false }
polkadot-xcm = { package = "xcm", git = "https://github.com/paritytech/polkadot", branch = "release-v0.9.16", default-features = false }

# Substrate dependencies
frame-benchmarking = { git = "https://github.com/paritytech/substrate", branch = "polkadot-v0.9.16", default-features = false, optional = true }
frame-executive = { git = "https://github.com/paritytech/substrate", branch = "polkadot-v0.9.16", default-features = false }
frame-support = { git = "https://github.com/paritytech/substrate", branch = "polkadot-v0.9.16", default-features = false }
frame-system = { git = "https://github.com/paritytech/substrate", branch = "polkadot-v0.9.16", default-features = false}
frame-system-benchmarking = { git = "https://github.com/paritytech/substrate", branch = "polkadot-v0.9.16", default-features = false, optional = true }
frame-system-rpc-runtime-api = { git = "https://github.com/paritytech/substrate", branch = "polkadot-v0.9.16", default-features = false }
frame-try-runtime = { git = "https://github.com/paritytech/substrate", branch = "polkadot-v0.9.16", default-features = false, optional = true}
pallet-aura = { git = "https://github.com/paritytech/substrate", branch = "polkadot-v0.9.16", default-features = false }
pallet-balances = { git = "https://github.com/paritytech/substrate", branch = "polkadot-v0.9.16", default-features = false }
pallet-collective = { git = "https://github.com/paritytech/substrate", branch = "polkadot-v0.9.16", default-features = false }
<<<<<<< HEAD
=======
pallet-preimage = { git = "https://github.com/paritytech/substrate", branch = "polkadot-v0.9.16", default-features = false }
pallet-proxy = { git = "https://github.com/paritytech/substrate", branch = "polkadot-v0.9.16", default-features = false }
>>>>>>> b4e866d9
pallet-session = { git = "https://github.com/paritytech/substrate", branch = "polkadot-v0.9.16", default-features = false }
pallet-sudo = { git = "https://github.com/paritytech/substrate", branch = "polkadot-v0.9.16", default-features = false }
pallet-timestamp = { git = "https://github.com/paritytech/substrate", branch = "polkadot-v0.9.16", default-features = false }
pallet-transaction-payment = { git = "https://github.com/paritytech/substrate", branch = "polkadot-v0.9.16", default-features = false }
pallet-transaction-payment-rpc-runtime-api = { git = "https://github.com/paritytech/substrate", branch = "polkadot-v0.9.16", default-features = false }
pallet-uniques = { git = "https://github.com/paritytech/substrate", branch = "polkadot-v0.9.16", default-features = false }
pallet-utility = { git = "https://github.com/paritytech/substrate", branch = "polkadot-v0.9.16", default-features = false }
sp-api = { git = "https://github.com/paritytech/substrate", branch = "polkadot-v0.9.16", default-features = false }
sp-block-builder = { git = "https://github.com/paritytech/substrate", branch = "polkadot-v0.9.16", default-features = false }
sp-consensus-aura = { git = "https://github.com/paritytech/substrate", branch = "polkadot-v0.9.16", default-features = false }
sp-core = { git = "https://github.com/paritytech/substrate", branch = "polkadot-v0.9.16", default-features = false }
sp-inherents = { git = "https://github.com/paritytech/substrate", branch = "polkadot-v0.9.16", default-features = false }
sp-externalities = { git = "https://github.com/paritytech/substrate", branch = "polkadot-v0.9.16", default-features = false }
sp-offchain = { git = "https://github.com/paritytech/substrate", branch = "polkadot-v0.9.16", default-features = false }
sp-runtime = { git = "https://github.com/paritytech/substrate", branch = "polkadot-v0.9.16", default-features = false }
sp-session = { git = "https://github.com/paritytech/substrate", branch = "polkadot-v0.9.16", default-features = false }
sp-std = { git = "https://github.com/paritytech/substrate", branch = "polkadot-v0.9.16", default-features = false }
sp-transaction-pool = { git = "https://github.com/paritytech/substrate", branch = "polkadot-v0.9.16", default-features = false }
sp-version = { git = "https://github.com/paritytech/substrate", branch = "polkadot-v0.9.16", default-features = false }
sp-staking = { git = "https://github.com/paritytech/substrate", branch = "polkadot-v0.9.16", default-features = false }
sp-trie = { git = "https://github.com/paritytech/substrate", branch = "polkadot-v0.9.16", default-features = false }
sp-io = { git = "https://github.com/paritytech/substrate", branch = "polkadot-v0.9.16", default-features = false }

[features]
default = ["std"]
runtime-benchmarks = [
    "frame-benchmarking",
    "frame-support/runtime-benchmarks",
    "frame-system-benchmarking",
    "frame-system/runtime-benchmarks",
    "pallet-balances/runtime-benchmarks",
    "pallet-collective/runtime-benchmarks",
    "pallet-timestamp/runtime-benchmarks",
    "pallet-nft/runtime-benchmarks",
    "pallet-xyk/runtime-benchmarks",
    "pallet-exchange-benchmarking",
    "pallet-lbp/runtime-benchmarks",
    "pallet-price-oracle/runtime-benchmarks",
    "sp-runtime/runtime-benchmarks",
    "pallet-collator-selection/runtime-benchmarks",
    "pallet-xcm/runtime-benchmarks",
    "xcm-builder/runtime-benchmarks",
    "pallet-asset-registry/runtime-benchmarks",
    "pallet-duster/runtime-benchmarks",
    "pallet-democracy/runtime-benchmarks",
    "pallet-treasury/runtime-benchmarks",
    "pallet-scheduler/runtime-benchmarks",
    "pallet-utility/runtime-benchmarks",
    "pallet-tips/runtime-benchmarks",
    "pallet-uniques/runtime-benchmarks"
]
std = [
    "codec/std",
    "serde",
    "frame-executive/std",
    "frame-support/std",
    "frame-system/std",
    "frame-system-rpc-runtime-api/std",
    "frame-try-runtime/std",
    "orml-currencies/std",
    "orml-tokens/std",
    "orml-traits/std",
    "orml-vesting/std",
    "orml-xtokens/std",
    "orml-xcm-support/std",
    "orml-xcm/std",
    "orml-unknown-tokens/std",
    "cumulus-pallet-parachain-system/std",
    "cumulus-pallet-aura-ext/std",
    "cumulus-pallet-xcm/std",
    "cumulus-pallet-xcmp-queue/std",
    "cumulus-primitives-core/std",
    "cumulus-primitives-parachain-inherent/std",
    "polkadot-xcm/std",
    "xcm-builder/std",
    "xcm-executor/std",
    "pallet-xcm/std",
    "parachain-info/std",
    "pallet-xyk/std",
    "pallet-duster/std",
    "pallet-xyk-rpc-runtime-api/std",
    "pallet-asset-registry/std",
    "pallet-exchange/std",
    "pallet-aura/std",
    "pallet-balances/std",
    "pallet-elections-phragmen/std",
    "pallet-nft/std",
    "pallet-session/std",
    "pallet-sudo/std",
    "pallet-timestamp/std",
    "pallet-transaction-payment/std",
    "pallet-transaction-multi-payment/std",
    "pallet-transaction-payment-rpc-runtime-api/std",
    "pallet-lbp/std",
    "pallet-price-oracle/std",
    "pallet-utility/std",
    "hydradx-traits/std",
    "pallet-faucet/std",
    "sp-api/std",
    "sp-block-builder/std",
    "sp-consensus-aura/std",
    "sp-core/std",
    "sp-io/std",
    "sp-inherents/std",
    "sp-externalities/std",
    "sp-offchain/std",
    "sp-runtime/std",
    "sp-session/std",
    "sp-std/std",
    "sp-trie/std",
    "sp-transaction-pool/std",
    "sp-version/std",
    "pallet-treasury/std",
    "pallet-collective/std",
    "pallet-democracy/std",
    "pallet-scheduler/std",
    "pallet-tips/std",
    "pallet-collator-selection/std",
    "pallet-authorship/std",
    "scale-info/std",
    "pallet-preimage/std",
]
try-runtime= [
    "frame-try-runtime",
    "frame-executive/try-runtime",
    "frame-system/try-runtime",
]<|MERGE_RESOLUTION|>--- conflicted
+++ resolved
@@ -38,31 +38,21 @@
 pallet-lbp-rpc-runtime-api = { path = "../../pallets/lbp/rpc/runtime-api",default-features = false}
 pallet-nft = { path = "../../pallets/nft", default-features = false }
 pallet-lbp = { path = "../../pallets/lbp", default-features = false }
+pallet-auctions = { path = '../../pallets/auctions', default-features = false }
 
 pallet-treasury = { git = "https://github.com/paritytech/substrate", branch = "polkadot-v0.9.16", default-features = false }
 pallet-democracy = { git = "https://github.com/paritytech/substrate", branch = "polkadot-v0.9.16", default-features = false }
 pallet-scheduler = { git = "https://github.com/paritytech/substrate", branch = "polkadot-v0.9.16", default-features = false }
 pallet-elections-phragmen = { git = "https://github.com/paritytech/substrate", branch = "polkadot-v0.9.16", default-features = false }
 pallet-tips = { git = "https://github.com/paritytech/substrate", branch = "polkadot-v0.9.16", default-features = false }
-
-<<<<<<< HEAD
-pallet-treasury = { git = "https://github.com/paritytech/substrate", branch = "polkadot-v0.9.16", default-features = false }
-pallet-democracy = { git = "https://github.com/paritytech/substrate", branch = "polkadot-v0.9.16", default-features = false }
-pallet-scheduler = { git = "https://github.com/paritytech/substrate", branch = "polkadot-v0.9.16", default-features = false }
-pallet-elections-phragmen = { git = "https://github.com/paritytech/substrate", branch = "polkadot-v0.9.16", default-features = false }
-pallet-tips = { git = "https://github.com/paritytech/substrate", branch = "polkadot-v0.9.16", default-features = false }
-
-# HydraDX dependencies
-hydradx-traits = { git = "https://github.com/galacticcouncil/warehouse", rev="34190daa5716fa478e981357dc579f3efa48428f", default-features = false }
-pallet-price-oracle = { git = "https://github.com/galacticcouncil/warehouse", rev="34190daa5716fa478e981357dc579f3efa48428f", default-features = false }
-=======
+pallet-randomness-collective-flip = { git = "https://github.com/paritytech/substrate", default-features = false, branch = "polkadot-v0.9.16" }
+
 # Warehouse dependencies
 hydradx-traits = { git = "https://github.com/galacticcouncil/warehouse", branch="main", default-features = false }
 pallet-price-oracle = { git = "https://github.com/galacticcouncil/warehouse", branch="main", default-features = false }
 pallet-relaychain-info = { git = "https://github.com/galacticcouncil/warehouse", branch="main", default-features = false }
 pallet-faucet = { git = "https://github.com/galacticcouncil/warehouse", branch="main", default-features = false }
 pallet-transaction-multi-payment = { git = "https://github.com/galacticcouncil/warehouse", branch="main", default-features = false}
->>>>>>> b4e866d9
 
 # collator support
 pallet-collator-selection = { git = "https://github.com/paritytech/cumulus", branch = "polkadot-v0.9.16", default-features = false }
@@ -77,10 +67,7 @@
 # orml XCM support
 orml-xtokens = { git = "https://github.com/open-web3-stack/open-runtime-module-library", rev = "63b32194e7b9aff6a6350d2d4434525de4eec7c1", default-features = false }
 orml-xcm-support = { git = "https://github.com/open-web3-stack/open-runtime-module-library", rev = "63b32194e7b9aff6a6350d2d4434525de4eec7c1", default-features = false }
-<<<<<<< HEAD
-=======
 orml-xcm = { git = "https://github.com/open-web3-stack/open-runtime-module-library", rev = "63b32194e7b9aff6a6350d2d4434525de4eec7c1", default-features = false }
->>>>>>> b4e866d9
 orml-unknown-tokens = { git = "https://github.com/open-web3-stack/open-runtime-module-library", rev = "63b32194e7b9aff6a6350d2d4434525de4eec7c1", default-features = false }
 
 # Cumulus dependencies
@@ -113,11 +100,8 @@
 pallet-aura = { git = "https://github.com/paritytech/substrate", branch = "polkadot-v0.9.16", default-features = false }
 pallet-balances = { git = "https://github.com/paritytech/substrate", branch = "polkadot-v0.9.16", default-features = false }
 pallet-collective = { git = "https://github.com/paritytech/substrate", branch = "polkadot-v0.9.16", default-features = false }
-<<<<<<< HEAD
-=======
 pallet-preimage = { git = "https://github.com/paritytech/substrate", branch = "polkadot-v0.9.16", default-features = false }
 pallet-proxy = { git = "https://github.com/paritytech/substrate", branch = "polkadot-v0.9.16", default-features = false }
->>>>>>> b4e866d9
 pallet-session = { git = "https://github.com/paritytech/substrate", branch = "polkadot-v0.9.16", default-features = false }
 pallet-sudo = { git = "https://github.com/paritytech/substrate", branch = "polkadot-v0.9.16", default-features = false }
 pallet-timestamp = { git = "https://github.com/paritytech/substrate", branch = "polkadot-v0.9.16", default-features = false }
@@ -239,6 +223,7 @@
     "pallet-authorship/std",
     "scale-info/std",
     "pallet-preimage/std",
+    "pallet-auctions/std",
 ]
 try-runtime= [
     "frame-try-runtime",
