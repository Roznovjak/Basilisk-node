--- conflicted
+++ resolved
@@ -1,10 +1,6 @@
 [package]
 name = "testing-basilisk-runtime"
-<<<<<<< HEAD
-version = "51.0.0"
-=======
-version = "41.0.0"
->>>>>>> afb76f0c
+version = "42.0.0"
 authors = ["GalacticCouncil"]
 edition = "2021"
 homepage = "https://github.com/galacticcouncil/Basilisk-node"
@@ -42,12 +38,9 @@
 pallet-lbp-rpc-runtime-api = { path = "../../pallets/lbp/rpc/runtime-api",default-features = false}
 pallet-nft = { path = "../../pallets/nft", default-features = false }
 pallet-lbp = { path = "../../pallets/lbp", default-features = false }
-<<<<<<< HEAD
 pallet-marketplace = { path = '../../pallets/marketplace', default-features = false }
-=======
 pallet-liquidity-mining = { path = "../../pallets/liquidity-mining", default-features=false}
 pallet-liquidity-mining-benchmarking = { path = "../../pallets/liquidity-mining/benchmarking", optional = true, default-features = false}
->>>>>>> afb76f0c
 
 pallet-treasury = { git = "https://github.com/paritytech/substrate", branch = "polkadot-v0.9.17", default-features = false }
 pallet-democracy = { git = "https://github.com/paritytech/substrate", branch = "polkadot-v0.9.17", default-features = false }
@@ -160,11 +153,8 @@
     "pallet-scheduler/runtime-benchmarks",
     "pallet-utility/runtime-benchmarks",
     "pallet-tips/runtime-benchmarks",
-<<<<<<< HEAD
-=======
     "pallet-uniques/runtime-benchmarks",
     "pallet-liquidity-mining-benchmarking",
->>>>>>> afb76f0c
 ]
 std = [
     "codec/std",
