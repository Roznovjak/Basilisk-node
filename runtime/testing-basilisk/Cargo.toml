--- conflicted
+++ resolved
@@ -1,10 +1,6 @@
 [package]
 name = "testing-basilisk-runtime"
-<<<<<<< HEAD
-version = "29.0.0"
-=======
-version = "33.0.0"
->>>>>>> 21a45a23
+version = "34.0.0"
 authors = ["GalacticCouncil"]
 edition = "2021"
 homepage = "https://github.com/galacticcouncil/Basilisk-node"
@@ -49,18 +45,12 @@
 pallet-elections-phragmen = { git = "https://github.com/paritytech/substrate", branch = "polkadot-v0.9.15", default-features = false }
 pallet-tips = { git = "https://github.com/paritytech/substrate", branch = "polkadot-v0.9.15", default-features = false }
 
-<<<<<<< HEAD
-# HydraDX dependencies
-hydradx-traits = { git = "https://github.com/galacticcouncil/warehouse", rev="70e615bb8456950d7359a391077e1af57b78ff13", default-features = false }
-pallet-price-oracle = { git = "https://github.com/galacticcouncil/warehouse", rev="70e615bb8456950d7359a391077e1af57b78ff13", default-features = false }
-=======
 # Warehouse dependencies
 hydradx-traits = { git = "https://github.com/galacticcouncil/warehouse", branch="main", default-features = false }
 pallet-price-oracle = { git = "https://github.com/galacticcouncil/warehouse", branch="main", default-features = false }
 pallet-relaychain-info = { git = "https://github.com/galacticcouncil/warehouse", branch="main", default-features = false }
 pallet-faucet = { git = "https://github.com/galacticcouncil/warehouse", branch="main", default-features = false }
 pallet-transaction-multi-payment = { git = "https://github.com/galacticcouncil/warehouse", branch="main", default-features = false}
->>>>>>> 21a45a23
 
 # collator support
 pallet-collator-selection = { git = "https://github.com/paritytech/cumulus", branch = "polkadot-v0.9.15", default-features = false }
@@ -99,45 +89,6 @@
 polkadot-xcm = { package = "xcm", git = "https://github.com/paritytech/polkadot", branch = "release-v0.9.15", default-features = false }
 
 # Substrate dependencies
-<<<<<<< HEAD
-frame-benchmarking = { git = "https://github.com/paritytech/substrate", branch = "polkadot-v0.9.12", default-features = false, optional = true }
-frame-executive = { git = "https://github.com/paritytech/substrate", branch = "polkadot-v0.9.12", default-features = false }
-frame-support = { git = "https://github.com/paritytech/substrate", branch = "polkadot-v0.9.12", default-features = false }
-frame-system = { git = "https://github.com/paritytech/substrate", branch = "polkadot-v0.9.12", default-features = false}
-frame-system-benchmarking = { git = "https://github.com/paritytech/substrate", branch = "polkadot-v0.9.12", default-features = false, optional = true }
-frame-system-rpc-runtime-api = { git = "https://github.com/paritytech/substrate", branch = "polkadot-v0.9.12", default-features = false }
-frame-try-runtime = { git = "https://github.com/paritytech/substrate", branch = "polkadot-v0.9.12", default-features = false, optional = true}
-pallet-aura = { git = "https://github.com/paritytech/substrate", branch = "polkadot-v0.9.12", default-features = false }
-pallet-balances = { git = "https://github.com/paritytech/substrate", branch = "polkadot-v0.9.12", default-features = false }
-pallet-collective = { git = "https://github.com/paritytech/substrate", branch = "polkadot-v0.9.12", default-features = false }
-pallet-session = { git = "https://github.com/paritytech/substrate", branch = "polkadot-v0.9.12", default-features = false }
-pallet-sudo = { git = "https://github.com/paritytech/substrate", branch = "polkadot-v0.9.12", default-features = false }
-pallet-timestamp = { git = "https://github.com/paritytech/substrate", branch = "polkadot-v0.9.12", default-features = false }
-pallet-transaction-payment = { git = "https://github.com/paritytech/substrate", branch = "polkadot-v0.9.12", default-features = false }
-pallet-transaction-payment-rpc-runtime-api = { git = "https://github.com/paritytech/substrate", branch = "polkadot-v0.9.12", default-features = false }
-pallet-utility = { git = "https://github.com/paritytech/substrate", branch = "polkadot-v0.9.12", default-features = false }
-pallet-treasury = { git = "https://github.com/paritytech/substrate", branch = "polkadot-v0.9.12", default-features = false }
-pallet-democracy = { git = "https://github.com/paritytech/substrate", branch = "polkadot-v0.9.12", default-features = false }
-pallet-scheduler = { git = "https://github.com/paritytech/substrate", branch = "polkadot-v0.9.12", default-features = false }
-pallet-elections-phragmen = { git = "https://github.com/paritytech/substrate", branch = "polkadot-v0.9.12", default-features = false }
-pallet-tips = { git = "https://github.com/paritytech/substrate", branch = "polkadot-v0.9.12", default-features = false }
-pallet-proxy = { git = "https://github.com/paritytech/substrate", branch = "polkadot-v0.9.12", default-features = false }
-sp-api = { git = "https://github.com/paritytech/substrate", branch = "polkadot-v0.9.12", default-features = false }
-sp-block-builder = { git = "https://github.com/paritytech/substrate", branch = "polkadot-v0.9.12", default-features = false }
-sp-consensus-aura = { git = "https://github.com/paritytech/substrate", branch = "polkadot-v0.9.12", default-features = false }
-sp-core = { git = "https://github.com/paritytech/substrate", branch = "polkadot-v0.9.12", default-features = false }
-sp-inherents = { git = "https://github.com/paritytech/substrate", branch = "polkadot-v0.9.12", default-features = false }
-sp-externalities = { git = "https://github.com/paritytech/substrate", branch = "polkadot-v0.9.12", default-features = false }
-sp-offchain = { git = "https://github.com/paritytech/substrate", branch = "polkadot-v0.9.12", default-features = false }
-sp-runtime = { git = "https://github.com/paritytech/substrate", branch = "polkadot-v0.9.12", default-features = false }
-sp-session = { git = "https://github.com/paritytech/substrate", branch = "polkadot-v0.9.12", default-features = false }
-sp-std = { git = "https://github.com/paritytech/substrate", branch = "polkadot-v0.9.12", default-features = false }
-sp-transaction-pool = { git = "https://github.com/paritytech/substrate", branch = "polkadot-v0.9.12", default-features = false }
-sp-version = { git = "https://github.com/paritytech/substrate", branch = "polkadot-v0.9.12", default-features = false }
-sp-staking = { git = "https://github.com/paritytech/substrate", branch = "polkadot-v0.9.12", default-features = false }
-sp-trie = { git = "https://github.com/paritytech/substrate", branch = "polkadot-v0.9.12", default-features = false }
-sp-io = { git = "https://github.com/paritytech/substrate", branch = "polkadot-v0.9.12", default-features = false }
-=======
 frame-benchmarking = { git = "https://github.com/paritytech/substrate", branch = "polkadot-v0.9.15", default-features = false, optional = true }
 frame-executive = { git = "https://github.com/paritytech/substrate", branch = "polkadot-v0.9.15", default-features = false }
 frame-support = { git = "https://github.com/paritytech/substrate", branch = "polkadot-v0.9.15", default-features = false }
@@ -154,6 +105,7 @@
 pallet-transaction-payment = { git = "https://github.com/paritytech/substrate", branch = "polkadot-v0.9.15", default-features = false }
 pallet-transaction-payment-rpc-runtime-api = { git = "https://github.com/paritytech/substrate", branch = "polkadot-v0.9.15", default-features = false }
 pallet-utility = { git = "https://github.com/paritytech/substrate", branch = "polkadot-v0.9.15", default-features = false }
+pallet-proxy = { git = "https://github.com/paritytech/substrate", branch = "polkadot-v0.9.15", default-features = false }
 sp-api = { git = "https://github.com/paritytech/substrate", branch = "polkadot-v0.9.15", default-features = false }
 sp-block-builder = { git = "https://github.com/paritytech/substrate", branch = "polkadot-v0.9.15", default-features = false }
 sp-consensus-aura = { git = "https://github.com/paritytech/substrate", branch = "polkadot-v0.9.15", default-features = false }
@@ -169,7 +121,6 @@
 sp-staking = { git = "https://github.com/paritytech/substrate", branch = "polkadot-v0.9.15", default-features = false }
 sp-trie = { git = "https://github.com/paritytech/substrate", branch = "polkadot-v0.9.15", default-features = false }
 sp-io = { git = "https://github.com/paritytech/substrate", branch = "polkadot-v0.9.15", default-features = false }
->>>>>>> 21a45a23
 
 [features]
 default = ["std"]
