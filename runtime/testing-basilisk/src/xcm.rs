use super::{AssetId, *};

use codec::{Decode, Encode};
use cumulus_primitives_core::ParaId;
use frame_support::traits::{Everything, Nothing};
pub use orml_xcm_support::{IsNativeConcrete, MultiCurrencyAdapter, MultiNativeAsset};
use pallet_xcm::XcmPassthrough;
use polkadot_parachain::primitives::Sibling;
use polkadot_xcm::latest::prelude::*;
use polkadot_xcm::latest::Error;
use sp_runtime::traits::Convert;
use xcm_builder::{
	AccountId32Aliases, AllowKnownQueryResponses, AllowSubscriptionsFrom, AllowTopLevelPaidExecutionFrom,
	EnsureXcmOrigin, FixedWeightBounds, LocationInverter, ParentIsDefault, RelayChainAsNative,
	SiblingParachainAsNative, SiblingParachainConvertsVia, SignedAccountId32AsNative, SignedToAccountId32,
	SovereignSignedViaLocation, TakeWeightCredit,
};
use xcm_executor::traits::WeightTrader;
use xcm_executor::{Assets, Config, XcmExecutor};

pub type LocalOriginToLocation = SignedToAccountId32<Origin, AccountId, RelayNetwork>;

pub type Barrier = (
	TakeWeightCredit,
	AllowTopLevelPaidExecutionFrom<Everything>,
	// Expected responses are OK.
	AllowKnownQueryResponses<PolkadotXcm>,
	// Subscriptions for version tracking are OK.
	AllowSubscriptionsFrom<Everything>,
);

parameter_types! {
	pub SelfLocation: MultiLocation = MultiLocation::new(1, X1(Parachain(ParachainInfo::get().into())));
}

parameter_types! {
	pub const RelayNetwork: NetworkId = NetworkId::Kusama;

	pub RelayChainOrigin: Origin = cumulus_pallet_xcm::Origin::Relay.into();

	pub Ancestry: MultiLocation = Parachain(ParachainInfo::parachain_id().into()).into();
}

/// This is the type we use to convert an (incoming) XCM origin into a local `Origin` instance,
/// ready for dispatching a transaction with Xcm's `Transact`. There is an `OriginKind` which can
/// biases the kind of local `Origin` it will become.
pub type XcmOriginToCallOrigin = (
	// Sovereign account converter; this attempts to derive an `AccountId` from the origin location
	// using `LocationToAccountId` and then turn that into the usual `Signed` origin. Useful for
	// foreign chains who want to have a local sovereign account on this chain which they control.
	SovereignSignedViaLocation<LocationToAccountId, Origin>,
	// Native converter for Relay-chain (Parent) location; will converts to a `Relay` origin when
	// recognized.
	RelayChainAsNative<RelayChainOrigin, Origin>,
	// Native converter for sibling Parachains; will convert to a `SiblingPara` origin when
	// recognized.
	SiblingParachainAsNative<cumulus_pallet_xcm::Origin, Origin>,
	// Native signed account converter; this just converts an `AccountId32` origin into a normal
	// `Origin::Signed` origin of the same 32-byte value.
	SignedAccountId32AsNative<RelayNetwork, Origin>,
	// Xcm origins can be represented natively under the Xcm pallet's Xcm origin.
	XcmPassthrough<Origin>,
);

parameter_types! {
	/// The amount of weight an XCM operation takes. This is a safe overestimate.
	pub const BaseXcmWeight: Weight = 100_000_000;
	pub const MaxInstructions: u32 = 100;
	pub const MaxAssetsForTransfer: usize = 2;
}

pub struct TradePassthrough();
impl WeightTrader for TradePassthrough {
	fn new() -> Self {
		Self()
	}

	fn buy_weight(&mut self, _weight: Weight, payment: Assets) -> Result<Assets, Error> {
		// Just let it through for now
		Ok(payment)
	}
}

pub struct XcmConfig;
impl Config for XcmConfig {
	type Call = Call;
	type XcmSender = XcmRouter;

	type AssetTransactor = LocalAssetTransactor;
	type OriginConverter = XcmOriginToCallOrigin;
	type IsReserve = MultiNativeAsset;

	type IsTeleporter = (); // disabled
	type LocationInverter = LocationInverter<Ancestry>;

	type Barrier = Barrier;
	type Weigher = FixedWeightBounds<BaseXcmWeight, Call, MaxInstructions>;
	type Trader = TradePassthrough;

	type ResponseHandler = PolkadotXcm;
	type AssetTrap = PolkadotXcm;
	type AssetClaims = PolkadotXcm;
	type SubscriptionService = PolkadotXcm;
}

impl cumulus_pallet_xcm::Config for Runtime {
	type Event = Event;
	type XcmExecutor = XcmExecutor<XcmConfig>;
}

impl cumulus_pallet_xcmp_queue::Config for Runtime {
	type Event = Event;
	type XcmExecutor = XcmExecutor<XcmConfig>;
	type ChannelInfo = ParachainSystem;
<<<<<<< HEAD
	type VersionWrapper = ();
	type ExecuteOverweightOrigin = EnsureRoot<AccountId>;
=======
	type VersionWrapper = PolkadotXcm;
>>>>>>> c2728a6e
}

impl cumulus_pallet_dmp_queue::Config for Runtime {
	type Event = Event;
	type XcmExecutor = XcmExecutor<XcmConfig>;
	type ExecuteOverweightOrigin = EnsureRoot<AccountId>;
}

impl orml_xtokens::Config for Runtime {
	type Event = Event;
	type Balance = Balance;
	type CurrencyId = AssetId;
	type CurrencyIdConvert = CurrencyIdConvert;
	type AccountIdToMultiLocation = AccountIdToMultiLocation;
	type SelfLocation = SelfLocation;
	type XcmExecutor = XcmExecutor<XcmConfig>;
	type Weigher = FixedWeightBounds<BaseXcmWeight, Call, MaxInstructions>;
	type BaseXcmWeight = BaseXcmWeight;
	type LocationInverter = LocationInverter<Ancestry>;
	type MaxAssetsForTransfer = MaxAssetsForTransfer;
}

impl orml_unknown_tokens::Config for Runtime {
	type Event = Event;
}

impl orml_xcm::Config for Runtime {
	type Event = Event;
	type SovereignOrigin = crate::EnsureMajorityCouncilOrRoot;
}

impl pallet_xcm::Config for Runtime {
	type Event = Event;
	type SendXcmOrigin = EnsureXcmOrigin<Origin, LocalOriginToLocation>;
	type XcmRouter = XcmRouter;
	type ExecuteXcmOrigin = EnsureXcmOrigin<Origin, LocalOriginToLocation>;
	type XcmExecuteFilter = Everything;
	type XcmExecutor = XcmExecutor<XcmConfig>;
	type XcmTeleportFilter = Nothing;
	type XcmReserveTransferFilter = Everything;
	type Weigher = FixedWeightBounds<BaseXcmWeight, Call, MaxInstructions>;
	type LocationInverter = LocationInverter<Ancestry>;
	type Origin = Origin;
	type Call = Call;
	const VERSION_DISCOVERY_QUEUE_SIZE: u32 = 100;
	type AdvertisedXcmVersion = pallet_xcm::CurrentXcmVersion;
}

pub struct CurrencyIdConvert;

impl Convert<AssetId, Option<MultiLocation>> for CurrencyIdConvert {
	fn convert(id: AssetId) -> Option<MultiLocation> {
		match id {
			CORE_ASSET_ID => Some(MultiLocation::new(
				1,
				X2(Parachain(ParachainInfo::get().into()), GeneralKey(id.encode())),
			)),
			_ => {
				if let Some(loc) = AssetRegistry::asset_to_location(id) {
					Some(loc.0)
				} else {
					None
				}
			}
		}
	}
}

impl Convert<MultiLocation, Option<AssetId>> for CurrencyIdConvert {
	fn convert(location: MultiLocation) -> Option<AssetId> {
		match location {
			MultiLocation {
				parents,
				interior: X2(Parachain(id), GeneralKey(key)),
			} if parents == 1 && ParaId::from(id) == ParachainInfo::get() => {
				// Handling native asset for this parachain
				if let Ok(currency_id) = AssetId::decode(&mut &key[..]) {
					// we currently have only one native asset
					match currency_id {
						CORE_ASSET_ID => Some(currency_id),
						_ => None,
					}
				} else {
					None
				}
			}
			// handle reanchor canonical location: https://github.com/paritytech/polkadot/pull/4470
			MultiLocation {
				parents: 0,
				interior: X1(GeneralKey(key)),
			} => {
				if let Ok(currency_id) = AssetId::decode(&mut &key[..]) {
					// we currently have only one native asset
					match currency_id {
						CORE_ASSET_ID => Some(currency_id),
						_ => None,
					}
				} else {
					None
				}
			}
			// delegate to asset-registry
			_ => AssetRegistry::location_to_asset(AssetLocation(location)),
		}
	}
}

impl Convert<MultiAsset, Option<AssetId>> for CurrencyIdConvert {
	fn convert(asset: MultiAsset) -> Option<AssetId> {
		if let MultiAsset {
			id: Concrete(location), ..
		} = asset
		{
			Self::convert(location)
		} else {
			None
		}
	}
}

pub struct AccountIdToMultiLocation;
impl Convert<AccountId, MultiLocation> for AccountIdToMultiLocation {
	fn convert(account: AccountId) -> MultiLocation {
		X1(AccountId32 {
			network: NetworkId::Any,
			id: account.into(),
		})
		.into()
	}
}

/// The means for routing XCM messages which are not for local execution into the right message
/// queues.
pub type XcmRouter = (
	// Two routers - use UMP to communicate with the relay chain:
	cumulus_primitives_utility::ParentAsUmp<ParachainSystem, ()>,
	// ..and XCMP to communicate with the sibling chains.
	XcmpQueue,
);

/// Type for specifying how a `MultiLocation` can be converted into an `AccountId`. This is used
/// when determining ownership of accounts for asset transacting and when attempting to use XCM
/// `Transact` in order to determine the dispatch Origin.
pub type LocationToAccountId = (
	// The parent (Relay-chain) origin converts to the default `AccountId`.
	ParentIsDefault<AccountId>,
	// Sibling parachain origins convert to AccountId via the `ParaId::into`.
	SiblingParachainConvertsVia<Sibling, AccountId>,
	// Straight up local `AccountId32` origins just alias directly to `AccountId`.
	AccountId32Aliases<RelayNetwork, AccountId>,
);

pub type LocalAssetTransactor = MultiCurrencyAdapter<
	Currencies,
	UnknownTokens,
	IsNativeConcrete<AssetId, CurrencyIdConvert>,
	AccountId,
	LocationToAccountId,
	AssetId,
	CurrencyIdConvert,
	(),
>;<|MERGE_RESOLUTION|>--- conflicted
+++ resolved
@@ -112,12 +112,8 @@
 	type Event = Event;
 	type XcmExecutor = XcmExecutor<XcmConfig>;
 	type ChannelInfo = ParachainSystem;
-<<<<<<< HEAD
-	type VersionWrapper = ();
+	type VersionWrapper = PolkadotXcm;
 	type ExecuteOverweightOrigin = EnsureRoot<AccountId>;
-=======
-	type VersionWrapper = PolkadotXcm;
->>>>>>> c2728a6e
 }
 
 impl cumulus_pallet_dmp_queue::Config for Runtime {
