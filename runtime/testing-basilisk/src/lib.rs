// This file is part of Basilisk-node.

// Copyright (C) 2020-2021  Intergalactic, Limited (GIB).
// SPDX-License-Identifier: Apache-2.0

// Licensed under the Apache License, Version 2.0 (the "License");
// you may not use this file except in compliance with the License.
// You may obtain a copy of the License at
//
//     http://www.apache.org/licenses/LICENSE-2.0
//
// Unless required by applicable law or agreed to in writing, software
// distributed under the License is distributed on an "AS IS" BASIS,
// WITHOUT WARRANTIES OR CONDITIONS OF ANY KIND, either express or implied.
// See the License for the specific language governing permissions and
// limitations under the License.

#![cfg_attr(not(feature = "std"), no_std)]
// `construct_runtime!` does a lot of recursion and requires us to increase the limit to 256.
#![recursion_limit = "256"]
#![allow(clippy::upper_case_acronyms)]
#![allow(clippy::type_complexity)]
#![allow(clippy::large_enum_variant)]
#![allow(clippy::from_over_into)]

#[cfg(test)]
mod tests;

// Make the WASM binary available.
#[cfg(feature = "std")]
include!(concat!(env!("OUT_DIR"), "/wasm_binary.rs"));

use codec::{Decode, Encode};
use frame_system::{EnsureRoot, RawOrigin};
use sp_api::impl_runtime_apis;
use sp_core::{
	u32_trait::{_1, _2, _3},
	OpaqueMetadata,
};
use sp_runtime::{
	app_crypto::sp_core::crypto::UncheckedFrom,
	create_runtime_str, generic, impl_opaque_keys,
	traits::{AccountIdConversion, BlakeTwo256, Block as BlockT, IdentityLookup},
	transaction_validity::{TransactionSource, TransactionValidity},
	ApplyExtrinsicResult, Perbill,
};
use sp_std::convert::From;
use sp_std::marker::PhantomData;
use sp_std::prelude::*;
#[cfg(feature = "std")]
use sp_version::NativeVersion;
use sp_version::RuntimeVersion;

use scale_info::TypeInfo;

// A few exports that help ease life for downstream crates.
use frame_support::{
	construct_runtime, parameter_types,
	traits::{EnsureOneOf, EnsureOrigin, EqualPrivilegeOnly, Everything, Get, InstanceFilter, U128CurrencyToVote},
	weights::{
		constants::{BlockExecutionWeight, RocksDbWeight},
		DispatchClass, Weight, WeightToFeeCoefficient, WeightToFeeCoefficients, WeightToFeePolynomial,
	},
};
use hydradx_traits::AssetPairAccountIdFor;
use pallet_transaction_payment::TargetedFeeAdjustment;
pub use sp_consensus_aura::sr25519::AuthorityId as AuraId;

mod xcm;

use pallet_xyk_rpc_runtime_api as xyk_rpc;

use orml_currencies::BasicCurrencyAdapter;

pub use common_runtime::*;
use pallet_transaction_multi_payment::MultiCurrencyAdapter;

/// Opaque types. These are used by the CLI to instantiate machinery that don't need to know
/// the specifics of the runtime. They can then be made to be agnostic over specific formats
/// of data like extrinsics, allowing for them to continue syncing the network through upgrades
/// to even the core data structures.
pub mod opaque {
	use super::*;

	pub use sp_runtime::OpaqueExtrinsic as UncheckedExtrinsic;

	/// Opaque block header type.
	pub type Header = generic::Header<BlockNumber, BlakeTwo256>;
	/// Opaque block type.
	pub type Block = generic::Block<Header, UncheckedExtrinsic>;
	/// Opaque block identifier type.
	pub type BlockId = generic::BlockId<Block>;
	impl_opaque_keys! {
		pub struct SessionKeys {
			pub aura: Aura,
		}
	}
}

mod testing {
	use super::{parameter_types, BlockNumber, Everything, MINUTES};
	pub type BaseFilter = Everything;

	parameter_types! {
		pub const LaunchPeriod: BlockNumber = MINUTES;
		pub const VotingPeriod: BlockNumber = MINUTES;
		pub const Period: u32 = 10 * MINUTES;
	}
}

#[sp_version::runtime_version]
pub const VERSION: RuntimeVersion = RuntimeVersion {
	spec_name: create_runtime_str!("testing-basilisk"),
	impl_name: create_runtime_str!("testing-basilisk"),
	authoring_version: 1,
<<<<<<< HEAD
	spec_version: 42,
=======
	spec_version: 44,
>>>>>>> 3579d5f7
	impl_version: 0,
	apis: RUNTIME_API_VERSIONS,
	transaction_version: 1,
	state_version: 0,
};

/// The version information used to identify this runtime when compiled natively.
#[cfg(feature = "std")]
pub fn native_version() -> NativeVersion {
	NativeVersion {
		runtime_version: VERSION,
		can_author_with: Default::default(),
	}
}

use common_runtime::adapter::OrmlTokensAdapter;
use common_runtime::locked_balance::MultiCurrencyLockedBalance;
use primitives::{
	nft::{ClassType, NftPermissions},
	ClassId, InstanceId,
};
use smallvec::smallvec;

pub struct WeightToFee;
impl WeightToFeePolynomial for WeightToFee {
	type Balance = Balance;

	/// Handles converting a weight scalar to a fee value, based on the scale and granularity of the
	/// node's balance type.
	///
	/// This should typically create a mapping between the following ranges:
	///   - [0, MAXIMUM_BLOCK_WEIGHT]
	///   - [Balance::min, Balance::max]
	///
	/// Yet, it can be used for any other sort of change to weight-fee. Some examples being:
	///   - Setting it to `0` will essentially disable the weight fee.
	///   - Setting it to `1` will cause the literal `#[weight = x]` values to be charged.
	fn polynomial() -> WeightToFeeCoefficients<Self::Balance> {
		// extrinsic base weight (smallest non-zero weight) is mapped to 1/10 CENT
		let p = CENTS; // 1_000_000_000_000
		let q = 10 * Balance::from(ExtrinsicBaseWeight::get()); // 7_919_840_000
		smallvec![WeightToFeeCoefficient {
			degree: 1,
			negative: false,
			coeff_frac: Perbill::from_rational(p % q, q),
			coeff_integer: p / q, // 124
		}]
	}
}

pub struct AssetPairAccountId<T: frame_system::Config>(PhantomData<T>);
impl<T: frame_system::Config> AssetPairAccountIdFor<AssetId, T::AccountId> for AssetPairAccountId<T>
where
	T::AccountId: UncheckedFrom<T::Hash> + AsRef<[u8]>,
{
	fn from_assets(asset_a: AssetId, asset_b: AssetId, identifier: &str) -> T::AccountId {
		let mut buf: Vec<u8> = identifier.as_bytes().to_vec();

		if asset_a < asset_b {
			buf.extend_from_slice(&asset_a.to_le_bytes());
			buf.extend_from_slice(&asset_b.to_le_bytes());
		} else {
			buf.extend_from_slice(&asset_b.to_le_bytes());
			buf.extend_from_slice(&asset_a.to_le_bytes());
		}
		T::AccountId::unchecked_from(<T::Hashing as frame_support::sp_runtime::traits::Hash>::hash(&buf[..]))
	}
}

parameter_types! {
	pub const Version: RuntimeVersion = VERSION;
	/// Block weights base values and limits.
	pub BlockWeights: frame_system::limits::BlockWeights = frame_system::limits::BlockWeights::builder()
		.base_block(BlockExecutionWeight::get())
		.for_class(DispatchClass::all(), |weights| {
			weights.base_extrinsic = ExtrinsicBaseWeight::get();
		})
		.for_class(DispatchClass::Normal, |weights| {
			weights.max_total = Some(NORMAL_DISPATCH_RATIO * MAXIMUM_BLOCK_WEIGHT);
		})
		.for_class(DispatchClass::Operational, |weights| {
			weights.max_total = Some(MAXIMUM_BLOCK_WEIGHT);
			// Operational transactions have an extra reserved space, so that they
			// are included even if block reachd `MAXIMUM_BLOCK_WEIGHT`.
			weights.reserved = Some(
				MAXIMUM_BLOCK_WEIGHT - NORMAL_DISPATCH_RATIO * MAXIMUM_BLOCK_WEIGHT,
			);
		})
		.avg_block_initialization(AVERAGE_ON_INITIALIZE_RATIO)
		.build_or_panic();

	pub ExtrinsicBaseWeight: Weight = common_runtime::BasiliskExtrinsicBaseWeight::get();
}

// Configure FRAME pallets to include in runtime.

impl frame_system::Config for Runtime {
	/// The basic call filter to use in dispatchable.
	type BaseCallFilter = testing::BaseFilter;
	type BlockWeights = BlockWeights;
	type BlockLength = BlockLength;
	/// The ubiquitous origin type.
	type Origin = Origin;
	/// The aggregated dispatch type that is available for extrinsics.
	type Call = Call;
	/// The index type for storing how many extrinsics an account has signed.
	type Index = Index;
	/// The index type for blocks.
	type BlockNumber = BlockNumber;
	/// The type for hashing blocks and tries.
	type Hash = Hash;
	/// The hashing algorithm used.
	type Hashing = BlakeTwo256;
	/// The identifier used to distinguish between accounts.
	type AccountId = AccountId;
	/// The lookup mechanism to get account ID from whatever is passed in dispatchers.
	type Lookup = IdentityLookup<AccountId>;
	/// The header type.
	type Header = generic::Header<BlockNumber, BlakeTwo256>;
	/// The ubiquitous event type.
	type Event = Event;
	/// Maximum number of block number to block hash mappings to keep (oldest pruned first).
	type BlockHashCount = BlockHashCount;
	/// The weight of database operations that the runtime can invoke.
	type DbWeight = RocksDbWeight;
	/// The weight of the overhead invoked on the block import process, independent of the
	/// extrinsics included in that block.
	/// Version of the runtime.
	type Version = Version;
	/// Converts a module to the index of the module in `construct_runtime!`.
	///
	/// This type is being generated by `construct_runtime!`.
	type PalletInfo = PalletInfo;
	/// The data to be stored in an account.
	type AccountData = pallet_balances::AccountData<Balance>;
	/// What to do if a new account is created.
	type OnNewAccount = ();
	/// What to do if an account is fully reaped from the system.
	type OnKilledAccount = ();
	/// Weight information for the extrinsics of this pallet.
	type SystemWeightInfo = common_runtime::weights::system::BasiliskWeight<Runtime>;
	type SS58Prefix = SS58Prefix;
	type OnSetCode = cumulus_pallet_parachain_system::ParachainSetCode<Self>;
	type MaxConsumers = frame_support::traits::ConstU32<16>;
}

impl pallet_timestamp::Config for Runtime {
	/// A timestamp: milliseconds since the unix epoch.
	type Moment = u64;
	type OnTimestampSet = ();
	type MinimumPeriod = MinimumPeriod;
	type WeightInfo = common_runtime::weights::timestamp::BasiliskWeight<Runtime>;
}

impl pallet_balances::Config for Runtime {
	type MaxLocks = MaxLocks;
	/// The type for recording an account's balance.
	type Balance = Balance;
	/// The ubiquitous event type.
	type Event = Event;
	type DustRemoval = Treasury;
	type ExistentialDeposit = NativeExistentialDeposit;
	type AccountStore = System;
	type WeightInfo = ();
	type MaxReserves = MaxReserves;
	type ReserveIdentifier = primitives::ReserveIdentifier;
}

/// Parameterized slow adjusting fee updated based on
/// https://w3f-research.readthedocs.io/en/latest/polkadot/overview/2-token-economics.html?highlight=token%20economics#-2.-slow-adjusting-mechanism
pub type SlowAdjustingFeeUpdate<R> =
	TargetedFeeAdjustment<R, TargetBlockFullness, AdjustmentVariable, MinimumMultiplier>;

impl pallet_transaction_payment::Config for Runtime {
	type OnChargeTransaction = MultiCurrencyAdapter<Balances, (), MultiTransactionPayment>;
	type TransactionByteFee = TransactionByteFee;
	type OperationalFeeMultiplier = ();
	type WeightToFee = WeightToFee;
	type FeeMultiplierUpdate = SlowAdjustingFeeUpdate<Self>;
}

impl pallet_transaction_multi_payment::Config for Runtime {
	type Event = Event;
	type AcceptedCurrencyOrigin = EnsureSuperMajorityTechCommitteeOrRoot;
	type Currencies = Currencies;
	type SpotPriceProvider = pallet_xyk::XYKSpotPrice<Runtime>;
	type WeightInfo = common_runtime::weights::payment::BasiliskWeight<Runtime>;
	type WithdrawFeeForSetCurrency = MultiPaymentCurrencySetFee;
	type WeightToFee = WeightToFee;
	type NativeAssetId = ();
}

impl pallet_sudo::Config for Runtime {
	type Event = Event;
	type Call = Call;
}

impl InstanceFilter<Call> for ProxyType {
	fn filter(&self, c: &Call) -> bool {
		match self {
			ProxyType::Any => true,
			ProxyType::CancelProxy => matches!(c, Call::Proxy(pallet_proxy::Call::reject_announcement { .. })),
			ProxyType::Governance => matches!(
				c,
				Call::Democracy(..)
					| Call::Council(..) | Call::TechnicalCommittee(..)
					| Call::Elections(..)
					| Call::Treasury(..) | Call::Tips(..)
					| Call::Utility(..)
			),
			ProxyType::Exchange => matches!(c, Call::XYK(..) | Call::Exchange(..) | Call::LBP(..) | Call::NFT(..)),
			// Transfer group doesn't include cross-chain transfers
			ProxyType::Transfer => matches!(c, Call::Balances(..) | Call::Currencies(..) | Call::Tokens(..)),
		}
	}
	fn is_superset(&self, o: &Self) -> bool {
		match (self, o) {
			(x, y) if x == y => true,
			(ProxyType::Any, _) => true,
			(_, ProxyType::Any) => false,
			_ => false,
		}
	}
}

impl pallet_proxy::Config for Runtime {
	type Event = Event;
	type Call = Call;
	type Currency = Balances;
	type ProxyType = ProxyType;
	type ProxyDepositBase = ProxyDepositBase;
	type ProxyDepositFactor = ProxyDepositFactor;
	type MaxProxies = MaxProxies;
	type WeightInfo = ();
	type MaxPending = MaxPending;
	type CallHasher = BlakeTwo256;
	type AnnouncementDepositBase = AnnouncementDepositBase;
	type AnnouncementDepositFactor = AnnouncementDepositFactor;
}

/// Tokens Configurations
impl orml_tokens::Config for Runtime {
	type Event = Event;
	type Balance = Balance;
	type Amount = Amount;
	type CurrencyId = AssetId;
	type WeightInfo = ();
	type ExistentialDeposits = AssetRegistry;
	type OnDust = Duster;
	type MaxLocks = MaxLocks;
	type DustRemovalWhitelist = pallet_duster::DusterWhitelist<Runtime>;
}

impl orml_currencies::Config for Runtime {
	type Event = Event;
	type MultiCurrency = OrmlTokensAdapter<Runtime>;
	type NativeCurrency = BasicCurrencyAdapter<Runtime, Balances, Amount, BlockNumber>;
	type GetNativeCurrencyId = NativeAssetId;
	type WeightInfo = ();
}

impl pallet_duster::Config for Runtime {
	type Event = Event;
	type Balance = Balance;
	type Amount = Amount;
	type CurrencyId = AssetId;
	type MultiCurrency = Currencies;
	type MinCurrencyDeposits = AssetRegistry;
	type Reward = DustingReward;
	type NativeCurrencyId = NativeAssetId;
	type WeightInfo = common_runtime::weights::duster::BasiliskWeight<Runtime>;
}

/// Basilisk Pallets configurations

#[derive(Debug, Encode, Decode, Clone, PartialEq, Eq, TypeInfo)]
pub struct AssetLocation(pub polkadot_xcm::v1::MultiLocation);

impl Default for AssetLocation {
	fn default() -> Self {
		AssetLocation(polkadot_xcm::v1::MultiLocation::here())
	}
}

impl pallet_asset_registry::Config for Runtime {
	type Event = Event;
	type RegistryOrigin = EnsureSuperMajorityTechCommitteeOrRoot;
	type AssetId = AssetId;
	type Balance = Balance;
	type AssetNativeLocation = AssetLocation;
	type StringLimit = RegistryStrLimit;
	type NativeAssetId = NativeAssetId;
	type WeightInfo = common_runtime::weights::asset_registry::BasiliskWeight<Runtime>;
}

impl pallet_xyk::Config for Runtime {
	type Event = Event;
	type AssetRegistry = AssetRegistry;
	type AssetPairAccountId = AssetPairAccountId<Self>;
	type Currency = Currencies;
	type NativeAssetId = NativeAssetId;
	type WeightInfo = common_runtime::weights::xyk::BasiliskWeight<Runtime>;
	type GetExchangeFee = ExchangeFee;
	type MinTradingLimit = MinTradingLimit;
	type MinPoolLiquidity = MinPoolLiquidity;
	type MaxInRatio = MaxInRatio;
	type MaxOutRatio = MaxOutRatio;
	type CanCreatePool = pallet_lbp::DisallowWhenLBPPoolRunning<Runtime>;
	type AMMHandler = pallet_price_oracle::PriceOracleHandler<Runtime>;
}

impl pallet_exchange::Config for Runtime {
	type Event = Event;
	type AMMPool = XYK;
	type Resolver = Exchange;
	type Currency = Currencies;
	type WeightInfo = common_runtime::weights::exchange::BasiliskWeight<Runtime>;
}

impl pallet_lbp::Config for Runtime {
	type Event = Event;
	type MultiCurrency = Currencies;
	type LockedBalance = MultiCurrencyLockedBalance<Runtime>;
	type CreatePoolOrigin = EnsureSuperMajorityTechCommitteeOrRoot;
	type LBPWeightFunction = pallet_lbp::LBPWeightFunction;
	type AssetPairAccountId = AssetPairAccountId<Self>;
	type MinTradingLimit = MinTradingLimit;
	type MinPoolLiquidity = MinPoolLiquidity;
	type MaxInRatio = MaxInRatio;
	type MaxOutRatio = MaxOutRatio;
	type WeightInfo = common_runtime::weights::lbp::BasiliskWeight<Runtime>;
	type BlockNumberProvider = cumulus_pallet_parachain_system::RelaychainBlockNumberProvider<Runtime>;
}

impl pallet_price_oracle::Config for Runtime {
	type Event = Event;
	type WeightInfo = common_runtime::weights::price_oracle::BasiliskWeight<Runtime>;
}

// Parachain Config

parameter_types! {
	pub ReservedXcmpWeight: Weight = BlockWeights::get().max_block / 4;
	pub ReservedDmpWeight: Weight = BlockWeights::get().max_block / 4;
}

impl cumulus_pallet_parachain_system::Config for Runtime {
	type Event = Event;
	type OnSystemEvent = pallet_relaychain_info::OnValidationDataHandler<Runtime>;
	type SelfParaId = ParachainInfo;

	type OutboundXcmpMessageSource = XcmpQueue;
	type DmpMessageHandler = DmpQueue;
	type ReservedDmpWeight = ReservedDmpWeight;
	type XcmpMessageHandler = XcmpQueue;
	type ReservedXcmpWeight = ReservedXcmpWeight;
}

impl pallet_aura::Config for Runtime {
	type AuthorityId = AuraId;
	type MaxAuthorities = MaxAuthorities;
	type DisabledValidators = ();
}

impl parachain_info::Config for Runtime {}

impl cumulus_pallet_aura_ext::Config for Runtime {}

parameter_types! {
	pub ReserveClassIdUpTo: u128 = 999;
}

impl pallet_nft::Config for Runtime {
	type Currency = Balances;
	type Event = Event;
	type WeightInfo = pallet_nft::weights::BasiliskWeight<Runtime>;
	type NftClassId = ClassId;
	type NftInstanceId = InstanceId;
	type ProtocolOrigin = EnsureRoot<AccountId>;
	type ClassType = ClassType;
	type Permissions = NftPermissions;
	type ReserveClassIdUpTo = ReserveClassIdUpTo;
}

parameter_types! {
	pub const ClassDeposit: Balance = 10_000 * UNITS; // 10 000 UNITS deposit to create asset class
	pub const InstanceDeposit: Balance = 100 * UNITS; // 100 UNITS deposit to create asset instance
	pub const KeyLimit: u32 = 256;	// Max 256 bytes per key
	pub const ValueLimit: u32 = 1024;	// Max 1024 bytes per value
	pub const UniquesMetadataDepositBase: Balance = 100 * UNITS;
	pub const AttributeDepositBase: Balance = 10 * UNITS;
	pub const DepositPerByte: Balance = UNITS;
	pub const UniquesStringLimit: u32 = 128;
}

impl pallet_uniques::Config for Runtime {
	type Event = Event;
	type ClassId = ClassId;
	type InstanceId = InstanceId;
	type Currency = Balances;
	type ForceOrigin = EnsureRoot<AccountId>;
	type ClassDeposit = ClassDeposit;
	type InstanceDeposit = InstanceDeposit;
	type MetadataDepositBase = UniquesMetadataDepositBase;
	type AttributeDepositBase = AttributeDepositBase;
	type DepositPerByte = DepositPerByte;
	type StringLimit = UniquesStringLimit;
	type KeyLimit = KeyLimit;
	type ValueLimit = ValueLimit;
	type WeightInfo = ();
}

type EnsureMajorityCouncilOrRoot = EnsureOneOf<
	pallet_collective::EnsureProportionAtLeast<_1, _2, AccountId, CouncilCollective>,
	frame_system::EnsureRoot<AccountId>,
>;
type EnsureUnanimousCouncilOrRoot = EnsureOneOf<
	pallet_collective::EnsureProportionAtLeast<_1, _1, AccountId, CouncilCollective>,
	frame_system::EnsureRoot<AccountId>,
>;
type EnsureSuperMajorityCouncilOrRoot = EnsureOneOf<
	pallet_collective::EnsureProportionAtLeast<_2, _3, AccountId, CouncilCollective>,
	frame_system::EnsureRoot<AccountId>,
>;
type EnsureSuperMajorityTechCommitteeOrRoot = EnsureOneOf<
	pallet_collective::EnsureProportionAtLeast<_2, _3, AccountId, TechnicalCollective>,
	frame_system::EnsureRoot<AccountId>,
>;
type EnsureUnanimousTechCommitteOrRoot = EnsureOneOf<
	pallet_collective::EnsureProportionAtLeast<_1, _1, AccountId, TechnicalCollective>,
	frame_system::EnsureRoot<AccountId>,
>;
impl pallet_democracy::Config for Runtime {
	type Proposal = Call;
	type Event = Event;
	type Currency = Balances;
	type EnactmentPeriod = EnactmentPeriod;
	type LaunchPeriod = testing::LaunchPeriod;
	type VotingPeriod = testing::VotingPeriod;
	type MinimumDeposit = MinimumDeposit;
	/// A straight majority of the council can decide what their next motion is.
	type ExternalOrigin = EnsureMajorityCouncilOrRoot;
	/// A majority can have the next scheduled referendum be a straight majority-carries vote
	type ExternalMajorityOrigin = EnsureMajorityCouncilOrRoot;
	/// A unanimous council can have the next scheduled referendum be a straight default-carries
	/// (NTB) vote.
	type ExternalDefaultOrigin = EnsureUnanimousCouncilOrRoot;
	/// Two thirds of the technical committee can have an ExternalMajority/ExternalDefault vote
	/// be tabled immediately and with a shorter voting/enactment period.
	type FastTrackOrigin = EnsureSuperMajorityTechCommitteeOrRoot;
	type InstantOrigin = EnsureUnanimousTechCommitteOrRoot;
	type InstantAllowed = InstantAllowed;
	type FastTrackVotingPeriod = FastTrackVotingPeriod;
	// To cancel a proposal which has been passed, 2/3 of the council must agree to it.
	type CancellationOrigin = EnsureSuperMajorityCouncilOrRoot;
	// To cancel a proposal before it has been passed, the technical committee must be unanimous or
	// Root must agree.
	type CancelProposalOrigin = EnsureUnanimousTechCommitteOrRoot;
	type BlacklistOrigin = EnsureRoot<AccountId>;
	// Any single technical committee member may veto a coming council proposal, however they can
	// only do it once and it lasts only for the cooloff period.
	type VetoOrigin = pallet_collective::EnsureMember<AccountId, TechnicalCollective>;
	type CooloffPeriod = CooloffPeriod;
	type PreimageByteDeposit = PreimageByteDeposit;
	type OperationalPreimageOrigin = pallet_collective::EnsureMember<AccountId, CouncilCollective>;
	type Slash = Treasury;
	type Scheduler = Scheduler;
	type PalletsOrigin = OriginCaller;
	type MaxVotes = MaxVotes;
	type WeightInfo = common_runtime::weights::democracy::BasiliskWeight<Runtime>;
	type MaxProposals = MaxProposals;
	type VoteLockingPeriod = EnactmentPeriod;
}

impl pallet_elections_phragmen::Config for Runtime {
	type Event = Event;
	type PalletId = ElectionsPhragmenPalletId;
	type Currency = Balances;
	type ChangeMembers = Council;
	type InitializeMembers = (); // Set to () if defined in chain spec
	type CurrencyToVote = U128CurrencyToVote;
	type CandidacyBond = CandidacyBond;
	type VotingBondBase = VotingBondBase;
	type VotingBondFactor = VotingBondFactor;
	type LoserCandidate = Treasury;
	type KickedMember = Treasury;
	type DesiredMembers = DesiredMembers;
	type DesiredRunnersUp = DesiredRunnersUp;
	type TermDuration = TermDuration;
	type WeightInfo = ();
}

type CouncilCollective = pallet_collective::Instance1;
impl pallet_collective::Config<CouncilCollective> for Runtime {
	type Origin = Origin;
	type Proposal = Call;
	type Event = Event;
	type MotionDuration = CouncilMotionDuration;
	type MaxProposals = CouncilMaxProposals;
	type MaxMembers = CouncilMaxMembers;
	type DefaultVote = pallet_collective::PrimeDefaultVote;
	type WeightInfo = ();
}

type TechnicalCollective = pallet_collective::Instance2;
impl pallet_collective::Config<TechnicalCollective> for Runtime {
	type Origin = Origin;
	type Proposal = Call;
	type Event = Event;
	type MotionDuration = TechnicalMotionDuration;
	type MaxProposals = TechnicalMaxProposals;
	type MaxMembers = TechnicalMaxMembers;
	type DefaultVote = pallet_collective::PrimeDefaultVote;
	type WeightInfo = ();
}

type AllCouncilMembers = pallet_collective::EnsureProportionAtLeast<_1, _1, AccountId, CouncilCollective>;
type ManageOrigin = EnsureOneOf<EnsureRoot<AccountId>, AllCouncilMembers>;

impl pallet_treasury::Config for Runtime {
	type PalletId = TreasuryPalletId;
	type Currency = Balances;
	type ApproveOrigin = ManageOrigin;
	type RejectOrigin = ManageOrigin;
	type Event = Event;
	type OnSlash = Treasury;
	type ProposalBond = ProposalBond;
	type ProposalBondMinimum = ProposalBondMinimum;
	type ProposalBondMaximum = ProposalBondMaximum;
	type SpendPeriod = SpendPeriod;
	type Burn = Burn;
	type BurnDestination = ();
	type WeightInfo = common_runtime::weights::treasury::BasiliskWeight<Runtime>;
	type SpendFunds = ();
	type MaxApprovals = MaxApprovals;
}

parameter_types! {
	pub MaximumSchedulerWeight: Weight = Perbill::from_percent(10) * BlockWeights::get().max_block;
	pub const MaxScheduledPerBlock: u32 = 50;
	pub const NoPreimagePostponement: Option<u32> = Some(5 * MINUTES);
}

impl pallet_scheduler::Config for Runtime {
	type Event = Event;
	type Origin = Origin;
	type PalletsOrigin = OriginCaller;
	type Call = Call;
	type MaximumWeight = MaximumSchedulerWeight;
	type ScheduleOrigin = EnsureRoot<AccountId>;
	type MaxScheduledPerBlock = MaxScheduledPerBlock;
	type WeightInfo = common_runtime::weights::scheduler::BasiliskWeight<Runtime>;
	type OriginPrivilegeCmp = EqualPrivilegeOnly;
	type PreimageProvider = Preimage;
	type NoPreimagePostponement = NoPreimagePostponement;
}

impl pallet_utility::Config for Runtime {
	type Event = Event;
	type Call = Call;
	type WeightInfo = common_runtime::weights::utility::BasiliskWeight<Runtime>;
	type PalletsOrigin = OriginCaller;
}

impl pallet_authorship::Config for Runtime {
	type FindAuthor = pallet_session::FindAccountFromAuthorIndex<Self, Aura>;
	type UncleGenerations = UncleGenerations;
	type FilterUncle = ();
	type EventHandler = (CollatorSelection,);
}

impl pallet_tips::Config for Runtime {
	type Event = Event;
	type DataDepositPerByte = DataDepositPerByte;
	type MaximumReasonLength = MaximumReasonLength;
	type Tippers = Elections;
	type TipCountdown = TipCountdown;
	type TipFindersFee = TipFindersFee;
	type TipReportDepositBase = TipReportDepositBase;
	type WeightInfo = ();
}

impl pallet_collator_selection::Config for Runtime {
	type Event = Event;
	type Currency = Balances;
	//allow 1/2 of council to execute privileged collator selection operations. (require code from: feat/initial_chain_setup)
	type UpdateOrigin = EnsureMajorityCouncilOrRoot;
	type PotId = PotId;
	type MaxCandidates = MaxCandidates;
	type MinCandidates = MinCandidates;
	type MaxInvulnerables = MaxInvulnerables;
	// should be a multiple of session or things will get inconsistent
	type KickThreshold = testing::Period;
	type ValidatorId = <Self as frame_system::Config>::AccountId;
	type ValidatorIdOf = pallet_collator_selection::IdentityCollator;
	type ValidatorRegistration = Session;
	type WeightInfo = ();
}

impl pallet_session::Config for Runtime {
	type Event = Event;
	type ValidatorId = <Self as frame_system::Config>::AccountId;
	// we don't have stash and controller, thus we don't need the convert as well.
	type ValidatorIdOf = pallet_collator_selection::IdentityCollator;
	type ShouldEndSession = pallet_session::PeriodicSessions<testing::Period, Offset>;
	type NextSessionRotation = pallet_session::PeriodicSessions<testing::Period, Offset>;
	type SessionManager = CollatorSelection;
	// Essentially just Aura, but lets be pedantic.
	type SessionHandler = <opaque::SessionKeys as sp_runtime::traits::OpaqueKeys>::KeyTypeIdProviders;
	type Keys = opaque::SessionKeys;
	type WeightInfo = ();
}

pub struct EnsureRootOrTreasury;
impl EnsureOrigin<Origin> for EnsureRootOrTreasury {
	type Success = AccountId;

	fn try_origin(o: Origin) -> Result<Self::Success, Origin> {
		Into::<Result<RawOrigin<AccountId>, Origin>>::into(o).and_then(|o| match o {
			RawOrigin::Root => Ok(TreasuryPalletId::get().into_account()),
			RawOrigin::Signed(caller) => {
				if caller == TreasuryPalletId::get().into_account() {
					Ok(caller)
				} else {
					Err(Origin::from(Some(caller)))
				}
			}
			r => Err(Origin::from(r)),
		})
	}

	#[cfg(feature = "runtime-benchmarks")]
	fn successful_origin() -> Origin {
		let zero_account_id = AccountId::decode(&mut sp_runtime::traits::TrailingZeroInput::zeroes())
			.expect("infinite length input; no invalid inputs for type; qed");
		Origin::from(RawOrigin::Signed(zero_account_id))
	}
}

impl orml_vesting::Config for Runtime {
	type Event = Event;
	type Currency = Balances;
	type MinVestedTransfer = MinVestedTransfer;
	type VestedTransferOrigin = EnsureRootOrTreasury;
	type WeightInfo = ();
	type MaxVestingSchedules = MaxVestingSchedules;
	type BlockNumberProvider = cumulus_pallet_parachain_system::RelaychainBlockNumberProvider<Runtime>;
}

parameter_types! {
	pub const MinimumOfferAmount: Balance = 10000 * UNITS;
	pub const RoyaltyBondAmount: Balance = 2000 * UNITS;
}

impl pallet_marketplace::Config for Runtime {
	type Event = Event;
	type WeightInfo = pallet_marketplace::weights::BasiliskWeight<Runtime>;
	type MinimumOfferAmount = MinimumOfferAmount;
	type RoyaltyBondAmount = RoyaltyBondAmount;
}

impl pallet_relaychain_info::Config for Runtime {
	type Event = Event;
	type RelaychainBlockNumberProvider = cumulus_pallet_parachain_system::RelaychainBlockNumberProvider<Runtime>;
}

impl pallet_liquidity_mining::Config for Runtime {
	type Event = Event;
	type CurrencyId = AssetId;
	type MultiCurrency = Currencies;
	type CreateOrigin = EnsureRoot<AccountId>;
	type PalletId = LMPalletId;
	type MinPlannedYieldingPeriods = MinPlannedYieldingPeriods;
	type MinTotalFarmRewards = MinTotalFarmRewards;
	type BlockNumberProvider = cumulus_pallet_parachain_system::RelaychainBlockNumberProvider<Runtime>;
	type NftClass = NftClass;
	type AMM = XYK;
	type WeightInfo = ();
}

parameter_types! {
	pub const PreimageMaxSize: u32 = 4096 * 1024;
	pub PreimageBaseDeposit: Balance = deposit(2, 64);
	pub PreimageByteDeposit: Balance = deposit(0, 1);
}

impl pallet_preimage::Config for Runtime {
	type WeightInfo = ();
	type Event = Event;
	type Currency = Balances;
	type ManagerOrigin = EnsureRoot<AccountId>;
	type MaxSize = PreimageMaxSize;
	type BaseDeposit = PreimageBaseDeposit;
	type ByteDeposit = PreimageByteDeposit;
}

// Create the runtime by composing the FRAME pallets that were previously configured.
construct_runtime!(
	pub enum Runtime where
		Block = Block,
		NodeBlock = opaque::Block,
		UncheckedExtrinsic = UncheckedExtrinsic
	{
		// Substrate
		System: frame_system::{Pallet, Call, Config, Storage, Event<T>} = 0,
		Timestamp: pallet_timestamp::{Pallet, Call, Storage, Inherent} = 1,
		Balances: pallet_balances::{Pallet, Call, Storage, Config<T>, Event<T>} = 2,
		TransactionPayment: pallet_transaction_payment::{Pallet, Storage} = 3,
		Treasury: pallet_treasury::{Pallet, Call, Storage, Config, Event<T>} = 4,
		Utility: pallet_utility::{Pallet, Call, Event} = 5,
		Scheduler: pallet_scheduler::{Pallet, Call, Storage, Event<T>} = 6,
		Democracy: pallet_democracy::{Pallet, Call, Storage, Event<T>} = 7,
		Elections: pallet_elections_phragmen::{Pallet, Call, Storage, Event<T>, Config<T>} = 8,
		Council: pallet_collective::<Instance1>::{Pallet, Call, Storage, Origin<T>, Event<T>, Config<T>} = 9,
		TechnicalCommittee: pallet_collective::<Instance2>::{Pallet, Call, Storage, Origin<T>, Event<T>, Config<T>} = 10,
		Vesting: orml_vesting::{Pallet, Call, Storage, Event<T>, Config<T>} = 11,
		Proxy: pallet_proxy::{Pallet, Call, Storage, Event<T>} = 12,
		Tips: pallet_tips::{Pallet, Call, Storage, Event<T>} = 13,

		Authorship: pallet_authorship::{Pallet, Call, Storage} = 14,
		CollatorSelection: pallet_collator_selection::{Pallet, Call, Storage, Event<T>, Config<T>} = 15,
		Session: pallet_session::{Pallet, Call, Storage, Event, Config<T>} = 16, // Session must be after collator and before aura
		Aura: pallet_aura::{Pallet, Config<T>} = 17,
		AuraExt: cumulus_pallet_aura_ext::{Pallet, Config} = 18,
		Preimage: pallet_preimage::{Pallet, Call, Storage, Event<T>} = 19,
		Uniques: pallet_uniques::{Pallet, Call, Storage, Event<T>} = 20,

		// Parachain and XCM - starts at index 50
		ParachainSystem: cumulus_pallet_parachain_system::{Pallet, Call, Storage, Inherent, Event<T>, ValidateUnsigned} = 50,
		ParachainInfo: parachain_info::{Pallet, Storage, Config} = 51,

		PolkadotXcm: pallet_xcm::{Pallet, Call, Storage, Event<T>, Origin, Config} = 52,
		CumulusXcm: cumulus_pallet_xcm::{Pallet, Call, Storage, Event<T>, Origin} = 53,
		XcmpQueue: cumulus_pallet_xcmp_queue::{Pallet, Storage, Event<T>} = 54,
		DmpQueue: cumulus_pallet_dmp_queue::{Pallet, Call, Storage, Event<T>} = 55,

		// Basilisk - runtime module index for basilisk's pallets starts at 100
		AssetRegistry: pallet_asset_registry::{Pallet, Call, Config<T>, Storage, Event<T>} = 100,
		XYK: pallet_xyk::{Pallet, Call, Storage, Event<T>} = 101,
		Duster: pallet_duster::{Pallet, Call, Config<T>, Storage, Event<T>} = 102,
		Exchange: pallet_exchange::{Pallet, Call, Storage, Event<T>} = 103,
		LBP: pallet_lbp::{Pallet, Call, Storage, Event<T>} = 104,
		NFT: pallet_nft::{Pallet, Call, Event<T>, Storage} = 105,
		LiquidityMining: pallet_liquidity_mining::{Pallet, Call, Storage, Event<T>} = 156,

		MultiTransactionPayment: pallet_transaction_multi_payment::{Pallet, Call, Config<T>, Storage, Event<T>} = 106,
		PriceOracle: pallet_price_oracle::{Pallet, Call, Storage, Event<T>} = 107,
		RelayChainInfo: pallet_relaychain_info::{Pallet, Event<T>} = 108,
		Marketplace: pallet_marketplace::{Pallet, Call, Event<T>, Storage} = 109,

		// ORML related modules - starts at 150
		Currencies: orml_currencies::{Pallet, Call, Event<T>} = 150,
		Tokens: orml_tokens::{Pallet, Storage, Call, Event<T>, Config<T>} = 151,

		// ORML XCM
		OrmlXcm: orml_xcm::{Pallet, Call, Event<T>} = 153,
		XTokens: orml_xtokens::{Pallet, Storage, Call, Event<T>} = 154,
		UnknownTokens: orml_unknown_tokens::{Pallet, Storage, Event} = 155,

		// TEMPORARY - always last. Sudo will be removed at some point.
		Sudo: pallet_sudo::{Pallet, Call, Config<T>, Storage, Event<T>} = 255,
	}
);

/// The address format for describing accounts.
pub type Address = AccountId;
/// Block header type as expected by this runtime.
pub type Header = generic::Header<BlockNumber, BlakeTwo256>;
/// Block type as expected by this runtime.
pub type Block = generic::Block<Header, UncheckedExtrinsic>;
/// A Block signed with a Justification
pub type SignedBlock = generic::SignedBlock<Block>;
/// BlockId type as expected by this runtime.
pub type BlockId = generic::BlockId<Block>;
/// The SignedExtension to the basic transaction logic.
pub type SignedExtra = (
	frame_system::CheckSpecVersion<Runtime>,
	frame_system::CheckTxVersion<Runtime>,
	frame_system::CheckGenesis<Runtime>,
	frame_system::CheckEra<Runtime>,
	frame_system::CheckNonce<Runtime>,
	frame_system::CheckWeight<Runtime>,
	pallet_transaction_payment::ChargeTransactionPayment<Runtime>,
	pallet_transaction_multi_payment::CurrencyBalanceCheck<Runtime>,
);
/// Unchecked extrinsic type as expected by this runtime.
pub type UncheckedExtrinsic = generic::UncheckedExtrinsic<Address, Call, Signature, SignedExtra>;
/// Extrinsic type that has already been checked.
pub type CheckedExtrinsic = generic::CheckedExtrinsic<AccountId, Call, SignedExtra>;
/// Executive: handles dispatch to the various modules.
pub type Executive = frame_executive::Executive<
	Runtime,
	Block,
	frame_system::ChainContext<Runtime>,
	Runtime,
	AllPalletsReversedWithSystemFirst,
>;

impl_runtime_apis! {
	impl sp_api::Core<Block> for Runtime {
		fn version() -> RuntimeVersion {
			VERSION
		}

		fn execute_block(block: Block) {
			Executive::execute_block(block)
		}

		fn initialize_block(header: &<Block as BlockT>::Header) {
			Executive::initialize_block(header)
		}
	}

	impl sp_api::Metadata<Block> for Runtime {
		fn metadata() -> OpaqueMetadata {
			OpaqueMetadata::new(Runtime::metadata().into())
		}
	}

	impl sp_block_builder::BlockBuilder<Block> for Runtime {
		fn apply_extrinsic(extrinsic: <Block as BlockT>::Extrinsic) -> ApplyExtrinsicResult {
			Executive::apply_extrinsic(extrinsic)
		}

		fn finalize_block() -> <Block as BlockT>::Header {
			Executive::finalize_block()
		}

		fn inherent_extrinsics(data: sp_inherents::InherentData) -> Vec<<Block as BlockT>::Extrinsic> {
			data.create_extrinsics()
		}

		fn check_inherents(
			block: Block,
			data: sp_inherents::InherentData,
		) -> sp_inherents::CheckInherentsResult {
			data.check_extrinsics(&block)
		}
	}

	impl sp_transaction_pool::runtime_api::TaggedTransactionQueue<Block> for Runtime {
		fn validate_transaction(
			source: TransactionSource,
			tx: <Block as BlockT>::Extrinsic,
			block_hash: <Block as BlockT>::Hash,
		) -> TransactionValidity {
			Executive::validate_transaction(source, tx, block_hash)
		}
	}

	impl sp_offchain::OffchainWorkerApi<Block> for Runtime {
		fn offchain_worker(header: &<Block as BlockT>::Header) {
			Executive::offchain_worker(header)
		}
	}

	impl sp_session::SessionKeys<Block> for Runtime {
		fn decode_session_keys(
			encoded: Vec<u8>,
		) -> Option<Vec<(Vec<u8>, sp_core::crypto::KeyTypeId)>> {
			opaque::SessionKeys::decode_into_raw_public_keys(&encoded)
		}

		fn generate_session_keys(seed: Option<Vec<u8>>) -> Vec<u8> {
			opaque::SessionKeys::generate(seed)
		}
	}

	impl sp_consensus_aura::AuraApi<Block, AuraId> for Runtime {
		fn slot_duration() -> sp_consensus_aura::SlotDuration {
			sp_consensus_aura::SlotDuration::from_millis(Aura::slot_duration())
		}

		fn authorities() -> Vec<AuraId> {
			Aura::authorities().into_inner()
		}
	}

	impl cumulus_primitives_core::CollectCollationInfo<Block> for Runtime {
		fn collect_collation_info(header: &<Block as BlockT>::Header) -> cumulus_primitives_core::CollationInfo {
			ParachainSystem::collect_collation_info(header)
		}
	}

		#[cfg(feature = "try-runtime")]
	impl frame_try_runtime::TryRuntime<Block> for Runtime {
		fn on_runtime_upgrade() -> (Weight, Weight) {
			//log::info!("try-runtime::on_runtime_upgrade.");
			let weight = Executive::try_runtime_upgrade().unwrap();
			(weight, BlockWeights::get().max_block)
		}

		fn execute_block_no_check(block: Block) -> Weight {
			Executive::execute_block_no_check(block)
		}
	}


	impl frame_system_rpc_runtime_api::AccountNonceApi<Block, AccountId, Index> for Runtime {
		fn account_nonce(account: AccountId) -> Index {
			System::account_nonce(account)
		}
	}

	impl pallet_transaction_payment_rpc_runtime_api::TransactionPaymentApi<Block, Balance> for Runtime {
		fn query_info(
			uxt: <Block as BlockT>::Extrinsic,
			len: u32,
		) -> pallet_transaction_payment_rpc_runtime_api::RuntimeDispatchInfo<Balance> {
			TransactionPayment::query_info(uxt, len)
		}

		fn query_fee_details(
			uxt: <Block as BlockT>::Extrinsic,
			len: u32,
		) -> pallet_transaction_payment_rpc_runtime_api::FeeDetails<Balance> {
			TransactionPayment::query_fee_details(uxt, len)
		}
	}

	impl xyk_rpc::XYKApi<
		Block,
		AccountId,
		AssetId,
		Balance,
	> for Runtime {
		fn get_pool_balances(
			pool_address: AccountId,
		) -> Vec<xyk_rpc::BalanceInfo<AssetId, Balance>> {
			let mut vec = Vec::new();

			if let Some(pool_balances) = XYK::get_pool_balances(pool_address){
				for b in pool_balances {
					let item  = xyk_rpc::BalanceInfo{
					 asset: Some(b.0),
						amount: b.1
					};

					vec.push(item);
				}
			}

			vec
		}

		fn get_pool_id(asset_a: AssetId, asset_b: AssetId) -> AccountId{
			XYK::pair_account_from_assets(asset_a, asset_b)
		}

	}

	impl pallet_lbp_rpc_runtime_api::LBPApi<
		Block,
		AccountId,
		AssetId,
	> for Runtime {
		fn get_pool_id(asset_a: AssetId, asset_b: AssetId) -> AccountId{
			LBP::pair_account_from_assets(asset_a, asset_b)
		}
	}


	#[cfg(feature = "runtime-benchmarks")]
	impl frame_benchmarking::Benchmark<Block> for Runtime {
		fn benchmark_metadata(extra: bool) -> (
			Vec<frame_benchmarking::BenchmarkList>,
			Vec<frame_support::traits::StorageInfo>,
		) {
			use frame_benchmarking::{list_benchmark, Benchmarking, BenchmarkList};
			use frame_support::traits::StorageInfoTrait;

			use pallet_exchange_benchmarking::Pallet as ExchangeBench;
			use frame_system_benchmarking::Pallet as SystemBench;
			use pallet_liquidity_mining_benchmarking::Pallet as LiquidityMiningBench;

			let mut list = Vec::<BenchmarkList>::new();

			list_benchmark!(list, extra, pallet_xyk, XYK);
			list_benchmark!(list, extra, pallet_lbp, LBP);
			list_benchmark!(list, extra, pallet_price_oracle, PriceOracle);
			list_benchmark!(list, extra, pallet_exchange, ExchangeBench::<Runtime>);
			list_benchmark!(list, extra, pallet_nft, NFT);
			list_benchmark!(list, extra, pallet_marketplace, Marketplace);
			list_benchmark!(list, extra, pallet_asset_registry, AssetRegistry);
			list_benchmark!(list, extra, pallet_liquidity_mining, LiquidityMiningBench::<Runtime>);

			list_benchmark!(list, extra, frame_system, SystemBench::<Runtime>);
			list_benchmark!(list, extra, pallet_exchange, ExchangeBench::<Runtime>);
			list_benchmark!(list, extra, pallet_balances, Balances);
			list_benchmark!(list, extra, pallet_timestamp, Timestamp);
			list_benchmark!(list, extra, pallet_democracy, Democracy);
			list_benchmark!(list, extra, pallet_treasury, Treasury);
			list_benchmark!(list, extra, pallet_scheduler, Scheduler);
			list_benchmark!(list, extra, pallet_utility, Utility);
			list_benchmark!(list, extra, pallet_tips, Tips);

			let storage_info = AllPalletsWithSystem::storage_info();

			(list, storage_info)
		}

		fn dispatch_benchmark(
			config: frame_benchmarking::BenchmarkConfig
		) -> Result<Vec<frame_benchmarking::BenchmarkBatch>, sp_runtime::RuntimeString> {
			use frame_benchmarking::{Benchmarking, BenchmarkBatch, add_benchmark, TrackedStorageKey};

			use pallet_exchange_benchmarking::Pallet as ExchangeBench;
			use frame_system_benchmarking::Pallet as SystemBench;
			use pallet_liquidity_mining_benchmarking::Pallet as LiquidityMiningBench;

			impl frame_system_benchmarking::Config for Runtime {}
			impl pallet_exchange_benchmarking::Config for Runtime {}
			impl pallet_liquidity_mining_benchmarking::Config for Runtime {}

			let whitelist: Vec<TrackedStorageKey> = vec![
				// Block Number
				hex_literal::hex!("26aa394eea5630e07c48ae0c9558cef702a5c1b19ab7a04f536c519aca4983ac").to_vec().into(),
				// Total Issuance
				hex_literal::hex!("c2261276cc9d1f8598ea4b6a74b15c2f57c875e4cff74148e4628f264b974c80").to_vec().into(),
				// Execution Phase
				hex_literal::hex!("26aa394eea5630e07c48ae0c9558cef7ff553b5a9862a516939d82b3d3d8661a").to_vec().into(),
				// Event Count
				hex_literal::hex!("26aa394eea5630e07c48ae0c9558cef70a98fdbe9ce6c55837576c60c7af3850").to_vec().into(),
				// System Events
				hex_literal::hex!("26aa394eea5630e07c48ae0c9558cef780d41e5e16056765bc8461851072c9d7").to_vec().into(),
			];

			let mut batches = Vec::<BenchmarkBatch>::new();
			let params = (&config, &whitelist);

			// Basilisk pallets
			add_benchmark!(params, batches, pallet_xyk, XYK);
			add_benchmark!(params, batches, pallet_lbp, LBP);
			add_benchmark!(params, batches, pallet_price_oracle, PriceOracle);
			add_benchmark!(params, batches, pallet_exchange, ExchangeBench::<Runtime>);
			add_benchmark!(params, batches, pallet_nft, NFT);
			add_benchmark!(params, batches, pallet_asset_registry, AssetRegistry);
			add_benchmark!(params, batches, pallet_liquidity_mining, LiquidityMiningBench::<Runtime>);
			add_benchmark!(params, batches, pallet_marketplace, Marketplace);

			// Substrate pallets
			add_benchmark!(params, batches, frame_system, SystemBench::<Runtime>);
			add_benchmark!(params, batches, pallet_exchange, ExchangeBench::<Runtime>);
			add_benchmark!(params, batches, pallet_balances, Balances);
			add_benchmark!(params, batches, pallet_timestamp, Timestamp);
			add_benchmark!(params, batches, pallet_democracy, Democracy);
			add_benchmark!(params, batches, pallet_treasury, Treasury);
			add_benchmark!(params, batches, pallet_scheduler, Scheduler);
			add_benchmark!(params, batches, pallet_utility, Utility);
			add_benchmark!(params, batches, pallet_tips, Tips);

			if batches.is_empty() { return Err("Benchmark not found for this pallet.".into()) }
			Ok(batches)
		}
	}
}

struct CheckInherents;

impl cumulus_pallet_parachain_system::CheckInherents<Block> for CheckInherents {
	fn check_inherents(
		block: &Block,
		relay_state_proof: &cumulus_pallet_parachain_system::RelayChainStateProof,
	) -> sp_inherents::CheckInherentsResult {
		let relay_chain_slot = relay_state_proof
			.read_slot()
			.expect("Could not read the relay chain slot from the proof");

		let inherent_data = cumulus_primitives_timestamp::InherentDataProvider::from_relay_chain_slot_and_duration(
			relay_chain_slot,
			sp_std::time::Duration::from_secs(6),
		)
		.create_inherent_data()
		.expect("Could not create the timestamp inherent data");

		inherent_data.check_extrinsics(block)
	}
}

cumulus_pallet_parachain_system::register_validate_block! {
	Runtime = Runtime,
	BlockExecutor = cumulus_pallet_aura_ext::BlockExecutor::<Runtime, Executive>,
	CheckInherents = CheckInherents,
}<|MERGE_RESOLUTION|>--- conflicted
+++ resolved
@@ -113,11 +113,7 @@
 	spec_name: create_runtime_str!("testing-basilisk"),
 	impl_name: create_runtime_str!("testing-basilisk"),
 	authoring_version: 1,
-<<<<<<< HEAD
-	spec_version: 42,
-=======
-	spec_version: 44,
->>>>>>> 3579d5f7
+	spec_version: 45,
 	impl_version: 0,
 	apis: RUNTIME_API_VERSIONS,
 	transaction_version: 1,
