--- conflicted
+++ resolved
@@ -768,8 +768,6 @@
 	type RelaychainBlockNumberProvider = cumulus_pallet_parachain_system::RelaychainBlockNumberProvider<Runtime>;
 }
 
-<<<<<<< HEAD
-=======
 impl pallet_liquidity_mining::Config for Runtime {
 	type Event = Event;
 	type CurrencyId = AssetId;
@@ -784,12 +782,6 @@
 	type WeightInfo = ();
 }
 
-impl pallet_faucet::Config for Runtime {
-	type Event = Event;
-	type Currency = Currencies;
-}
-
->>>>>>> 3583e437
 parameter_types! {
 	pub const PreimageMaxSize: u32 = 4096 * 1024;
 	pub PreimageBaseDeposit: Balance = deposit(2, 64);
