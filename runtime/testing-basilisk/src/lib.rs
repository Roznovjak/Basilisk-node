--- conflicted
+++ resolved
@@ -113,11 +113,7 @@
 	spec_name: create_runtime_str!("testing-basilisk"),
 	impl_name: create_runtime_str!("testing-basilisk"),
 	authoring_version: 1,
-<<<<<<< HEAD
-	spec_version: 45,
-=======
-	spec_version: 42,
->>>>>>> 51761e8c
+	spec_version: 43,
 	impl_version: 0,
 	apis: RUNTIME_API_VERSIONS,
 	transaction_version: 1,
@@ -904,11 +900,8 @@
 		MultiTransactionPayment: pallet_transaction_multi_payment::{Pallet, Call, Config<T>, Storage, Event<T>} = 106,
 		PriceOracle: pallet_price_oracle::{Pallet, Call, Storage, Event<T>} = 107,
 		RelayChainInfo: pallet_relaychain_info::{Pallet, Event<T>} = 108,
-<<<<<<< HEAD
-		Auctions: pallet_auctions::{Pallet, Call, Storage, Event<T>} = 109,
-=======
 		Marketplace: pallet_marketplace::{Pallet, Call, Event<T>, Storage} = 109,
->>>>>>> 51761e8c
+		Auctions: pallet_auctions::{Pallet, Call, Storage, Event<T>} = 110,
 
 		// ORML related modules - starts at 150
 		Currencies: orml_currencies::{Pallet, Call, Event<T>} = 150,
@@ -1144,12 +1137,8 @@
 			list_benchmark!(list, extra, pallet_lbp, LBP);
 			list_benchmark!(list, extra, pallet_price_oracle, PriceOracle);
 			list_benchmark!(list, extra, pallet_exchange, ExchangeBench::<Runtime>);
-<<<<<<< HEAD
-			//list_benchmark!(list, extra, pallet_nft, NFT);
-=======
 			list_benchmark!(list, extra, pallet_nft, NFT);
 			list_benchmark!(list, extra, pallet_marketplace, Marketplace);
->>>>>>> 51761e8c
 			list_benchmark!(list, extra, pallet_asset_registry, AssetRegistry);
 			list_benchmark!(list, extra, pallet_liquidity_mining, LiquidityMiningBench::<Runtime>);
 
