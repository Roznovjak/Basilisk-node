--- conflicted
+++ resolved
@@ -114,11 +114,7 @@
 	spec_name: create_runtime_str!("testing-basilisk"),
 	impl_name: create_runtime_str!("testing-basilisk"),
 	authoring_version: 1,
-<<<<<<< HEAD
-	spec_version: 43,
-=======
-	spec_version: 46,
->>>>>>> a2e13520
+	spec_version: 47,
 	impl_version: 0,
 	apis: RUNTIME_API_VERSIONS,
 	transaction_version: 1,
