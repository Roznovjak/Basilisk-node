--- conflicted
+++ resolved
@@ -701,7 +701,6 @@
 	type BlockNumberProvider = cumulus_pallet_parachain_system::RelaychainBlockNumberProvider<Runtime>;
 }
 
-<<<<<<< HEAD
 parameter_types! {
 	pub const MinimumOfferAmount: Balance = 20 * UNITS;
 }
@@ -710,7 +709,8 @@
 	type Event = Event;
 	type WeightInfo = pallet_marketplace::weights::BasiliskWeight<Runtime>;
 	type MinimumOfferAmount = MinimumOfferAmount;
-=======
+}
+
 impl pallet_relaychain_info::Config for Runtime {
 	type Event = Event;
 	type RelaychainBlockNumberProvider = cumulus_pallet_parachain_system::RelaychainBlockNumberProvider<Runtime>;
@@ -719,7 +719,6 @@
 impl pallet_faucet::Config for Runtime {
 	type Event = Event;
 	type Currency = Currencies;
->>>>>>> 679f00dd
 }
 
 // Create the runtime by composing the FRAME pallets that were previously configured.
@@ -780,11 +779,8 @@
 		LBP: pallet_lbp::{Pallet, Call, Storage, Event<T>},
 		MultiTransactionPayment: pallet_transaction_multi_payment::{Pallet, Call, Config<T>, Storage, Event<T>},
 		NFT: pallet_nft::{Pallet, Call, Event<T>, Storage},
-<<<<<<< HEAD
 		Marketplace: pallet_marketplace::{Pallet, Call, Event<T>, Storage},
-=======
 		Faucet: pallet_faucet::{Pallet, Call, Storage, Config, Event<T>},
->>>>>>> 679f00dd
 
 		// TEMPORARY
 		Sudo: pallet_sudo::{Pallet, Call, Config<T>, Storage, Event<T>},
@@ -1058,11 +1054,8 @@
 			add_benchmark!(params, batches, pallet_exchange, ExchangeBench::<Runtime>);
 			add_benchmark!(params, batches, pallet_nft, NFT);
 			add_benchmark!(params, batches, pallet_asset_registry, AssetRegistry);
-<<<<<<< HEAD
 			add_benchmark!(params, batches, pallet_duster, Duster);
 			add_benchmark!(params, batches, pallet_marketplace, Marketplace);
-=======
->>>>>>> 679f00dd
 
 			// Substrate pallets
 			add_benchmark!(params, batches, frame_system, SystemBench::<Runtime>);
