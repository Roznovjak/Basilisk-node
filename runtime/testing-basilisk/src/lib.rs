--- conflicted
+++ resolved
@@ -482,17 +482,12 @@
 impl pallet_nft::Config for Runtime {
 	type Currency = Balances;
 	type Event = Event;
-<<<<<<< HEAD
 	type WeightInfo = pallet_nft::weights::BasiliskWeight<Runtime>;
 	type NftClassId = ClassId;
 	type NftInstanceId = InstanceId;
 	type ProtocolOrigin = EnsureRoot<AccountId>;
 	type ClassType = ClassType;
 	type Permissions = NftPermissions;
-=======
-	type WeightInfo = common_runtime::weights::nft::BasiliskWeight<Runtime>;
-	type ClassBondAmount = ClassBondAmount;
->>>>>>> 9256c0e9
 }
 
 parameter_types! {
@@ -795,67 +790,6 @@
 		NodeBlock = opaque::Block,
 		UncheckedExtrinsic = UncheckedExtrinsic
 	{
-<<<<<<< HEAD
-		System: frame_system::{Pallet, Call, Config, Storage, Event<T>},
-		Timestamp: pallet_timestamp::{Pallet, Call, Storage, Inherent},
-		Balances: pallet_balances::{Pallet, Call, Storage, Config<T>, Event<T>},
-		TransactionPayment: pallet_transaction_payment::{Pallet, Storage},
-		Preimage: pallet_preimage::{Pallet, Call, Storage, Event<T>},
-
-		RelayChainInfo: pallet_relaychain_info::{Pallet, Event<T>},
-
-		// Basilisk's registry
-		AssetRegistry: pallet_asset_registry::{Pallet, Call, Config<T>, Storage, Event<T>},
-
-		Scheduler: pallet_scheduler::{Pallet, Call, Storage, Event<T>},
-		Democracy: pallet_democracy::{Pallet, Call, Storage, Event<T>},
-		Elections: pallet_elections_phragmen::{Pallet, Call, Storage, Event<T>, Config<T>},
-		Council: pallet_collective::<Instance1>::{Pallet, Call, Storage, Origin<T>, Event<T>, Config<T>},
-		TechnicalCommittee: pallet_collective::<Instance2>::{Pallet, Call, Storage, Origin<T>, Event<T>, Config<T>},
-		Treasury: pallet_treasury::{Pallet, Call, Storage, Config, Event<T>},
-		Uniques: pallet_uniques::{Pallet, Call, Storage, Event<T>},
-		Utility: pallet_utility::{Pallet, Call, Event},
-		Vesting: orml_vesting::{Pallet, Call, Storage, Event<T>, Config<T>},
-		Proxy: pallet_proxy::{Pallet, Call, Storage, Event<T>},
-
-		// Parachain
-		ParachainSystem: cumulus_pallet_parachain_system::{Pallet, Call, Storage, Inherent, Event<T>, ValidateUnsigned},
-		ParachainInfo: parachain_info::{Pallet, Storage, Config},
-
-		// XCM
-		PolkadotXcm: pallet_xcm::{Pallet, Call, Event<T>, Origin},
-		CumulusXcm: cumulus_pallet_xcm::{Pallet, Call, Storage, Event<T>, Origin},
-		XTokens: orml_xtokens::{Pallet, Storage, Call, Event<T>},
-		UnknownTokens: orml_unknown_tokens::{Pallet, Storage, Event},
-		XcmpQueue: cumulus_pallet_xcmp_queue::{Pallet, Call, Storage, Event<T>},
-		DmpQueue: cumulus_pallet_dmp_queue::{Pallet, Call, Storage, Event<T>} ,
-
-		// Collator support
-		Authorship: pallet_authorship::{Pallet, Call, Storage},
-		CollatorSelection: pallet_collator_selection::{Pallet, Call, Storage, Event<T>, Config<T>},
-		Session: pallet_session::{Pallet, Call, Storage, Event, Config<T>},
-		Aura: pallet_aura::{Pallet, Config<T>},
-		AuraExt: cumulus_pallet_aura_ext::{Pallet, Config},
-
-		// ORML related modules
-		Currencies: orml_currencies::{Pallet, Call, Event<T>},
-		Tips: pallet_tips::{Pallet, Call, Storage, Event<T>},
-		Tokens: orml_tokens::{Pallet, Storage, Call, Event<T>, Config<T>},
-		OrmlXcm: orml_xcm::{Pallet, Call, Event<T>},
-
-		// Basilisk related modules
-		XYK: pallet_xyk::{Pallet, Call, Storage, Event<T>},
-		Duster: pallet_duster::{Pallet, Call, Config<T>, Storage, Event<T>},
-		Exchange: pallet_exchange::{Pallet, Call, Storage, Event<T>},
-		LBP: pallet_lbp::{Pallet, Call, Storage, Event<T>},
-		MultiTransactionPayment: pallet_transaction_multi_payment::{Pallet, Call, Config<T>, Storage, Event<T>},
-		NFT: pallet_nft::{Pallet, Call, Event<T>, Storage},
-		PriceOracle: pallet_price_oracle::{Pallet, Call, Storage, Event<T>},
-		Faucet: pallet_faucet::{Pallet, Call, Storage, Config, Event<T>},
-
-		// TEMPORARY
-		Sudo: pallet_sudo::{Pallet, Call, Config<T>, Storage, Event<T>},
-=======
 		// Substrate
 		System: frame_system::{Pallet, Call, Config, Storage, Event<T>} = 0,
 		Timestamp: pallet_timestamp::{Pallet, Call, Storage, Inherent} = 1,
@@ -878,6 +812,7 @@
 		Aura: pallet_aura::{Pallet, Config<T>} = 17,
 		AuraExt: cumulus_pallet_aura_ext::{Pallet, Config} = 18,
 		Preimage: pallet_preimage::{Pallet, Call, Storage, Event<T>} = 19,
+		Uniques: pallet_uniques::{Pallet, Call, Storage, Event<T>} = 20,
 
 		// Parachain and XCM - starts at index 50
 		ParachainSystem: cumulus_pallet_parachain_system::{Pallet, Call, Storage, Inherent, Event<T>, ValidateUnsigned} = 50,
@@ -903,7 +838,6 @@
 		// ORML related modules - starts at 150
 		Currencies: orml_currencies::{Pallet, Call, Event<T>} = 150,
 		Tokens: orml_tokens::{Pallet, Storage, Call, Event<T>, Config<T>} = 151,
-		OrmlNft: orml_nft::{Pallet, Storage, Config<T>} = 152,
 
 		// ORML XCM
 		OrmlXcm: orml_xcm::{Pallet, Call, Event<T>} = 153,
@@ -915,7 +849,6 @@
 
 		// TEMPORARY - always last. Sudo will be removed at some point.
 		Sudo: pallet_sudo::{Pallet, Call, Config<T>, Storage, Event<T>} = 255,
->>>>>>> 9256c0e9
 	}
 );
 
