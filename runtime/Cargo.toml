--- conflicted
+++ resolved
@@ -28,14 +28,9 @@
 pallet-xyk= { default-features = false, version = '1.2.0' }
 pallet-exchange = { default-features = false, version = '4.0.0' }
 pallet-exchange-benchmarking = { default-features = false, optional = true, version = '3.0.0' }
-<<<<<<< HEAD
 pallet-nft = { path = '../pallets/nft', default-features = false, version = '1.0.0' }
-pallet-transaction-multi-payment = { default-features = false, version = '3.0.0' }
-pallet-multi-payment-benchmarking = { default-features = false, optional = true, version = '3.0.0' }
-=======
 pallet-transaction-multi-payment = { default-features = false, version = '4.0.0' }
 pallet-multi-payment-benchmarking = { default-features = false, optional = true, version = '4.0.0' }
->>>>>>> 52bfc849
 primitives = { default-features = false, version = '4.0.0' }
 pallet-xyk-rpc-runtime-api = { default-features = false, version = '3.0.0' }
 
