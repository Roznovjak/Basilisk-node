[package]
authors = ['GalacticCouncil']
edition = '2018'
homepage = 'https://github.com/galacticcouncil/Basilisk-node'
license = 'Apache 2.0'
name = 'basilisk-runtime'
repository = 'https://github.com/galacticcouncil/Basilisk-node'
version = '5.0.0'

[package.metadata.docs.rs]
targets = ['x86_64-unknown-linux-gnu']

[build-dependencies]
substrate-build-script-utils = '3.0.0'
substrate-wasm-builder = '3.0.0'

[dependencies]
hex-literal = { optional = true, version = '0.3.1' }
tracing-core = { optional = true, version = '0.1.17' }
serde = { features = ['derive'], optional = true, version = '1.0.101' }
codec = { package = 'parity-scale-codec', version = '2.0.0', default-features = false, features = ['derive'] }
hash-db = { version = '0.15.2', default-features = false }
memory-db = { version = '0.26.0', default-features = false }
trie-db = { version = '0.22.0', default-features = false }

# local dependencies
pallet-asset-registry = { default-features = false, version = '3.0.0' }
pallet-xyk= { default-features = false, version = '1.0.0' }
pallet-exchange = { default-features = false, version = '3.0.0' }
pallet-exchange-benchmarking = { default-features = false, optional = true, version = '3.0.0' }
<<<<<<< HEAD
pallet-faucet = { default-features = false, version = '3.0.0' }
pallet-nft = { path = '../pallets/nft', default-features = false, version = '1.0.0' }
=======
>>>>>>> d23d878f
pallet-transaction-multi-payment = { default-features = false, version = '3.0.0' }
pallet-multi-payment-benchmarking = { default-features = false, optional = true, version = '3.0.0' }
primitives = { default-features = false, version = '4.0.0' }
pallet-xyk-rpc-runtime-api = { default-features = false, version = '3.0.0' }

pallet-treasury = { version = "3.0.0", default-features = false }
pallet-democracy = { version = "3.0.0", default-features = false }
pallet-scheduler = { version = "3.0.0", default-features = false }

# ORML dependencies
orml-currencies = { default-features = false, version = "0.4.1-dev" }
orml-nft = { default-features = false, version = '0.4.0' }
orml-tokens = { default-features = false, version = "0.4.1-dev" }
#orml-unknown-tokens = { default-features = false, version = "0.4.1-dev" }
orml-traits = { default-features = false, version = "0.4.1-dev" }
#orml-xtokens = { default-features = false, version = "0.4.1-dev" }
#orml-xcm-support = { default-features = false, version = "0.4.1-dev" }

# Cumulus dependencies
cumulus-pallet-aura-ext = { version = "0.1.0", default-features = false}
cumulus-pallet-parachain-system ={ version = "0.1.0", default-features = false}
cumulus-primitives-core ={ version = "0.1.0", default-features = false}
cumulus-primitives-parachain-inherent ={ version = "0.1.0", default-features = false}
parachain-info = { version = "0.1.0", default-features = false}

# Polkadot dependencies
polkadot-parachain = { version = "0.9.4", default-features = false, features = ["wasm-api"]}
#xcm = { default-features = false }
#xcm-builder = { default-features = false }
#xcm-executor = { default-features = false }

# Substrate dependencies
frame-benchmarking = { default-features = false, optional = true, version = '3.0.0' }
frame-executive = { default-features = false, version = '3.0.0' }
frame-support = { default-features = false, version = '3.0.0' }
frame-system = { default-features = false, version = '3.0.0' }
frame-system-benchmarking = { default-features = false, optional = true, version = '3.0.0' }
frame-system-rpc-runtime-api = { default-features = false, version = '3.0.0' }
pallet-aura = { default-features = false, version = '3.0.0' }
pallet-balances = { default-features = false, version = '3.0.0' }
<<<<<<< HEAD
pallet-collective = { default-features = false, version= '3.0.0'}
=======
pallet-collective = { default-features = false, version= '3.0.0' }
>>>>>>> d23d878f
pallet-grandpa = { default-features = false, version = '3.0.0' }
pallet-randomness-collective-flip = { default-features = false, version = '3.0.0' }
pallet-session = { default-features = false, version = '3.0.0' }
pallet-society = { default-features = false, version = '3.0.0' }
pallet-sudo = { default-features = false, version = '3.0.0' }
pallet-timestamp = { default-features = false, version = '3.0.0' }
pallet-transaction-payment = { default-features = false, version = '3.0.0' }
pallet-transaction-payment-rpc-runtime-api = { default-features = false, version = '3.0.0' }
pallet-utility = { default-features = false, version = '3.0.0' }
pallet-vesting = { default-features = false, version = '3.0.0' }
sp-api = { default-features = false, version = '3.0.0' }
sp-block-builder = { default-features = false, version = '3.0.0' }
sp-consensus-aura = { default-features = false, version = '0.9.0' }
sp-core = { default-features = false, version = '3.0.0' }
sp-inherents = { default-features = false, version = '3.0.0' }
sp-externalities = { default-features = false, version = '0.9.0' }
sp-offchain = { default-features = false, version = '3.0.0' }
sp-runtime = { default-features = false, version = '3.0.0' }
sp-session = { default-features = false, version = '3.0.0' }
sp-std = { default-features = false, version = '3.0.0' }
sp-transaction-pool = { default-features = false, version = '3.0.0' }
sp-version = { default-features = false, version = '3.0.0' }
sp-staking = { default-features = false, version = '3.0.0' }
sp-trie = { default-features = false, version = '3.0.0' }

[features]
default = ['std']
runtime-benchmarks = [
    'frame-benchmarking',
    'frame-support/runtime-benchmarks',
    'frame-system-benchmarking',
    'frame-system/runtime-benchmarks',
    'hex-literal',
    'pallet-balances/runtime-benchmarks',
    'pallet-collective/runtime-benchmarks',
    'pallet-society/runtime-benchmarks',
    'pallet-timestamp/runtime-benchmarks',
    'pallet-multi-payment-benchmarking',
    'pallet-nft/runtime-benchmarks',
    "pallet-xyk/runtime-benchmarks",
    "pallet-exchange-benchmarking",
    'sp-runtime/runtime-benchmarks',
]
std = [
    'codec/std',
    'serde',
    'frame-executive/std',
    'frame-support/std',
    'frame-system/std',
    'frame-system-rpc-runtime-api/std',
    'orml-currencies/std',
    'orml-tokens/std',
    'orml-traits/std',
    #"orml-xtokens/std",
    #"orml-xcm-support/std",
    "cumulus-pallet-parachain-system/std",
    "cumulus-pallet-aura-ext/std",
    #"cumulus-pallet-xcm/std",
    "cumulus-primitives-core/std",
    "cumulus-primitives-parachain-inherent/std",
    #"xcm/std",
    #"xcm-builder/std",
    #"xcm-executor/std",
    'orml-nft/std',
    'parachain-info/std',
    'pallet-xyk/std',
    'pallet-asset-registry/std',
    'pallet-exchange/std',
    'pallet-aura/std',
    'pallet-balances/std',
    'pallet-grandpa/std',
    'pallet-nft/std',
    'pallet-randomness-collective-flip/std',
    'pallet-session/std',
    'pallet-sudo/std',
    'pallet-timestamp/std',
    'pallet-transaction-payment/std',
    'pallet-transaction-payment-rpc-runtime-api/std',
    'pallet-utility/std',
    'pallet-vesting/std',
    'sp-api/std',
    'sp-block-builder/std',
    'sp-consensus-aura/std',
    'sp-core/std',
    'sp-inherents/std',
    'sp-externalities/std',
    'sp-offchain/std',
    'sp-runtime/std',
    'sp-session/std',
    'sp-std/std',
    'sp-transaction-pool/std',
    'sp-version/std',
    'pallet-treasury/std',
    'pallet-collective/std',
    'pallet-democracy/std',
    'pallet-scheduler/std',
    'pallet-society/std',
]<|MERGE_RESOLUTION|>--- conflicted
+++ resolved
@@ -28,11 +28,7 @@
 pallet-xyk= { default-features = false, version = '1.0.0' }
 pallet-exchange = { default-features = false, version = '3.0.0' }
 pallet-exchange-benchmarking = { default-features = false, optional = true, version = '3.0.0' }
-<<<<<<< HEAD
-pallet-faucet = { default-features = false, version = '3.0.0' }
 pallet-nft = { path = '../pallets/nft', default-features = false, version = '1.0.0' }
-=======
->>>>>>> d23d878f
 pallet-transaction-multi-payment = { default-features = false, version = '3.0.0' }
 pallet-multi-payment-benchmarking = { default-features = false, optional = true, version = '3.0.0' }
 primitives = { default-features = false, version = '4.0.0' }
@@ -73,11 +69,7 @@
 frame-system-rpc-runtime-api = { default-features = false, version = '3.0.0' }
 pallet-aura = { default-features = false, version = '3.0.0' }
 pallet-balances = { default-features = false, version = '3.0.0' }
-<<<<<<< HEAD
-pallet-collective = { default-features = false, version= '3.0.0'}
-=======
 pallet-collective = { default-features = false, version= '3.0.0' }
->>>>>>> d23d878f
 pallet-grandpa = { default-features = false, version = '3.0.0' }
 pallet-randomness-collective-flip = { default-features = false, version = '3.0.0' }
 pallet-session = { default-features = false, version = '3.0.0' }
