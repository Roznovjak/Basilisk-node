[package]
authors = ['GalacticCouncil']
edition = '2018'
homepage = 'https://github.com/galacticcouncil/Basilisk-node'
license = 'Apache 2.0'
name = 'basilisk-runtime'
repository = 'https://github.com/galacticcouncil/Basilisk-node'
version = '3.0.0'

[package.metadata.docs.rs]
targets = ['x86_64-unknown-linux-gnu']

[build-dependencies]
substrate-build-script-utils = '3.0.0'
substrate-wasm-builder = "3.0.0"

[dependencies]
hex-literal = { optional = true, version = '0.3.1' }
tracing-core = { optional = true, version = '0.1.17' }
serde = { features = ['derive'], optional = true, version = '1.0.101' }
codec = { package = "parity-scale-codec", version = "2.0.0", default-features = false, features = ["derive"] }
hash-db = { version = "0.15.2", default-features = false }
memory-db = { version = "0.26.0", default-features = false }
trie-db = { version = "0.22.0", default-features = false }

# local dependencies
pallet-asset-registry = { default-features = false, version = '3.0.0' }
pallet-xyk= { default-features = false, version = '1.0.0' }
pallet-exchange = { default-features = false, version = '3.0.0' }
pallet-exchange-benchmarking = { default-features = false, optional = true, version = '3.0.0' }
pallet-faucet = { default-features = false, version = '3.0.0' }
pallet-transaction-multi-payment = { default-features = false, version = '3.0.0' }
pallet-multi-payment-benchmarking = { default-features = false, optional = true, version = '3.0.0' }
primitives = { default-features = false, version = '3.0.0' }
<<<<<<< HEAD
module-amm-rpc-runtime-api = { default-features = false, version = '3.0.0' }
pallet-lbp = { path = '../pallets/lbp', default-features = false, version = '1.0.0' }
=======
pallet-xyk-rpc-runtime-api = { default-features = false, version = '3.0.0' }
>>>>>>> 927fcc39

# ORML dependencies
orml-currencies = { default-features = false, version = "0.4.1-dev" }
orml-tokens = { default-features = false, version = "0.4.1-dev" }
#orml-unknown-tokens = { default-features = false, version = "0.4.1-dev" }
orml-traits = { default-features = false, version = "0.4.1-dev" }
#orml-xtokens = { default-features = false, version = "0.4.1-dev" }
#orml-xcm-support = { default-features = false, version = "0.4.1-dev" }

# Cumulus dependencies
cumulus-pallet-aura-ext = { git = 'https://github.com/paritytech/cumulus',  default-features = false, branch = "polkadot-v0.9.1" }
cumulus-pallet-parachain-system = { git = 'https://github.com/paritytech/cumulus',  default-features = false, branch = "polkadot-v0.9.1" }
cumulus-primitives-core = { git = 'https://github.com/paritytech/cumulus',  default-features = false, branch = "polkadot-v0.9.1" }
cumulus-primitives-parachain-inherent = { git = 'https://github.com/paritytech/cumulus',  default-features = false, branch = "polkadot-v0.9.1" }
#cumulus-pallet-xcm = { git = 'https://github.com/paritytech/cumulus',  default-features = false, branch = "polkadot-v0.9.1" }
parachain-info = { git = 'https://github.com/paritytech/cumulus',  default-features = false, branch = "polkadot-v0.9.1" }

# Polkadot dependencies
polkadot-parachain = { version = "0.9.1", default-features = false, features = ["wasm-api"]}
#xcm = { default-features = false }
#xcm-builder = { default-features = false }
#xcm-executor = { default-features = false }

# Substrate dependencies
frame-benchmarking = { default-features = false, optional = true, version = '3.0.0' }
frame-executive = { default-features = false, version = '3.0.0' }
frame-support = { default-features = false, version = '3.0.0' }
frame-system = { default-features = false, version = '3.0.0' }
frame-system-benchmarking = { default-features = false, optional = true, version = '3.0.0' }
frame-system-rpc-runtime-api = { default-features = false, version = '3.0.0' }
pallet-aura = { default-features = false, version = '3.0.0' }
pallet-balances = { default-features = false, version = '3.0.0' }
pallet-collective = { default-features = false , version= '3.0.0'}
pallet-grandpa = { default-features = false, version = '3.0.0' }
pallet-randomness-collective-flip = { default-features = false, version = '3.0.0' }
pallet-session = { default-features = false, version = '3.0.0' }
pallet-society = { default-features = false, version = '3.0.0' }
pallet-sudo = { default-features = false, version = '3.0.0' }
pallet-timestamp = { default-features = false, version = '3.0.0' }
pallet-transaction-payment = { default-features = false, version = '3.0.0' }
pallet-transaction-payment-rpc-runtime-api = { default-features = false, version = '3.0.0' }
sp-api = { default-features = false, version = '3.0.0' }
sp-block-builder = { default-features = false, version = '3.0.0' }
sp-consensus-aura = { default-features = false, version = '0.9.0' }
sp-core = { default-features = false, version = '3.0.0' }
sp-inherents = { default-features = false, version = '3.0.0' }
sp-externalities = { default-features = false, version = '0.9.0' }
sp-offchain = { default-features = false, version = '3.0.0' }
sp-runtime = { default-features = false, version = '3.0.0' }
sp-session = { default-features = false, version = '3.0.0' }
sp-std = { default-features = false, version = '3.0.0' }
sp-transaction-pool = { default-features = false, version = '3.0.0' }
sp-version = { default-features = false, version = '3.0.0' }
sp-staking = { default-features = false, version = '3.0.0' }
sp-trie = { default-features = false, version = '3.0.0' }

[features]
default = ['std']
runtime-benchmarks = [
    'hex-literal',
    'frame-benchmarking',
    'frame-support/runtime-benchmarks',
    'frame-system-benchmarking',
    'frame-system/runtime-benchmarks',
    'pallet-balances/runtime-benchmarks',
    'pallet-collective/runtime-benchmarks',
    'pallet-society/runtime-benchmarks',
    'pallet-timestamp/runtime-benchmarks',
    'pallet-multi-payment-benchmarking',
    "pallet-xyk/runtime-benchmarks",
    "pallet-exchange-benchmarking",
    "pallet-lbp/runtime-benchmarks",
    'sp-runtime/runtime-benchmarks',
]
std = [
    'codec/std',
    'serde',
    'frame-executive/std',
    'frame-support/std',
    'frame-system/std',
    'frame-system-rpc-runtime-api/std',
    'orml-currencies/std',
    'orml-tokens/std',
    'orml-traits/std',
    #"orml-xtokens/std",
    #"orml-xcm-support/std",
    "cumulus-pallet-parachain-system/std",
    "cumulus-pallet-aura-ext/std",
    #"cumulus-pallet-xcm/std",
    "cumulus-primitives-core/std",
    "cumulus-primitives-parachain-inherent/std",
    #"xcm/std",
    #"xcm-builder/std",
    #"xcm-executor/std",
    'parachain-info/std',
    'pallet-xyk/std',
    'pallet-asset-registry/std',
    'pallet-exchange/std',
    'pallet-faucet/std',
    'pallet-aura/std',
    'pallet-balances/std',
    'pallet-grandpa/std',
    'pallet-randomness-collective-flip/std',
    'pallet-session/std',
    'pallet-sudo/std',
    'pallet-timestamp/std',
    'pallet-transaction-payment/std',
    'pallet-transaction-payment-rpc-runtime-api/std',
    'pallet-lbp/std',
    'sp-api/std',
    'sp-block-builder/std',
    'sp-consensus-aura/std',
    'sp-core/std',
    'sp-inherents/std',
    'sp-externalities/std',
    'sp-offchain/std',
    'sp-runtime/std',
    'sp-session/std',
    'sp-std/std',
    'sp-transaction-pool/std',
    'sp-version/std',
]<|MERGE_RESOLUTION|>--- conflicted
+++ resolved
@@ -32,12 +32,8 @@
 pallet-transaction-multi-payment = { default-features = false, version = '3.0.0' }
 pallet-multi-payment-benchmarking = { default-features = false, optional = true, version = '3.0.0' }
 primitives = { default-features = false, version = '3.0.0' }
-<<<<<<< HEAD
-module-amm-rpc-runtime-api = { default-features = false, version = '3.0.0' }
+pallet-xyk-rpc-runtime-api = { default-features = false, version = '3.0.0' }
 pallet-lbp = { path = '../pallets/lbp', default-features = false, version = '1.0.0' }
-=======
-pallet-xyk-rpc-runtime-api = { default-features = false, version = '3.0.0' }
->>>>>>> 927fcc39
 
 # ORML dependencies
 orml-currencies = { default-features = false, version = "0.4.1-dev" }
