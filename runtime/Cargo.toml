--- conflicted
+++ resolved
@@ -31,14 +31,9 @@
 pallet-faucet = { default-features = false, version = '3.0.0' }
 pallet-transaction-multi-payment = { path = '../pallets/transaction-multi-payment', default-features = false, version = '3.0.0' }
 pallet-multi-payment-benchmarking = { path = '../pallets/transaction-multi-payment/benchmarking', default-features = false, optional = true, version = '3.0.0' }
-<<<<<<< HEAD
 primitives = { default-features = false, version = '3.0.0' }
 module-amm-rpc-runtime-api = { default-features = false, version = '3.0.0' }
-=======
 pallet-lbp = { path = '../pallets/lbp', default-features = false, version = '3.0.0' }
-primitives = { path = '../primitives', default-features = false, version = '3.0.0' }
-module-amm-rpc-runtime-api = { path = '../pallets/amm/rpc/runtime-api', default-features = false, version = '3.0.0' }
->>>>>>> 050f5abf
 
 # ORML dependencies
 orml-currencies = { default-features = false, version = "0.4.1-dev" }
