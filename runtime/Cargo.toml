--- conflicted
+++ resolved
@@ -18,18 +18,11 @@
 hex-literal = { optional = true, version = '0.3.1' }
 tracing-core = { optional = true, version = '0.1.17' }
 serde = { features = ['derive'], optional = true, version = '1.0.101' }
-<<<<<<< HEAD
-codec = { package = 'parity-scale-codec', version = '2.0.0', default-features = false, features = ['derive'] }
-hash-db = { version = '0.15.2', default-features = false }
-memory-db = { version = '0.26.0', default-features = false }
-trie-db = { version = '0.22.0', default-features = false }
-=======
 codec = { package = "parity-scale-codec", version = "2.0.0", default-features = false, features = ["derive"] }
 hash-db = { version = "0.15.2", default-features = false }
 memory-db = { version = "0.26.0", default-features = false }
 trie-db = { version = "0.22.0", default-features = false }
 smallvec = "1.6.1"
->>>>>>> ec3fb9c1
 
 # local dependencies
 pallet-asset-registry = { default-features = false, version = '3.0.0' }
