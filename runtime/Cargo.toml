--- conflicted
+++ resolved
@@ -5,11 +5,7 @@
 license = 'Apache 2.0'
 name = 'basilisk-runtime'
 repository = 'https://github.com/galacticcouncil/Basilisk-node'
-<<<<<<< HEAD
-version = '11.0.0'
-=======
-version = '12.0.0'
->>>>>>> 441e8d9c
+version = '13.0.0'
 
 [package.metadata.docs.rs]
 targets = ['x86_64-unknown-linux-gnu']
