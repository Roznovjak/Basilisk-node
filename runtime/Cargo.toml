--- conflicted
+++ resolved
@@ -144,11 +144,8 @@
     'pallet-timestamp/std',
     'pallet-transaction-payment/std',
     'pallet-transaction-payment-rpc-runtime-api/std',
-<<<<<<< HEAD
     'pallet-lbp/std',
-=======
     'pallet-vesting/std',
->>>>>>> a3e60992
     'sp-api/std',
     'sp-block-builder/std',
     'sp-consensus-aura/std',
