[package]
authors = ['GalacticCouncil']
edition = '2018'
homepage = 'https://github.com/galacticcouncil/Basilisk-node'
license = 'Apache 2.0'
name = 'basilisk-runtime'
repository = 'https://github.com/galacticcouncil/Basilisk-node'
version = '6.0.0'

[package.metadata.docs.rs]
targets = ['x86_64-unknown-linux-gnu']

[build-dependencies]
substrate-build-script-utils = '3.0.0'
substrate-wasm-builder = "3.0.0"

[dependencies]
hex-literal = { optional = true, version = '0.3.1' }
tracing-core = { optional = true, version = '0.1.17' }
serde = { features = ['derive'], optional = true, version = '1.0.101' }
codec = { package = "parity-scale-codec", version = "2.0.0", default-features = false, features = ["derive"] }
hash-db = { version = "0.15.2", default-features = false }
memory-db = { version = "0.26.0", default-features = false }
trie-db = { version = "0.22.0", default-features = false }

# local dependencies
pallet-asset-registry = { default-features = false, version = '3.0.0' }
pallet-xyk= { default-features = false, version = '1.2.0' }
pallet-exchange = { default-features = false, version = '4.0.0' }
pallet-exchange-benchmarking = { default-features = false, optional = true, version = '3.0.0' }
pallet-transaction-multi-payment = { default-features = false, version = '4.0.0' }
pallet-multi-payment-benchmarking = { default-features = false, optional = true, version = '4.0.0' }
primitives = { default-features = false, version = '4.0.0' }
pallet-xyk-rpc-runtime-api = { default-features = false, version = '3.0.0' }

<<<<<<< HEAD
pallet-treasury = { git = "https://github.com/paritytech/substrate", branch = "polkadot-v0.9.3", default-features = false }
pallet-democracy = { git = "https://github.com/paritytech/substrate", branch = "polkadot-v0.9.3", default-features = false }
pallet-scheduler = { git = "https://github.com/paritytech/substrate", branch = "polkadot-v0.9.3", default-features = false }

# collator support
pallet-collator-selection = { path = '../pallets/collator-selection', default-features = false, version = '1.0.0' }
pallet-authorship = { git = "https://github.com/paritytech/substrate", branch = "polkadot-v0.9.3", default-features = false}

=======
pallet-treasury = { version = "3.0.0", default-features = false }
pallet-democracy = { version = "3.0.0", default-features = false }
pallet-scheduler = { version = "3.0.0", default-features = false }
>>>>>>> 52bfc849

# ORML dependencies
orml-currencies = { default-features = false, version = "0.4.1-dev" }
orml-tokens = { default-features = false, version = "0.4.1-dev" }
#orml-unknown-tokens = { default-features = false, version = "0.4.1-dev" }
orml-traits = { default-features = false, version = "0.4.1-dev" }
#orml-xtokens = { default-features = false, version = "0.4.1-dev" }
#orml-xcm-support = { default-features = false, version = "0.4.1-dev" }

# Cumulus dependencies
cumulus-pallet-aura-ext = { version = "0.1.0", default-features = false}
cumulus-pallet-parachain-system ={ version = "0.1.0", default-features = false}
cumulus-primitives-core ={ version = "0.1.0", default-features = false}
cumulus-primitives-parachain-inherent ={ version = "0.1.0", default-features = false}
parachain-info = { version = "0.1.0", default-features = false}

# Polkadot dependencies
polkadot-parachain = { version = "0.9.4", default-features = false, features = ["wasm-api"]}
#xcm = { default-features = false }
#xcm-builder = { default-features = false }
#xcm-executor = { default-features = false }

# Substrate dependencies
frame-benchmarking = { default-features = false, optional = true, version = '3.0.0' }
frame-executive = { default-features = false, version = '3.0.0' }
frame-support = { default-features = false, version = '3.0.0' }
frame-system = { default-features = false, version = '3.0.0' }
frame-system-benchmarking = { default-features = false, optional = true, version = '3.0.0' }
frame-system-rpc-runtime-api = { default-features = false, version = '3.0.0' }
pallet-aura = { default-features = false, version = '3.0.0' }
pallet-balances = { default-features = false, version = '3.0.0' }
pallet-collective = { default-features = false, version= '3.0.0' }
pallet-grandpa = { default-features = false, version = '3.0.0' }
pallet-randomness-collective-flip = { default-features = false, version = '3.0.0' }
pallet-session = { default-features = false, version = '3.0.0' }
pallet-society = { default-features = false, version = '3.0.0' }
pallet-sudo = { default-features = false, version = '3.0.0' }
pallet-timestamp = { default-features = false, version = '3.0.0' }
pallet-transaction-payment = { default-features = false, version = '3.0.0' }
pallet-transaction-payment-rpc-runtime-api = { default-features = false, version = '3.0.0' }
pallet-utility = { default-features = false, version = '3.0.0' }
pallet-vesting = { default-features = false, version = '3.0.0' }
sp-api = { default-features = false, version = '3.0.0' }
sp-block-builder = { default-features = false, version = '3.0.0' }
sp-consensus-aura = { default-features = false, version = '0.9.0' }
sp-core = { default-features = false, version = '3.0.0' }
sp-inherents = { default-features = false, version = '3.0.0' }
sp-externalities = { default-features = false, version = '0.9.0' }
sp-offchain = { default-features = false, version = '3.0.0' }
sp-runtime = { default-features = false, version = '3.0.0' }
sp-session = { default-features = false, version = '3.0.0' }
sp-std = { default-features = false, version = '3.0.0' }
sp-transaction-pool = { default-features = false, version = '3.0.0' }
sp-version = { default-features = false, version = '3.0.0' }
sp-staking = { default-features = false, version = '3.0.0' }
sp-trie = { default-features = false, version = '3.0.0' }

[features]
default = ['std']
runtime-benchmarks = [
    'hex-literal',
    'frame-benchmarking',
    'frame-support/runtime-benchmarks',
    'frame-system-benchmarking',
    'frame-system/runtime-benchmarks',
    'pallet-balances/runtime-benchmarks',
    'pallet-collective/runtime-benchmarks',
    'pallet-society/runtime-benchmarks',
    'pallet-timestamp/runtime-benchmarks',
    'pallet-multi-payment-benchmarking',
    "pallet-xyk/runtime-benchmarks",
    "pallet-exchange-benchmarking",
    'sp-runtime/runtime-benchmarks',
    'pallet-collator-selection/runtime-benchmarks',
]
std = [
    'codec/std',
    'serde',
    'frame-executive/std',
    'frame-support/std',
    'frame-system/std',
    'frame-system-rpc-runtime-api/std',
    'orml-currencies/std',
    'orml-tokens/std',
    'orml-traits/std',
    #"orml-xtokens/std",
    #"orml-xcm-support/std",
    "cumulus-pallet-parachain-system/std",
    "cumulus-pallet-aura-ext/std",
    #"cumulus-pallet-xcm/std",
    "cumulus-primitives-core/std",
    "cumulus-primitives-parachain-inherent/std",
    #"xcm/std",
    #"xcm-builder/std",
    #"xcm-executor/std",
    'parachain-info/std',
    'pallet-xyk/std',
    'pallet-asset-registry/std',
    'pallet-exchange/std',
    'pallet-aura/std',
    'pallet-balances/std',
    'pallet-grandpa/std',
    'pallet-randomness-collective-flip/std',
    'pallet-session/std',
    'pallet-sudo/std',
    'pallet-timestamp/std',
    'pallet-transaction-payment/std',
    "pallet-transaction-multi-payment/std",
    'pallet-transaction-payment-rpc-runtime-api/std',
    'pallet-utility/std',
    'pallet-vesting/std',
    'sp-api/std',
    'sp-block-builder/std',
    'sp-consensus-aura/std',
    'sp-core/std',
    'sp-inherents/std',
    'sp-externalities/std',
    'sp-offchain/std',
    'sp-runtime/std',
    'sp-session/std',
    'sp-std/std',
    'sp-transaction-pool/std',
    'sp-version/std',
    'pallet-treasury/std',
    'pallet-collective/std',
    'pallet-democracy/std',
    'pallet-scheduler/std',
<<<<<<< HEAD
    'pallet-collator-selection/std',
    'pallet-authorship/std',
=======
    'pallet-society/std',
>>>>>>> 52bfc849
]<|MERGE_RESOLUTION|>--- conflicted
+++ resolved
@@ -33,20 +33,13 @@
 primitives = { default-features = false, version = '4.0.0' }
 pallet-xyk-rpc-runtime-api = { default-features = false, version = '3.0.0' }
 
-<<<<<<< HEAD
-pallet-treasury = { git = "https://github.com/paritytech/substrate", branch = "polkadot-v0.9.3", default-features = false }
-pallet-democracy = { git = "https://github.com/paritytech/substrate", branch = "polkadot-v0.9.3", default-features = false }
-pallet-scheduler = { git = "https://github.com/paritytech/substrate", branch = "polkadot-v0.9.3", default-features = false }
+pallet-treasury = { version = "3.0.0", default-features = false }
+pallet-democracy = { version = "3.0.0", default-features = false }
+pallet-scheduler = { version = "3.0.0", default-features = false }
 
 # collator support
 pallet-collator-selection = { path = '../pallets/collator-selection', default-features = false, version = '1.0.0' }
-pallet-authorship = { git = "https://github.com/paritytech/substrate", branch = "polkadot-v0.9.3", default-features = false}
-
-=======
-pallet-treasury = { version = "3.0.0", default-features = false }
-pallet-democracy = { version = "3.0.0", default-features = false }
-pallet-scheduler = { version = "3.0.0", default-features = false }
->>>>>>> 52bfc849
+pallet-authorship = { git = "https://github.com/paritytech/substrate", branch = "polkadot-v0.9.4", default-features = false}
 
 # ORML dependencies
 orml-currencies = { default-features = false, version = "0.4.1-dev" }
@@ -174,10 +167,6 @@
     'pallet-collective/std',
     'pallet-democracy/std',
     'pallet-scheduler/std',
-<<<<<<< HEAD
     'pallet-collator-selection/std',
     'pallet-authorship/std',
-=======
-    'pallet-society/std',
->>>>>>> 52bfc849
 ]