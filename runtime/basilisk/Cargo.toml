--- conflicted
+++ resolved
@@ -40,11 +40,7 @@
 pallet-lbp-rpc-runtime-api = { path = "../../pallets/lbp/rpc/runtime-api",default-features = false}
 pallet-nft = { path = "../../pallets/nft", default-features = false }
 pallet-lbp = { path = "../../pallets/lbp", default-features = false }
-<<<<<<< HEAD
-pallet-marketplace = { path = '../../pallets/marketplace', default-features = false }
 pallet-redeemables = { path = '../../pallets/redeemables', default-features = false }
-=======
->>>>>>> 86934e9e
 pallet-uniques = { path = '../../pallets/uniques', default-features = false }
 pallet-relaychain-info = { git = "https://github.com/galacticcouncil/warehouse", rev="35ee94a4daf3e4e8b56c20d6f6e85716d5641562", default-features = false }
 
