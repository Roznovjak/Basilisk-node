--- conflicted
+++ resolved
@@ -38,12 +38,7 @@
 pallet-lbp-rpc-runtime-api = { path = "../../pallets/lbp/rpc/runtime-api",default-features = false}
 pallet-nft = { path = "../../pallets/nft", default-features = false }
 pallet-lbp = { path = "../../pallets/lbp", default-features = false }
-<<<<<<< HEAD
 pallet-redeemables = { path = '../../pallets/redeemables', default-features = false }
-pallet-uniques = { path = '../../pallets/uniques', default-features = false }
-pallet-relaychain-info = { git = "https://github.com/galacticcouncil/warehouse", rev="35ee94a4daf3e4e8b56c20d6f6e85716d5641562", default-features = false }
-=======
->>>>>>> ae5b6ec5
 
 pallet-treasury = { git = "https://github.com/paritytech/substrate", branch = "polkadot-v0.9.17", default-features = false }
 pallet-democracy = { git = "https://github.com/paritytech/substrate", branch = "polkadot-v0.9.17", default-features = false }
