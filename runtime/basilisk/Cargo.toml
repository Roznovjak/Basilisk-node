--- conflicted
+++ resolved
@@ -1,10 +1,6 @@
 [package]
 name = "basilisk-runtime"
-<<<<<<< HEAD
-version = "51.0.0"
-=======
-version = "41.0.0"
->>>>>>> afb76f0c
+version = "42.0.0"
 authors = ["GalacticCouncil"]
 edition = "2021"
 homepage = "https://github.com/galacticcouncil/Basilisk-node"
@@ -42,23 +38,15 @@
 pallet-lbp-rpc-runtime-api = { path = "../../pallets/lbp/rpc/runtime-api",default-features = false}
 pallet-nft = { path = "../../pallets/nft", default-features = false }
 pallet-lbp = { path = "../../pallets/lbp", default-features = false }
-<<<<<<< HEAD
-pallet-marketplace = { path = '../../pallets/marketplace', default-features = false }
-pallet-treasury = { git = "https://github.com/paritytech/substrate", branch = "polkadot-v0.9.16", default-features = false }
-pallet-democracy = { git = "https://github.com/paritytech/substrate", branch = "polkadot-v0.9.16", default-features = false }
-pallet-scheduler = { git = "https://github.com/paritytech/substrate", branch = "polkadot-v0.9.16", default-features = false }
-pallet-elections-phragmen = { git = "https://github.com/paritytech/substrate", branch = "polkadot-v0.9.16", default-features = false }
-pallet-tips = { git = "https://github.com/paritytech/substrate", branch = "polkadot-v0.9.16", default-features = false }
-=======
 pallet-liquidity-mining = { path = "../../pallets/liquidity-mining", default-features=false}
 pallet-liquidity-mining-benchmarking = { path = "../../pallets/liquidity-mining/benchmarking", optional = true, default-features = false}
+pallet-marketplace = { path = '../../pallets/marketplace', default-features = false }
 
 pallet-treasury = { git = "https://github.com/paritytech/substrate", branch = "polkadot-v0.9.17", default-features = false }
 pallet-democracy = { git = "https://github.com/paritytech/substrate", branch = "polkadot-v0.9.17", default-features = false }
 pallet-scheduler = { git = "https://github.com/paritytech/substrate", branch = "polkadot-v0.9.17", default-features = false }
 pallet-elections-phragmen = { git = "https://github.com/paritytech/substrate", branch = "polkadot-v0.9.17", default-features = false }
 pallet-tips = { git = "https://github.com/paritytech/substrate", branch = "polkadot-v0.9.17", default-features = false }
->>>>>>> afb76f0c
 
 # Warehouse dependencies
 hydradx-traits = { git = "https://github.com/galacticcouncil/warehouse", rev = "d0c99033c5d1f686a31cc311b8d96af2a3de9d76", default-features = false }
