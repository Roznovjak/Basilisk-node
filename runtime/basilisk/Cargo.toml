--- conflicted
+++ resolved
@@ -1,6 +1,6 @@
 [package]
 name = "basilisk-runtime"
-version = "30.0.0"
+version = "31.0.0"
 authors = ["GalacticCouncil"]
 edition = "2018"
 homepage = "https://github.com/galacticcouncil/Basilisk-node"
@@ -38,10 +38,6 @@
 pallet-lbp-rpc-runtime-api = { path = "../../pallets/lbp/rpc/runtime-api",default-features = false}
 pallet-nft = { path = "../../pallets/nft", default-features = false }
 pallet-lbp = { path = "../../pallets/lbp", default-features = false }
-<<<<<<< HEAD
-pallet-relaychain-info = { git = "https://github.com/galacticcouncil/warehouse", branch = "main", default-features = false }
-=======
->>>>>>> 7f546549
 
 pallet-treasury = { git = "https://github.com/paritytech/substrate", branch = "polkadot-v0.9.13", default-features = false }
 pallet-democracy = { git = "https://github.com/paritytech/substrate", branch = "polkadot-v0.9.13", default-features = false }
@@ -49,17 +45,11 @@
 pallet-elections-phragmen = { git = "https://github.com/paritytech/substrate", branch = "polkadot-v0.9.13", default-features = false }
 pallet-tips = { git = "https://github.com/paritytech/substrate", branch = "polkadot-v0.9.13", default-features = false }
 
-<<<<<<< HEAD
-# HydraDX dependencies
-hydradx-traits = { git = "https://github.com/galacticcouncil/warehouse", branch = "main", default-features = false }
-pallet-price-oracle = { git = "https://github.com/galacticcouncil/warehouse", branch = "main", default-features = false }
-=======
 # Warehouse dependencies
 hydradx-traits = { git = "https://github.com/galacticcouncil/warehouse", branch="main", default-features = false }
 pallet-price-oracle = { git = "https://github.com/galacticcouncil/warehouse", branch="main", default-features = false }
 pallet-transaction-multi-payment = { git = "https://github.com/galacticcouncil/warehouse", branch="main", default-features = false}
 pallet-relaychain-info = { git = "https://github.com/galacticcouncil/warehouse", branch="main", default-features = false }
->>>>>>> 7f546549
 
 # collator support
 pallet-collator-selection = { git = "https://github.com/paritytech/cumulus", branch = "polkadot-v0.9.13", default-features = false }
