// This file is part of Basilisk-node.

// Copyright (C) 2020-2021  Intergalactic, Limited (GIB).
// SPDX-License-Identifier: Apache-2.0

// Licensed under the Apache License, Version 2.0 (the "License");
// you may not use this file except in compliance with the License.
// You may obtain a copy of the License at
//
//     http://www.apache.org/licenses/LICENSE-2.0
//
// Unless required by applicable law or agreed to in writing, software
// distributed under the License is distributed on an "AS IS" BASIS,
// WITHOUT WARRANTIES OR CONDITIONS OF ANY KIND, either express or implied.
// See the License for the specific language governing permissions and
// limitations under the License.

#![cfg_attr(not(feature = "std"), no_std)]
// `construct_runtime!` does a lot of recursion and requires us to increase the limit to 256.
#![recursion_limit = "256"]
#![allow(clippy::upper_case_acronyms)]
#![allow(clippy::type_complexity)]
#![allow(clippy::large_enum_variant)]
#![allow(clippy::from_over_into)]

#[cfg(test)]
mod tests;

// Make the WASM binary available.
#[cfg(feature = "std")]
include!(concat!(env!("OUT_DIR"), "/wasm_binary.rs"));

use codec::{Decode, Encode};
use frame_system::{EnsureOneOf, EnsureRoot, RawOrigin};
use sp_api::impl_runtime_apis;
use sp_core::{
	u32_trait::{_1, _2, _3},
	OpaqueMetadata,
};
use sp_runtime::{
	app_crypto::sp_core::crypto::UncheckedFrom,
	create_runtime_str, generic, impl_opaque_keys,
	traits::{AccountIdConversion, BlakeTwo256, Block as BlockT, IdentityLookup},
	transaction_validity::{TransactionSource, TransactionValidity},
	ApplyExtrinsicResult, Perbill,
};
use sp_std::convert::From;
use sp_std::marker::PhantomData;
use sp_std::prelude::*;
#[cfg(feature = "std")]
use sp_version::NativeVersion;
use sp_version::RuntimeVersion;

use scale_info::TypeInfo;

// A few exports that help ease life for downstream crates.
use frame_support::{
	construct_runtime, parameter_types,
	traits::{Contains, EnsureOrigin, Get, U128CurrencyToVote},
	weights::{
		constants::{BlockExecutionWeight, RocksDbWeight},
		DispatchClass, Weight, WeightToFeeCoefficient, WeightToFeeCoefficients, WeightToFeePolynomial,
	},
};
use hydradx_traits::AssetPairAccountIdFor;
use pallet_transaction_payment::TargetedFeeAdjustment;
pub use sp_consensus_aura::sr25519::AuthorityId as AuraId;

#[allow(clippy::all)]
mod weights;
mod xcm;

mod benchmarking;

use pallet_xyk_rpc_runtime_api as xyk_rpc;

use orml_currencies::BasicCurrencyAdapter;

pub use common_runtime::*;
use pallet_transaction_multi_payment::{weights::WeightInfo, MultiCurrencyAdapter};

/// Opaque types. These are used by the CLI to instantiate machinery that don't need to know
/// the specifics of the runtime. They can then be made to be agnostic over specific formats
/// of data like extrinsics, allowing for them to continue syncing the network through upgrades
/// to even the core data structures.
pub mod opaque {
	use super::*;

	pub use sp_runtime::OpaqueExtrinsic as UncheckedExtrinsic;

	/// Opaque block header type.
	pub type Header = generic::Header<BlockNumber, BlakeTwo256>;
	/// Opaque block type.
	pub type Block = generic::Block<Header, UncheckedExtrinsic>;
	/// Opaque block identifier type.
	pub type BlockId = generic::BlockId<Block>;
	impl_opaque_keys! {
		pub struct SessionKeys {
			pub aura: Aura,
		}
	}
}

#[sp_version::runtime_version]
pub const VERSION: RuntimeVersion = RuntimeVersion {
	spec_name: create_runtime_str!("basilisk"),
	impl_name: create_runtime_str!("basilisk"),
	authoring_version: 1,
<<<<<<< HEAD
	spec_version: 24,
=======
	spec_version: 26,
>>>>>>> eda221e3
	impl_version: 0,
	apis: RUNTIME_API_VERSIONS,
	transaction_version: 1,
};

/// The version information used to identify this runtime when compiled natively.
#[cfg(feature = "std")]
pub fn native_version() -> NativeVersion {
	NativeVersion {
		runtime_version: VERSION,
		can_author_with: Default::default(),
	}
}

pub struct BaseFilter;
impl Contains<Call> for BaseFilter {
	fn contains(call: &Call) -> bool {
		#[allow(clippy::match_like_matches_macro)]
		match call {
			Call::Exchange(_) => false,
<<<<<<< HEAD
			Call::Marketplace(_) => false,
			Call::NFT(_) => false,
			Call::Uniques(_) => false,
			Call::XYK(_) => false,
=======
			Call::Vesting(_) => false,
			Call::Balances(_) => false,
			Call::Currencies(_) => false,
>>>>>>> eda221e3
			_ => true,
		}
	}
}

use common_runtime::adapter::OrmlTokensAdapter;
use smallvec::smallvec;
use sp_runtime::traits::BlockNumberProvider;

pub struct WeightToFee;
impl WeightToFeePolynomial for WeightToFee {
	type Balance = Balance;

	/// Handles converting a weight scalar to a fee value, based on the scale and granularity of the
	/// node's balance type.
	///
	/// This should typically create a mapping between the following ranges:
	///   - [0, MAXIMUM_BLOCK_WEIGHT]
	///   - [Balance::min, Balance::max]
	///
	/// Yet, it can be used for any other sort of change to weight-fee. Some examples being:
	///   - Setting it to `0` will essentially disable the weight fee.
	///   - Setting it to `1` will cause the literal `#[weight = x]` values to be charged.
	fn polynomial() -> WeightToFeeCoefficients<Self::Balance> {
		// extrinsic base weight (smallest non-zero weight) is mapped to 1/10 CENT
		let p = CENTS; // 1_000_000_000_000
		let q = 10 * Balance::from(ExtrinsicBaseWeight::get()); // 7_919_840_000
		smallvec![WeightToFeeCoefficient {
			degree: 1,
			negative: false,
			coeff_frac: Perbill::from_rational(p % q, q),
			coeff_integer: p / q, // 124
		}]
	}
}

// Relay chain Block number provider.
// Reason why the implementation is different for benchmarks is that it is not possible
// to set or change the block number in a benchmark using parachain system pallet.
// That's why we revert to using the system pallet in the benchmark.
pub struct RelayChainBlockNumberProvider<T>(sp_std::marker::PhantomData<T>);

#[cfg(not(feature = "runtime-benchmarks"))]
impl<T: cumulus_pallet_parachain_system::Config + orml_tokens::Config> BlockNumberProvider
	for RelayChainBlockNumberProvider<T>
{
	type BlockNumber = BlockNumber;

	fn current_block_number() -> Self::BlockNumber {
		let maybe_data = cumulus_pallet_parachain_system::Pallet::<T>::validation_data();

		if let Some(data) = maybe_data {
			data.relay_parent_number
		} else {
			Self::BlockNumber::default()
		}
	}
}

#[cfg(feature = "runtime-benchmarks")]
impl<T: frame_system::Config> BlockNumberProvider for RelayChainBlockNumberProvider<T> {
	type BlockNumber = <T as frame_system::Config>::BlockNumber;

	fn current_block_number() -> Self::BlockNumber {
		frame_system::Pallet::<T>::current_block_number()
	}
}

pub struct AssetPairAccountId<T: frame_system::Config>(PhantomData<T>);
impl<T: frame_system::Config> AssetPairAccountIdFor<AssetId, T::AccountId> for AssetPairAccountId<T>
where
	T::AccountId: UncheckedFrom<T::Hash> + AsRef<[u8]>,
{
	fn from_assets(asset_a: AssetId, asset_b: AssetId, identifier: &str) -> T::AccountId {
		let mut buf: Vec<u8> = identifier.as_bytes().to_vec();

		if asset_a < asset_b {
			buf.extend_from_slice(&asset_a.to_le_bytes());
			buf.extend_from_slice(&asset_b.to_le_bytes());
		} else {
			buf.extend_from_slice(&asset_b.to_le_bytes());
			buf.extend_from_slice(&asset_a.to_le_bytes());
		}
		T::AccountId::unchecked_from(<T::Hashing as frame_support::sp_runtime::traits::Hash>::hash(&buf[..]))
	}
}

parameter_types! {
	pub const Version: RuntimeVersion = VERSION;
	/// Block weights base values and limits.
	pub BlockWeights: frame_system::limits::BlockWeights = frame_system::limits::BlockWeights::builder()
		.base_block(BlockExecutionWeight::get())
		.for_class(DispatchClass::all(), |weights| {
			weights.base_extrinsic = ExtrinsicBaseWeight::get();
		})
		.for_class(DispatchClass::Normal, |weights| {
			weights.max_total = Some(NORMAL_DISPATCH_RATIO * MAXIMUM_BLOCK_WEIGHT);
		})
		.for_class(DispatchClass::Operational, |weights| {
			weights.max_total = Some(MAXIMUM_BLOCK_WEIGHT);
			// Operational transactions have an extra reserved space, so that they
			// are included even if block reachd `MAXIMUM_BLOCK_WEIGHT`.
			weights.reserved = Some(
				MAXIMUM_BLOCK_WEIGHT - NORMAL_DISPATCH_RATIO * MAXIMUM_BLOCK_WEIGHT,
			);
		})
		.avg_block_initialization(AVERAGE_ON_INITIALIZE_RATIO)
		.build_or_panic();
	pub ExtrinsicPaymentExtraWeight: Weight =  <Runtime as pallet_transaction_multi_payment::Config>::WeightInfo::swap_currency();
	pub ExtrinsicBaseWeight: Weight = frame_support::weights::constants::ExtrinsicBaseWeight::get() + ExtrinsicPaymentExtraWeight::get();
}

// Configure FRAME pallets to include in runtime.

impl frame_system::Config for Runtime {
	/// The basic call filter to use in dispatchable.
	type BaseCallFilter = BaseFilter;
	type BlockWeights = BlockWeights;
	type BlockLength = BlockLength;
	/// The ubiquitous origin type.
	type Origin = Origin;
	/// The aggregated dispatch type that is available for extrinsics.
	type Call = Call;
	/// The index type for storing how many extrinsics an account has signed.
	type Index = Index;
	/// The index type for blocks.
	type BlockNumber = BlockNumber;
	/// The type for hashing blocks and tries.
	type Hash = Hash;
	/// The hashing algorithm used.
	type Hashing = BlakeTwo256;
	/// The identifier used to distinguish between accounts.
	type AccountId = AccountId;
	/// The lookup mechanism to get account ID from whatever is passed in dispatchers.
	type Lookup = IdentityLookup<AccountId>;
	/// The header type.
	type Header = generic::Header<BlockNumber, BlakeTwo256>;
	/// The ubiquitous event type.
	type Event = Event;
	/// Maximum number of block number to block hash mappings to keep (oldest pruned first).
	type BlockHashCount = BlockHashCount;
	/// The weight of database operations that the runtime can invoke.
	type DbWeight = RocksDbWeight;
	/// The weight of the overhead invoked on the block import process, independent of the
	/// extrinsics included in that block.
	/// Version of the runtime.
	type Version = Version;
	/// Converts a module to the index of the module in `construct_runtime!`.
	///
	/// This type is being generated by `construct_runtime!`.
	type PalletInfo = PalletInfo;
	/// The data to be stored in an account.
	type AccountData = pallet_balances::AccountData<Balance>;
	/// What to do if a new account is created.
	type OnNewAccount = ();
	/// What to do if an account is fully reaped from the system.
	type OnKilledAccount = ();
	/// Weight information for the extrinsics of this pallet.
	type SystemWeightInfo = weights::system::BasiliskWeight<Runtime>;
	type SS58Prefix = SS58Prefix;
	type OnSetCode = cumulus_pallet_parachain_system::ParachainSetCode<Self>;
}

impl pallet_timestamp::Config for Runtime {
	/// A timestamp: milliseconds since the unix epoch.
	type Moment = u64;
	type OnTimestampSet = ();
	type MinimumPeriod = MinimumPeriod;
	type WeightInfo = weights::timestamp::BasiliskWeight<Runtime>;
}

impl pallet_balances::Config for Runtime {
	type MaxLocks = MaxLocks;
	/// The type for recording an account's balance.
	type Balance = Balance;
	/// The ubiquitous event type.
	type Event = Event;
	type DustRemoval = Treasury;
	type ExistentialDeposit = NativeExistentialDeposit;
	type AccountStore = System;
	type WeightInfo = weights::balances::BasiliskWeight<Runtime>;
	type MaxReserves = MaxReserves;
	type ReserveIdentifier = primitives::ReserveIdentifier;
}

/// Parameterized slow adjusting fee updated based on
/// https://w3f-research.readthedocs.io/en/latest/polkadot/overview/2-token-economics.html?highlight=token%20economics#-2.-slow-adjusting-mechanism
pub type SlowAdjustingFeeUpdate<R> =
	TargetedFeeAdjustment<R, TargetBlockFullness, AdjustmentVariable, MinimumMultiplier>;

impl pallet_transaction_payment::Config for Runtime {
	type OnChargeTransaction = MultiCurrencyAdapter<Balances, (), MultiTransactionPayment>;
	type TransactionByteFee = TransactionByteFee;
	type OperationalFeeMultiplier = ();
	type WeightToFee = WeightToFee;
	type FeeMultiplierUpdate = SlowAdjustingFeeUpdate<Self>;
}

impl pallet_transaction_multi_payment::Config for Runtime {
	type Event = Event;
	type AcceptedCurrencyOrigin = EnsureSuperMajorityTechCommitteeOrRoot;
	type Currencies = Currencies;
	type AMMPool = XYK;
	type WeightInfo = weights::payment::BasiliskWeight<Runtime>;
	type WithdrawFeeForSetCurrency = MultiPaymentCurrencySetFee;
	type WeightToFee = WeightToFee;
}

impl pallet_sudo::Config for Runtime {
	type Event = Event;
	type Call = Call;
}

/// Tokens Configurations
impl orml_tokens::Config for Runtime {
	type Event = Event;
	type Balance = Balance;
	type Amount = Amount;
	type CurrencyId = AssetId;
	type WeightInfo = weights::tokens::BasiliskWeight<Runtime>;
	type ExistentialDeposits = AssetRegistry;
	type OnDust = Duster;
	type MaxLocks = MaxLocks;
	type DustRemovalWhitelist = pallet_duster::DusterWhitelist<Runtime>;
}

impl orml_currencies::Config for Runtime {
	type Event = Event;
	type MultiCurrency = OrmlTokensAdapter<Runtime>;
	type NativeCurrency = BasicCurrencyAdapter<Runtime, Balances, Amount, BlockNumber>;
	type GetNativeCurrencyId = NativeAssetId;
	type WeightInfo = weights::currencies::BasiliskWeight<Runtime>;
}

impl pallet_duster::Config for Runtime {
	type Event = Event;
	type Balance = Balance;
	type Amount = Amount;
	type CurrencyId = AssetId;
	type MultiCurrency = Currencies;
	type MinCurrencyDeposits = AssetRegistry;
	type Reward = DustingReward;
	type NativeCurrencyId = NativeAssetId;
	type WeightInfo = weights::duster::BasiliskWeight<Runtime>;
}

/// Basilisk Pallets configurations

#[derive(Debug, Encode, Decode, Clone, PartialEq, Eq, TypeInfo)]
pub struct AssetLocation(pub polkadot_xcm::latest::MultiLocation);

impl Default for AssetLocation {
	fn default() -> Self {
		AssetLocation(polkadot_xcm::latest::MultiLocation::here())
	}
}

impl pallet_asset_registry::Config for Runtime {
	type Event = Event;
	type RegistryOrigin = EnsureSuperMajorityTechCommitteeOrRoot;
	type AssetId = AssetId;
	type Balance = Balance;
	type AssetNativeLocation = AssetLocation;
	type StringLimit = RegistryStrLimit;
	type NativeAssetId = NativeAssetId;
	type WeightInfo = weights::asset_registry::BasiliskWeight<Runtime>;
}

impl pallet_xyk::Config for Runtime {
	type Event = Event;
	type AssetRegistry = AssetRegistry;
	type AssetPairAccountId = AssetPairAccountId<Self>;
	type Currency = Currencies;
	type NativeAssetId = NativeAssetId;
	type WeightInfo = weights::xyk::BasiliskWeight<Runtime>;
	type GetExchangeFee = ExchangeFee;
	type MinTradingLimit = MinTradingLimit;
	type MinPoolLiquidity = MinPoolLiquidity;
	type MaxInRatio = MaxInRatio;
	type MaxOutRatio = MaxOutRatio;
	type CanCreatePool = pallet_lbp::DisallowWhenLBPPoolRunning<Runtime>;
	type AMMHandler = pallet_price_oracle::PriceOracleHandler<Runtime>;
}

impl pallet_exchange::Config for Runtime {
	type Event = Event;
	type AMMPool = XYK;
	type Resolver = Exchange;
	type Currency = Currencies;
	type WeightInfo = weights::exchange::BasiliskWeight<Runtime>;
}

impl pallet_lbp::Config for Runtime {
	type Event = Event;
	type MultiCurrency = Currencies;
	type NativeAssetId = NativeAssetId;
	type CreatePoolOrigin = EnsureSuperMajorityTechCommitteeOrRoot;
	type LBPWeightFunction = pallet_lbp::LBPWeightFunction;
	type AssetPairAccountId = AssetPairAccountId<Self>;
	type MinTradingLimit = MinTradingLimit;
	type MinPoolLiquidity = MinPoolLiquidity;
	type MaxInRatio = MaxInRatio;
	type MaxOutRatio = MaxOutRatio;
	type WeightInfo = weights::lbp::BasiliskWeight<Runtime>;
	type BlockNumberProvider = RelayChainBlockNumberProvider<Runtime>;
}

impl pallet_price_oracle::Config for Runtime {
	type Event = Event;
	type WeightInfo = pallet_price_oracle::weights::HydraWeight<Runtime>;
}

// Parachain Config

parameter_types! {
	pub ReservedXcmpWeight: Weight = BlockWeights::get().max_block / 4;
	pub ReservedDmpWeight: Weight = BlockWeights::get().max_block / 4;
}

impl cumulus_pallet_parachain_system::Config for Runtime {
	type Event = Event;
	type OnValidationData = pallet_relaychain_info::OnValidationDataHandler<Runtime>;
	type SelfParaId = ParachainInfo;

	type OutboundXcmpMessageSource = XcmpQueue;
	type DmpMessageHandler = DmpQueue;
	type ReservedDmpWeight = ReservedDmpWeight;
	type XcmpMessageHandler = XcmpQueue;
	type ReservedXcmpWeight = ReservedXcmpWeight;
}

impl pallet_aura::Config for Runtime {
	type AuthorityId = AuraId;
	type MaxAuthorities = MaxAuthorities;
	type DisabledValidators = ();
}

impl parachain_info::Config for Runtime {}

impl cumulus_pallet_aura_ext::Config for Runtime {}

impl pallet_nft::Config for Runtime {
	type Currency = Balances;
	type Event = Event;
	type TokenDeposit = InstanceDeposit;
	type WeightInfo = weights::nft::BasiliskWeight<Runtime>;
	type NftClassId = u32;
	type NftInstanceId = u32;
	type ProtocolOrigin = EnsureRoot<AccountId>;
}

type EnsureMajorityCouncilOrRoot = frame_system::EnsureOneOf<
	AccountId,
	pallet_collective::EnsureProportionAtLeast<_1, _2, AccountId, CouncilCollective>,
	frame_system::EnsureRoot<AccountId>,
>;
type EnsureUnanimousCouncilOrRoot = frame_system::EnsureOneOf<
	AccountId,
	pallet_collective::EnsureProportionAtLeast<_1, _1, AccountId, CouncilCollective>,
	frame_system::EnsureRoot<AccountId>,
>;
type EnsureSuperMajorityCouncilOrRoot = frame_system::EnsureOneOf<
	AccountId,
	pallet_collective::EnsureProportionAtLeast<_2, _3, AccountId, CouncilCollective>,
	frame_system::EnsureRoot<AccountId>,
>;
type EnsureSuperMajorityTechCommitteeOrRoot = frame_system::EnsureOneOf<
	AccountId,
	pallet_collective::EnsureProportionAtLeast<_2, _3, AccountId, TechnicalCollective>,
	frame_system::EnsureRoot<AccountId>,
>;
type EnsureUnanimousTechCommitteOrRoot = frame_system::EnsureOneOf<
	AccountId,
	pallet_collective::EnsureProportionAtLeast<_1, _1, AccountId, TechnicalCollective>,
	frame_system::EnsureRoot<AccountId>,
>;
impl pallet_democracy::Config for Runtime {
	type Proposal = Call;
	type Event = Event;
	type Currency = Balances;
	type EnactmentPeriod = EnactmentPeriod;
	type LaunchPeriod = LaunchPeriod;
	type VotingPeriod = VotingPeriod;
	type MinimumDeposit = MinimumDeposit;
	/// A straight majority of the council can decide what their next motion is.
	type ExternalOrigin = EnsureMajorityCouncilOrRoot;
	/// A majority can have the next scheduled referendum be a straight majority-carries vote
	type ExternalMajorityOrigin = EnsureMajorityCouncilOrRoot;
	/// A unanimous council can have the next scheduled referendum be a straight default-carries
	/// (NTB) vote.
	type ExternalDefaultOrigin = EnsureUnanimousCouncilOrRoot;
	/// Two thirds of the technical committee can have an ExternalMajority/ExternalDefault vote
	/// be tabled immediately and with a shorter voting/enactment period.
	type FastTrackOrigin = EnsureSuperMajorityTechCommitteeOrRoot;
	type InstantOrigin = EnsureUnanimousTechCommitteOrRoot;
	type InstantAllowed = InstantAllowed;
	type FastTrackVotingPeriod = FastTrackVotingPeriod;
	// To cancel a proposal which has been passed, 2/3 of the council must agree to it.
	type CancellationOrigin = EnsureSuperMajorityCouncilOrRoot;
	// To cancel a proposal before it has been passed, the technical committee must be unanimous or
	// Root must agree.
	type CancelProposalOrigin = EnsureUnanimousTechCommitteOrRoot;
	type BlacklistOrigin = EnsureRoot<AccountId>;
	// Any single technical committee member may veto a coming council proposal, however they can
	// only do it once and it lasts only for the cooloff period.
	type VetoOrigin = pallet_collective::EnsureMember<AccountId, TechnicalCollective>;
	type CooloffPeriod = CooloffPeriod;
	type PreimageByteDeposit = PreimageByteDeposit;
	type OperationalPreimageOrigin = pallet_collective::EnsureMember<AccountId, CouncilCollective>;
	type Slash = Treasury;
	type Scheduler = Scheduler;
	type PalletsOrigin = OriginCaller;
	type MaxVotes = MaxVotes;
	type WeightInfo = weights::democracy::BasiliskWeight<Runtime>;
	type MaxProposals = MaxProposals;
	type VoteLockingPeriod = EnactmentPeriod;
}

impl pallet_elections_phragmen::Config for Runtime {
	type Event = Event;
	type PalletId = ElectionsPhragmenPalletId;
	type Currency = Balances;
	type ChangeMembers = Council;
	type InitializeMembers = (); // Set to () if defined in chain spec
	type CurrencyToVote = U128CurrencyToVote;
	type CandidacyBond = CandidacyBond;
	type VotingBondBase = VotingBondBase;
	type VotingBondFactor = VotingBondFactor;
	type LoserCandidate = Treasury;
	type KickedMember = Treasury;
	type DesiredMembers = DesiredMembers;
	type DesiredRunnersUp = DesiredRunnersUp;
	type TermDuration = TermDuration;
	type WeightInfo = ();
}

type CouncilCollective = pallet_collective::Instance1;
impl pallet_collective::Config<CouncilCollective> for Runtime {
	type Origin = Origin;
	type Proposal = Call;
	type Event = Event;
	type MotionDuration = CouncilMotionDuration;
	type MaxProposals = CouncilMaxProposals;
	type MaxMembers = CouncilMaxMembers;
	type DefaultVote = pallet_collective::PrimeDefaultVote;
	type WeightInfo = ();
}

type TechnicalCollective = pallet_collective::Instance2;
impl pallet_collective::Config<TechnicalCollective> for Runtime {
	type Origin = Origin;
	type Proposal = Call;
	type Event = Event;
	type MotionDuration = TechnicalMotionDuration;
	type MaxProposals = TechnicalMaxProposals;
	type MaxMembers = TechnicalMaxMembers;
	type DefaultVote = pallet_collective::PrimeDefaultVote;
	type WeightInfo = ();
}

type AllCouncilMembers = pallet_collective::EnsureProportionAtLeast<_1, _1, AccountId, CouncilCollective>;
type ManageOrigin = EnsureOneOf<AccountId, EnsureRoot<AccountId>, AllCouncilMembers>;

impl pallet_treasury::Config for Runtime {
	type PalletId = TreasuryPalletId;
	type Currency = Balances;
	type ApproveOrigin = ManageOrigin;
	type RejectOrigin = ManageOrigin;
	type Event = Event;
	type OnSlash = Treasury;
	type ProposalBond = ProposalBond;
	type ProposalBondMinimum = ProposalBondMinimum;
	type SpendPeriod = SpendPeriod;
	type Burn = Burn;
	type BurnDestination = ();
	type WeightInfo = weights::treasury::BasiliskWeight<Runtime>;
	type SpendFunds = ();
	type MaxApprovals = MaxApprovals;
}

parameter_types! {
	pub MaximumSchedulerWeight: Weight = Perbill::from_percent(10) * BlockWeights::get().max_block;
	pub const MaxScheduledPerBlock: u32 = 50;
}

impl pallet_scheduler::Config for Runtime {
	type Event = Event;
	type Origin = Origin;
	type PalletsOrigin = OriginCaller;
	type Call = Call;
	type MaximumWeight = MaximumSchedulerWeight;
	type ScheduleOrigin = EnsureRoot<AccountId>;
	type MaxScheduledPerBlock = MaxScheduledPerBlock;
	type WeightInfo = weights::scheduler::BasiliskWeight<Runtime>;
}

impl pallet_utility::Config for Runtime {
	type Event = Event;
	type Call = Call;
	type WeightInfo = weights::utility::BasiliskWeight<Runtime>;
}

impl pallet_authorship::Config for Runtime {
	type FindAuthor = pallet_session::FindAccountFromAuthorIndex<Self, Aura>;
	type UncleGenerations = UncleGenerations;
	type FilterUncle = ();
	type EventHandler = (CollatorSelection,);
}

impl pallet_tips::Config for Runtime {
	type Event = Event;
	type DataDepositPerByte = DataDepositPerByte;
	type MaximumReasonLength = MaximumReasonLength;
	type Tippers = Elections;
	type TipCountdown = TipCountdown;
	type TipFindersFee = TipFindersFee;
	type TipReportDepositBase = TipReportDepositBase;
	type WeightInfo = ();
}

impl pallet_collator_selection::Config for Runtime {
	type Event = Event;
	type Currency = Balances;
	//allow 1/2 of council to execute privileged collator selection operations. (require code from: feat/initial_chain_setup)
	type UpdateOrigin = EnsureMajorityCouncilOrRoot;
	type PotId = PotId;
	type MaxCandidates = MaxCandidates;
	type MinCandidates = MinCandidates;
	type MaxInvulnerables = MaxInvulnerables;
	// should be a multiple of session or things will get inconsistent
	type KickThreshold = Period;
	type ValidatorId = <Self as frame_system::Config>::AccountId;
	type ValidatorIdOf = pallet_collator_selection::IdentityCollator;
	type ValidatorRegistration = Session;
	type WeightInfo = weights::collator_selection::BasiliskWeight<Runtime>;
}

impl pallet_session::Config for Runtime {
	type Event = Event;
	type ValidatorId = <Self as frame_system::Config>::AccountId;
	// we don't have stash and controller, thus we don't need the convert as well.
	type ValidatorIdOf = pallet_collator_selection::IdentityCollator;
	type ShouldEndSession = pallet_session::PeriodicSessions<Period, Offset>;
	type NextSessionRotation = pallet_session::PeriodicSessions<Period, Offset>;
	type SessionManager = CollatorSelection;
	// Essentially just Aura, but lets be pedantic.
	type SessionHandler = <opaque::SessionKeys as sp_runtime::traits::OpaqueKeys>::KeyTypeIdProviders;
	type Keys = opaque::SessionKeys;
	type WeightInfo = ();
}

pub struct EnsureRootOrTreasury;
impl EnsureOrigin<Origin> for EnsureRootOrTreasury {
	type Success = AccountId;

	fn try_origin(o: Origin) -> Result<Self::Success, Origin> {
		Into::<Result<RawOrigin<AccountId>, Origin>>::into(o).and_then(|o| match o {
			RawOrigin::Root => Ok(TreasuryPalletId::get().into_account()),
			RawOrigin::Signed(caller) => {
				if caller == TreasuryPalletId::get().into_account() {
					Ok(caller)
				} else {
					Err(Origin::from(Some(caller)))
				}
			}
			r => Err(Origin::from(r)),
		})
	}

	#[cfg(feature = "runtime-benchmarks")]
	fn successful_origin() -> Origin {
		Origin::from(RawOrigin::Signed(Default::default()))
	}
}

impl orml_vesting::Config for Runtime {
	type Event = Event;
	type Currency = Balances;
	type MinVestedTransfer = MinVestedTransfer;
	type VestedTransferOrigin = EnsureRootOrTreasury;
	type WeightInfo = weights::vesting::BasiliskWeight<Runtime>;
	type MaxVestingSchedules = MaxVestingSchedules;
	type BlockNumberProvider = RelayChainBlockNumberProvider<Runtime>;
}

parameter_types! {
	pub const MinimumOfferAmount: Balance = 100 * UNITS;
}

impl pallet_marketplace::Config for Runtime {
	type Event = Event;
	type WeightInfo = pallet_marketplace::weights::BasiliskWeight<Runtime>;
	type MinimumOfferAmount = MinimumOfferAmount;
}

parameter_types! {
	pub const ClassDeposit: Balance = 100 * UNITS; // 100 UNITS deposit to create asset class
	pub const InstanceDeposit: Balance = 100 * UNITS; // 100 UNITS deposit to create asset instance
	pub const KeyLimit: u32 = 256;	// Max 256 bytes per key
	pub const ValueLimit: u32 = 1024;	// Max 1024 bytes per value
	pub const UniquesMetadataDepositBase: Balance = 100 * UNITS;
	pub const AttributeDepositBase: Balance = 10 * UNITS;
	pub const DepositPerByte: Balance = UNITS;
	pub const UniquesStringLimit: u32 = 128;
}

impl pallet_uniques::Config for Runtime {
	type Event = Event;
	type ClassId = u32;
	type InstanceId = u32;
	type Currency = Balances;
	type ForceOrigin = EnsureRoot<AccountId>;
	type ClassDeposit = ClassDeposit;
	type InstanceDeposit = InstanceDeposit;
	type MetadataDepositBase = UniquesMetadataDepositBase;
	type AttributeDepositBase = AttributeDepositBase;
	type DepositPerByte = DepositPerByte;
	type StringLimit = UniquesStringLimit;
	type KeyLimit = KeyLimit;
	type ValueLimit = ValueLimit;
	type WeightInfo = ();
	type InstanceReserveStrategy = NFT;
}

impl pallet_relaychain_info::Config for Runtime {
	type Event = Event;
	type RelaychainBlockNumberProvider = RelayChainBlockNumberProvider<Runtime>;
}

// Create the runtime by composing the FRAME pallets that were previously configured.
construct_runtime!(
	pub enum Runtime where
		Block = Block,
		NodeBlock = opaque::Block,
		UncheckedExtrinsic = UncheckedExtrinsic
	{
		System: frame_system::{Pallet, Call, Config, Storage, Event<T>},
		Timestamp: pallet_timestamp::{Pallet, Call, Storage, Inherent},
		Balances: pallet_balances::{Pallet, Call, Storage, Config<T>, Event<T>},
		TransactionPayment: pallet_transaction_payment::{Pallet, Storage},

		RelayChainInfo: pallet_relaychain_info::{Pallet, Event<T>},

		// Basilisk's registry
		AssetRegistry: pallet_asset_registry::{Pallet, Call, Config<T>, Storage, Event<T>},

		Scheduler: pallet_scheduler::{Pallet, Call, Storage, Event<T>},
		Democracy: pallet_democracy::{Pallet, Call, Storage, Event<T>},
		Elections: pallet_elections_phragmen::{Pallet, Call, Storage, Event<T>, Config<T>},
		Council: pallet_collective::<Instance1>::{Pallet, Call, Storage, Origin<T>, Event<T>, Config<T>},
		TechnicalCommittee: pallet_collective::<Instance2>::{Pallet, Call, Storage, Origin<T>, Event<T>, Config<T>},
		Treasury: pallet_treasury::{Pallet, Call, Storage, Config, Event<T>},
		Uniques: pallet_uniques::{Pallet, Call, Storage, Event<T>},
		Utility: pallet_utility::{Pallet, Call, Event},
		Vesting: orml_vesting::{Pallet, Call, Storage, Event<T>, Config<T>},

		// Parachain
		ParachainSystem: cumulus_pallet_parachain_system::{Pallet, Call, Storage, Inherent, Event<T>, ValidateUnsigned},
		ParachainInfo: parachain_info::{Pallet, Storage, Config},

		// XCM
		PolkadotXcm: pallet_xcm::{Pallet, Call, Event<T>, Origin},
		CumulusXcm: cumulus_pallet_xcm::{Pallet, Call, Storage, Event<T>, Origin},
		XTokens: orml_xtokens::{Pallet, Storage, Call, Event<T>},
		UnknownTokens: orml_unknown_tokens::{Pallet, Storage, Event},
		XcmpQueue: cumulus_pallet_xcmp_queue::{Pallet, Storage, Event<T>},
		DmpQueue: cumulus_pallet_dmp_queue::{Pallet, Call, Storage, Event<T>} ,

		// Collator support
		Authorship: pallet_authorship::{Pallet, Call, Storage},
		CollatorSelection: pallet_collator_selection::{Pallet, Call, Storage, Event<T>, Config<T>},
		Session: pallet_session::{Pallet, Call, Storage, Event, Config<T>},
		Aura: pallet_aura::{Pallet, Config<T>},
		AuraExt: cumulus_pallet_aura_ext::{Pallet, Config},

		// ORML related modules
		Currencies: orml_currencies::{Pallet, Call, Event<T>},
		Tips: pallet_tips::{Pallet, Call, Storage, Event<T>},
		Tokens: orml_tokens::{Pallet, Storage, Call, Event<T>, Config<T>},

		// Basilisk related modules
		XYK: pallet_xyk::{Pallet, Call, Storage, Event<T>},
		Duster: pallet_duster::{Pallet, Call, Config<T>, Storage, Event<T>},
		Exchange: pallet_exchange::{Pallet, Call, Storage, Event<T>},
		LBP: pallet_lbp::{Pallet, Call, Storage, Event<T>},
		MultiTransactionPayment: pallet_transaction_multi_payment::{Pallet, Call, Config<T>, Storage, Event<T>},
		NFT: pallet_nft::{Pallet, Call, Event<T>, Storage},
<<<<<<< HEAD
		Marketplace: pallet_marketplace::{Pallet, Call, Event<T>, Storage},
=======
		PriceOracle: pallet_price_oracle::{Pallet, Call, Storage, Event<T>},
>>>>>>> eda221e3

		// TEMPORARY
		Sudo: pallet_sudo::{Pallet, Call, Config<T>, Storage, Event<T>},
	}
);

/// The address format for describing accounts.
pub type Address = AccountId;
/// Block header type as expected by this runtime.
pub type Header = generic::Header<BlockNumber, BlakeTwo256>;
/// Block type as expected by this runtime.
pub type Block = generic::Block<Header, UncheckedExtrinsic>;
/// A Block signed with a Justification
pub type SignedBlock = generic::SignedBlock<Block>;
/// BlockId type as expected by this runtime.
pub type BlockId = generic::BlockId<Block>;
/// The SignedExtension to the basic transaction logic.
pub type SignedExtra = (
	frame_system::CheckSpecVersion<Runtime>,
	frame_system::CheckTxVersion<Runtime>,
	frame_system::CheckGenesis<Runtime>,
	frame_system::CheckEra<Runtime>,
	frame_system::CheckNonce<Runtime>,
	frame_system::CheckWeight<Runtime>,
	pallet_transaction_payment::ChargeTransactionPayment<Runtime>,
	pallet_transaction_multi_payment::CurrencyBalanceCheck<Runtime>,
);
/// Unchecked extrinsic type as expected by this runtime.
pub type UncheckedExtrinsic = generic::UncheckedExtrinsic<Address, Call, Signature, SignedExtra>;
/// Extrinsic type that has already been checked.
pub type CheckedExtrinsic = generic::CheckedExtrinsic<AccountId, Call, SignedExtra>;
/// Executive: handles dispatch to the various modules.
pub type Executive =
	frame_executive::Executive<Runtime, Block, frame_system::ChainContext<Runtime>, Runtime, AllPallets>;

impl_runtime_apis! {
	impl sp_api::Core<Block> for Runtime {
		fn version() -> RuntimeVersion {
			VERSION
		}

		fn execute_block(block: Block) {
			Executive::execute_block(block)
		}

		fn initialize_block(header: &<Block as BlockT>::Header) {
			Executive::initialize_block(header)
		}
	}

	impl sp_api::Metadata<Block> for Runtime {
		fn metadata() -> OpaqueMetadata {
			OpaqueMetadata::new(Runtime::metadata().into())
		}
	}

	impl sp_block_builder::BlockBuilder<Block> for Runtime {
		fn apply_extrinsic(extrinsic: <Block as BlockT>::Extrinsic) -> ApplyExtrinsicResult {
			Executive::apply_extrinsic(extrinsic)
		}

		fn finalize_block() -> <Block as BlockT>::Header {
			Executive::finalize_block()
		}

		fn inherent_extrinsics(data: sp_inherents::InherentData) -> Vec<<Block as BlockT>::Extrinsic> {
			data.create_extrinsics()
		}

		fn check_inherents(
			block: Block,
			data: sp_inherents::InherentData,
		) -> sp_inherents::CheckInherentsResult {
			data.check_extrinsics(&block)
		}
	}

	impl sp_transaction_pool::runtime_api::TaggedTransactionQueue<Block> for Runtime {
		fn validate_transaction(
			source: TransactionSource,
			tx: <Block as BlockT>::Extrinsic,
			block_hash: <Block as BlockT>::Hash,
		) -> TransactionValidity {
			Executive::validate_transaction(source, tx, block_hash)
		}
	}

	impl sp_offchain::OffchainWorkerApi<Block> for Runtime {
		fn offchain_worker(header: &<Block as BlockT>::Header) {
			Executive::offchain_worker(header)
		}
	}

	impl sp_session::SessionKeys<Block> for Runtime {
		fn decode_session_keys(
			encoded: Vec<u8>,
		) -> Option<Vec<(Vec<u8>, sp_core::crypto::KeyTypeId)>> {
			opaque::SessionKeys::decode_into_raw_public_keys(&encoded)
		}

		fn generate_session_keys(seed: Option<Vec<u8>>) -> Vec<u8> {
			opaque::SessionKeys::generate(seed)
		}
	}

	impl sp_consensus_aura::AuraApi<Block, AuraId> for Runtime {
		fn slot_duration() -> sp_consensus_aura::SlotDuration {
			sp_consensus_aura::SlotDuration::from_millis(Aura::slot_duration())
		}

		fn authorities() -> Vec<AuraId> {
			Aura::authorities().into_inner()
		}
	}

	impl cumulus_primitives_core::CollectCollationInfo<Block> for Runtime {
		fn collect_collation_info() -> cumulus_primitives_core::CollationInfo {
			ParachainSystem::collect_collation_info()
		}
	}

		#[cfg(feature = "try-runtime")]
	impl frame_try_runtime::TryRuntime<Block> for Runtime {
		fn on_runtime_upgrade() -> (Weight, Weight) {
			//log::info!("try-runtime::on_runtime_upgrade.");
			let weight = Executive::try_runtime_upgrade().unwrap();
			(weight, BlockWeights::get().max_block)
		}

		fn execute_block_no_check(block: Block) -> Weight {
			Executive::execute_block_no_check(block)
		}
	}


	impl frame_system_rpc_runtime_api::AccountNonceApi<Block, AccountId, Index> for Runtime {
		fn account_nonce(account: AccountId) -> Index {
			System::account_nonce(account)
		}
	}

	impl pallet_transaction_payment_rpc_runtime_api::TransactionPaymentApi<Block, Balance> for Runtime {
		fn query_info(
			uxt: <Block as BlockT>::Extrinsic,
			len: u32,
		) -> pallet_transaction_payment_rpc_runtime_api::RuntimeDispatchInfo<Balance> {
			TransactionPayment::query_info(uxt, len)
		}

		fn query_fee_details(
			uxt: <Block as BlockT>::Extrinsic,
			len: u32,
		) -> pallet_transaction_payment_rpc_runtime_api::FeeDetails<Balance> {
			TransactionPayment::query_fee_details(uxt, len)
		}
	}

	impl xyk_rpc::XYKApi<
		Block,
		AccountId,
		AssetId,
		Balance,
	> for Runtime {
		fn get_pool_balances(
			pool_address: AccountId,
		) -> Vec<xyk_rpc::BalanceInfo<AssetId, Balance>> {
			let mut vec = Vec::new();

			if let Some(pool_balances) = XYK::get_pool_balances(pool_address){
				for b in pool_balances {
					let item  = xyk_rpc::BalanceInfo{
					 asset: Some(b.0),
						amount: b.1
					};

					vec.push(item);
				}
			}

			vec
		}

		fn get_pool_id(asset_a: AssetId, asset_b: AssetId) -> AccountId{
			XYK::pair_account_from_assets(asset_a, asset_b)
		}
	}

	impl pallet_lbp_rpc_runtime_api::LBPApi<
		Block,
		AccountId,
		AssetId,
	> for Runtime {
		fn get_pool_id(asset_a: AssetId, asset_b: AssetId) -> AccountId{
			LBP::pair_account_from_assets(asset_a, asset_b)
		}
	}

	#[cfg(feature = "runtime-benchmarks")]
	impl frame_benchmarking::Benchmark<Block> for Runtime {
		fn benchmark_metadata(extra: bool) -> (
			Vec<frame_benchmarking::BenchmarkList>,
			Vec<frame_support::traits::StorageInfo>,
		) {
			use frame_benchmarking::{list_benchmark, Benchmarking, BenchmarkList};
			use frame_support::traits::StorageInfoTrait;
			use orml_benchmarking::list_benchmark as orml_list_benchmark;

			use pallet_exchange_benchmarking::Pallet as ExchangeBench;
			use frame_system_benchmarking::Pallet as SystemBench;
			use pallet_multi_payment_benchmarking::Pallet as MultiBench;

			let mut list = Vec::<BenchmarkList>::new();

			list_benchmark!(list, extra, pallet_xyk, XYK);
			list_benchmark!(list, extra, pallet_lbp, LBP);
			list_benchmark!(list, extra, pallet_price_oracle, PriceOracle);
			list_benchmark!(list, extra, pallet_transaction_multi_payment, MultiBench::<Runtime>);
			list_benchmark!(list, extra, pallet_exchange, ExchangeBench::<Runtime>);
			list_benchmark!(list, extra, pallet_nft, NFT);
			list_benchmark!(list, extra, pallet_marketplace, Marketplace);
			list_benchmark!(list, extra, pallet_asset_registry, AssetRegistry);

			list_benchmark!(list, extra, frame_system, SystemBench::<Runtime>);
			list_benchmark!(list, extra, pallet_balances, Balances);
			list_benchmark!(list, extra, pallet_collator_selection, CollatorSelection);
			list_benchmark!(list, extra, pallet_timestamp, Timestamp);
			list_benchmark!(list, extra, pallet_democracy, Democracy);
			list_benchmark!(list, extra, pallet_treasury, Treasury);
			list_benchmark!(list, extra, pallet_scheduler, Scheduler);
			//list_benchmark!(list, extra, pallet_uniques, Uniques);
			list_benchmark!(list, extra, pallet_utility, Utility);
			list_benchmark!(list, extra, pallet_tips, Tips);

			orml_list_benchmark!(list, extra, orml_currencies, benchmarking::currencies);
			orml_list_benchmark!(list, extra, orml_tokens, benchmarking::tokens);
			orml_list_benchmark!(list, extra, orml_vesting, benchmarking::vesting);
			orml_list_benchmark!(list, extra, pallet_duster, benchmarking::duster);

			let storage_info = AllPalletsWithSystem::storage_info();

			(list, storage_info)
		}

		fn dispatch_benchmark(
			config: frame_benchmarking::BenchmarkConfig
		) -> Result<Vec<frame_benchmarking::BenchmarkBatch>, sp_runtime::RuntimeString> {
			use frame_benchmarking::{Benchmarking, BenchmarkBatch, add_benchmark, TrackedStorageKey};

			use orml_benchmarking::add_benchmark as orml_add_benchmark;

			use pallet_exchange_benchmarking::Pallet as ExchangeBench;
			use frame_system_benchmarking::Pallet as SystemBench;
			use pallet_multi_payment_benchmarking::Pallet as MultiBench;

			impl frame_system_benchmarking::Config for Runtime {}
			impl pallet_exchange_benchmarking::Config for Runtime {}
			impl pallet_multi_payment_benchmarking::Config for Runtime {}

			let whitelist: Vec<TrackedStorageKey> = vec![
				// Block Number
				hex_literal::hex!("26aa394eea5630e07c48ae0c9558cef702a5c1b19ab7a04f536c519aca4983ac").to_vec().into(),
				// Total Issuance
				hex_literal::hex!("c2261276cc9d1f8598ea4b6a74b15c2f57c875e4cff74148e4628f264b974c80").to_vec().into(),
				// Execution Phase
				hex_literal::hex!("26aa394eea5630e07c48ae0c9558cef7ff553b5a9862a516939d82b3d3d8661a").to_vec().into(),
				// Event Count
				hex_literal::hex!("26aa394eea5630e07c48ae0c9558cef70a98fdbe9ce6c55837576c60c7af3850").to_vec().into(),
				// System Events
				hex_literal::hex!("26aa394eea5630e07c48ae0c9558cef780d41e5e16056765bc8461851072c9d7").to_vec().into(),
			];

			let mut batches = Vec::<BenchmarkBatch>::new();
			let params = (&config, &whitelist);

			// Basilisk pallets
			add_benchmark!(params, batches, pallet_xyk, XYK);
			add_benchmark!(params, batches, pallet_lbp, LBP);
			add_benchmark!(params, batches, pallet_price_oracle, PriceOracle);
			add_benchmark!(params, batches, pallet_transaction_multi_payment, MultiBench::<Runtime>);
			add_benchmark!(params, batches, pallet_exchange, ExchangeBench::<Runtime>);
			add_benchmark!(params, batches, pallet_nft, NFT);
			add_benchmark!(params, batches, pallet_asset_registry, AssetRegistry);
			add_benchmark!(params, batches, pallet_marketplace, Marketplace);

			// Substrate pallets
			add_benchmark!(params, batches, frame_system, SystemBench::<Runtime>);
			add_benchmark!(params, batches, pallet_balances, Balances);
			add_benchmark!(params, batches, pallet_collator_selection, CollatorSelection);
			add_benchmark!(params, batches, pallet_timestamp, Timestamp);
			add_benchmark!(params, batches, pallet_democracy, Democracy);
			add_benchmark!(params, batches, pallet_treasury, Treasury);
			add_benchmark!(params, batches, pallet_scheduler, Scheduler);
			add_benchmark!(params, batches, pallet_utility, Utility);
			add_benchmark!(params, batches, pallet_tips, Tips);
			//add_benchmark!(params, batches, pallet_uniques, Uniques);

			orml_add_benchmark!(params, batches, orml_currencies, benchmarking::currencies);
			orml_add_benchmark!(params, batches, orml_tokens, benchmarking::tokens);
			orml_add_benchmark!(params, batches, orml_vesting, benchmarking::vesting);
			orml_add_benchmark!(params, batches, pallet_duster, benchmarking::duster);

			if batches.is_empty() { return Err("Benchmark not found for this pallet.".into()) }
			Ok(batches)
		}
	}
}

struct CheckInherents;

impl cumulus_pallet_parachain_system::CheckInherents<Block> for CheckInherents {
	fn check_inherents(
		block: &Block,
		relay_state_proof: &cumulus_pallet_parachain_system::RelayChainStateProof,
	) -> sp_inherents::CheckInherentsResult {
		let relay_chain_slot = relay_state_proof
			.read_slot()
			.expect("Could not read the relay chain slot from the proof");

		let inherent_data = cumulus_primitives_timestamp::InherentDataProvider::from_relay_chain_slot_and_duration(
			relay_chain_slot,
			sp_std::time::Duration::from_secs(6),
		)
		.create_inherent_data()
		.expect("Could not create the timestamp inherent data");

		inherent_data.check_extrinsics(block)
	}
}

cumulus_pallet_parachain_system::register_validate_block! {
	Runtime = Runtime,
	BlockExecutor = cumulus_pallet_aura_ext::BlockExecutor::<Runtime, Executive>,
	CheckInherents = CheckInherents,
}<|MERGE_RESOLUTION|>--- conflicted
+++ resolved
@@ -106,11 +106,7 @@
 	spec_name: create_runtime_str!("basilisk"),
 	impl_name: create_runtime_str!("basilisk"),
 	authoring_version: 1,
-<<<<<<< HEAD
-	spec_version: 24,
-=======
 	spec_version: 26,
->>>>>>> eda221e3
 	impl_version: 0,
 	apis: RUNTIME_API_VERSIONS,
 	transaction_version: 1,
@@ -130,17 +126,12 @@
 	fn contains(call: &Call) -> bool {
 		#[allow(clippy::match_like_matches_macro)]
 		match call {
-			Call::Exchange(_) => false,
-<<<<<<< HEAD
 			Call::Marketplace(_) => false,
 			Call::NFT(_) => false,
 			Call::Uniques(_) => false,
-			Call::XYK(_) => false,
-=======
 			Call::Vesting(_) => false,
 			Call::Balances(_) => false,
 			Call::Currencies(_) => false,
->>>>>>> eda221e3
 			_ => true,
 		}
 	}
@@ -828,11 +819,8 @@
 		LBP: pallet_lbp::{Pallet, Call, Storage, Event<T>},
 		MultiTransactionPayment: pallet_transaction_multi_payment::{Pallet, Call, Config<T>, Storage, Event<T>},
 		NFT: pallet_nft::{Pallet, Call, Event<T>, Storage},
-<<<<<<< HEAD
 		Marketplace: pallet_marketplace::{Pallet, Call, Event<T>, Storage},
-=======
 		PriceOracle: pallet_price_oracle::{Pallet, Call, Storage, Event<T>},
->>>>>>> eda221e3
 
 		// TEMPORARY
 		Sudo: pallet_sudo::{Pallet, Call, Config<T>, Storage, Event<T>},
