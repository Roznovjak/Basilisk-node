--- conflicted
+++ resolved
@@ -106,11 +106,7 @@
 	spec_name: create_runtime_str!("basilisk"),
 	impl_name: create_runtime_str!("basilisk"),
 	authoring_version: 1,
-<<<<<<< HEAD
-	spec_version: 25,
-=======
 	spec_version: 26,
->>>>>>> eda221e3
 	impl_version: 0,
 	apis: RUNTIME_API_VERSIONS,
 	transaction_version: 1,
