// This file is part of Basilisk-node.

// Copyright (C) 2020-2021  Intergalactic, Limited (GIB).
// SPDX-License-Identifier: Apache-2.0

// Licensed under the Apache License, Version 2.0 (the "License");
// you may not use this file except in compliance with the License.
// You may obtain a copy of the License at
//
//     http://www.apache.org/licenses/LICENSE-2.0
//
// Unless required by applicable law or agreed to in writing, software
// distributed under the License is distributed on an "AS IS" BASIS,
// WITHOUT WARRANTIES OR CONDITIONS OF ANY KIND, either express or implied.
// See the License for the specific language governing permissions and
// limitations under the License.

#![cfg_attr(not(feature = "std"), no_std)]
// `construct_runtime!` does a lot of recursion and requires us to increase the limit to 256.
#![recursion_limit = "256"]
#![allow(clippy::upper_case_acronyms)]
#![allow(clippy::type_complexity)]
#![allow(clippy::large_enum_variant)]
#![allow(clippy::from_over_into)]

#[cfg(test)]
mod tests;

// Make the WASM binary available.
#[cfg(feature = "std")]
include!(concat!(env!("OUT_DIR"), "/wasm_binary.rs"));

use codec::{Decode, Encode};
use frame_system::{EnsureRoot, RawOrigin};
use sp_api::impl_runtime_apis;
use sp_core::{
	u32_trait::{_1, _2, _3},
	OpaqueMetadata,
};
use sp_runtime::{
	app_crypto::sp_core::crypto::UncheckedFrom,
	create_runtime_str, generic, impl_opaque_keys,
	traits::{AccountIdConversion, BlakeTwo256, Block as BlockT, IdentityLookup},
	transaction_validity::{TransactionSource, TransactionValidity},
	ApplyExtrinsicResult, Perbill,
};
use sp_std::convert::From;
use sp_std::marker::PhantomData;
use sp_std::prelude::*;
#[cfg(feature = "std")]
use sp_version::NativeVersion;
use sp_version::RuntimeVersion;

use scale_info::TypeInfo;

// A few exports that help ease life for downstream crates.
use frame_support::{
	construct_runtime, parameter_types,
	traits::{Contains, EnsureOneOf, EnsureOrigin, EqualPrivilegeOnly, Get, InstanceFilter, U128CurrencyToVote},
	weights::{
		constants::{BlockExecutionWeight, RocksDbWeight},
		DispatchClass, Weight, WeightToFeeCoefficient, WeightToFeeCoefficients, WeightToFeePolynomial,
	}, PalletId,
};
use hydradx_traits::AssetPairAccountIdFor;
use pallet_transaction_payment::TargetedFeeAdjustment;
pub use sp_consensus_aura::sr25519::AuthorityId as AuraId;

mod xcm;

mod benchmarking;

use pallet_xyk_rpc_runtime_api as xyk_rpc;

use orml_currencies::BasicCurrencyAdapter;

use common_runtime::locked_balance::MultiCurrencyLockedBalance;
pub use common_runtime::*;
use pallet_transaction_multi_payment::MultiCurrencyAdapter;

/// Opaque types. These are used by the CLI to instantiate machinery that don't need to know
/// the specifics of the runtime. They can then be made to be agnostic over specific formats
/// of data like extrinsics, allowing for them to continue syncing the network through upgrades
/// to even the core data structures.
pub mod opaque {
	use super::*;

	pub use sp_runtime::OpaqueExtrinsic as UncheckedExtrinsic;

	/// Opaque block header type.
	pub type Header = generic::Header<BlockNumber, BlakeTwo256>;
	/// Opaque block type.
	pub type Block = generic::Block<Header, UncheckedExtrinsic>;
	/// Opaque block identifier type.
	pub type BlockId = generic::BlockId<Block>;
	impl_opaque_keys! {
		pub struct SessionKeys {
			pub aura: Aura,
		}
	}
}

#[sp_version::runtime_version]
pub const VERSION: RuntimeVersion = RuntimeVersion {
	spec_name: create_runtime_str!("basilisk"),
	impl_name: create_runtime_str!("basilisk"),
	authoring_version: 1,
	spec_version: 40,
	impl_version: 0,
	apis: RUNTIME_API_VERSIONS,
	transaction_version: 1,
	state_version: 0,
};

/// The version information used to identify this runtime when compiled natively.
#[cfg(feature = "std")]
pub fn native_version() -> NativeVersion {
	NativeVersion {
		runtime_version: VERSION,
		can_author_with: Default::default(),
	}
}

pub struct BaseFilter;
impl Contains<Call> for BaseFilter {
	fn contains(call: &Call) -> bool {
		#[allow(clippy::match_like_matches_macro)]
		match call {
			Call::XYK(_) => false,
			Call::Exchange(_) => false,
			Call::XYK(_) => false,
			Call::NFT(_) => false,
			Call::Uniques(_) => false,
			Call::Vesting(_) => false,
			Call::Balances(_) => false,
			Call::Currencies(_) => false,
			_ => true,
		}
	}
}

use common_runtime::adapter::OrmlTokensAdapter;
use primitives::{
	nft::{ClassType, NftPermissions},
	ClassId, InstanceId,
};
use smallvec::smallvec;
use sp_runtime::traits::BlockNumberProvider;

pub struct WeightToFee;
impl WeightToFeePolynomial for WeightToFee {
	type Balance = Balance;

	/// Handles converting a weight scalar to a fee value, based on the scale and granularity of the
	/// node's balance type.
	///
	/// This should typically create a mapping between the following ranges:
	///   - [0, MAXIMUM_BLOCK_WEIGHT]
	///   - [Balance::min, Balance::max]
	///
	/// Yet, it can be used for any other sort of change to weight-fee. Some examples being:
	///   - Setting it to `0` will essentially disable the weight fee.
	///   - Setting it to `1` will cause the literal `#[weight = x]` values to be charged.
	fn polynomial() -> WeightToFeeCoefficients<Self::Balance> {
		// extrinsic base weight (smallest non-zero weight) is mapped to 1/10 CENT
		let p = CENTS; // 1_000_000_000_000
		let q = 10 * Balance::from(ExtrinsicBaseWeight::get()); // 7_919_840_000
		smallvec![WeightToFeeCoefficient {
			degree: 1,
			negative: false,
			coeff_frac: Perbill::from_rational(p % q, q),
			coeff_integer: p / q, // 124
		}]
	}
}

// Relay chain Block number provider.
// Reason why the implementation is different for benchmarks is that it is not possible
// to set or change the block number in a benchmark using parachain system pallet.
// That's why we revert to using the system pallet in the benchmark.
pub struct RelayChainBlockNumberProvider<T>(sp_std::marker::PhantomData<T>);

#[cfg(not(feature = "runtime-benchmarks"))]
impl<T: cumulus_pallet_parachain_system::Config + orml_tokens::Config> BlockNumberProvider
	for RelayChainBlockNumberProvider<T>
{
	type BlockNumber = BlockNumber;

	fn current_block_number() -> Self::BlockNumber {
		let maybe_data = cumulus_pallet_parachain_system::Pallet::<T>::validation_data();

		if let Some(data) = maybe_data {
			data.relay_parent_number
		} else {
			Self::BlockNumber::default()
		}
	}
}

#[cfg(feature = "runtime-benchmarks")]
impl<T: frame_system::Config> BlockNumberProvider for RelayChainBlockNumberProvider<T> {
	type BlockNumber = <T as frame_system::Config>::BlockNumber;

	fn current_block_number() -> Self::BlockNumber {
		frame_system::Pallet::<T>::current_block_number()
	}
}

pub struct AssetPairAccountId<T: frame_system::Config>(PhantomData<T>);
impl<T: frame_system::Config> AssetPairAccountIdFor<AssetId, T::AccountId> for AssetPairAccountId<T>
where
	T::AccountId: UncheckedFrom<T::Hash> + AsRef<[u8]>,
{
	fn from_assets(asset_a: AssetId, asset_b: AssetId, identifier: &str) -> T::AccountId {
		let mut buf: Vec<u8> = identifier.as_bytes().to_vec();

		if asset_a < asset_b {
			buf.extend_from_slice(&asset_a.to_le_bytes());
			buf.extend_from_slice(&asset_b.to_le_bytes());
		} else {
			buf.extend_from_slice(&asset_b.to_le_bytes());
			buf.extend_from_slice(&asset_a.to_le_bytes());
		}
		T::AccountId::unchecked_from(<T::Hashing as frame_support::sp_runtime::traits::Hash>::hash(&buf[..]))
	}
}

parameter_types! {
	pub const Version: RuntimeVersion = VERSION;
	/// Block weights base values and limits.
	pub BlockWeights: frame_system::limits::BlockWeights = frame_system::limits::BlockWeights::builder()
		.base_block(BlockExecutionWeight::get())
		.for_class(DispatchClass::all(), |weights| {
			weights.base_extrinsic = ExtrinsicBaseWeight::get();
		})
		.for_class(DispatchClass::Normal, |weights| {
			weights.max_total = Some(NORMAL_DISPATCH_RATIO * MAXIMUM_BLOCK_WEIGHT);
		})
		.for_class(DispatchClass::Operational, |weights| {
			weights.max_total = Some(MAXIMUM_BLOCK_WEIGHT);
			// Operational transactions have an extra reserved space, so that they
			// are included even if block reachd `MAXIMUM_BLOCK_WEIGHT`.
			weights.reserved = Some(
				MAXIMUM_BLOCK_WEIGHT - NORMAL_DISPATCH_RATIO * MAXIMUM_BLOCK_WEIGHT,
			);
		})
		.avg_block_initialization(AVERAGE_ON_INITIALIZE_RATIO)
		.build_or_panic();

	pub ExtrinsicBaseWeight: Weight = common_runtime::BasiliskExtrinsicBaseWeight::get();
}

// Configure FRAME pallets to include in runtime.

impl frame_system::Config for Runtime {
	/// The basic call filter to use in dispatchable.
	type BaseCallFilter = BaseFilter;
	type BlockWeights = BlockWeights;
	type BlockLength = BlockLength;
	/// The ubiquitous origin type.
	type Origin = Origin;
	/// The aggregated dispatch type that is available for extrinsics.
	type Call = Call;
	/// The index type for storing how many extrinsics an account has signed.
	type Index = Index;
	/// The index type for blocks.
	type BlockNumber = BlockNumber;
	/// The type for hashing blocks and tries.
	type Hash = Hash;
	/// The hashing algorithm used.
	type Hashing = BlakeTwo256;
	/// The identifier used to distinguish between accounts.
	type AccountId = AccountId;
	/// The lookup mechanism to get account ID from whatever is passed in dispatchers.
	type Lookup = IdentityLookup<AccountId>;
	/// The header type.
	type Header = generic::Header<BlockNumber, BlakeTwo256>;
	/// The ubiquitous event type.
	type Event = Event;
	/// Maximum number of block number to block hash mappings to keep (oldest pruned first).
	type BlockHashCount = BlockHashCount;
	/// The weight of database operations that the runtime can invoke.
	type DbWeight = RocksDbWeight;
	/// The weight of the overhead invoked on the block import process, independent of the
	/// extrinsics included in that block.
	/// Version of the runtime.
	type Version = Version;
	/// Converts a module to the index of the module in `construct_runtime!`.
	///
	/// This type is being generated by `construct_runtime!`.
	type PalletInfo = PalletInfo;
	/// The data to be stored in an account.
	type AccountData = pallet_balances::AccountData<Balance>;
	/// What to do if a new account is created.
	type OnNewAccount = ();
	/// What to do if an account is fully reaped from the system.
	type OnKilledAccount = ();
	/// Weight information for the extrinsics of this pallet.
	type SystemWeightInfo = common_runtime::weights::system::BasiliskWeight<Runtime>;
	type SS58Prefix = SS58Prefix;
	type OnSetCode = cumulus_pallet_parachain_system::ParachainSetCode<Self>;
	type MaxConsumers = frame_support::traits::ConstU32<16>;
}

impl pallet_timestamp::Config for Runtime {
	/// A timestamp: milliseconds since the unix epoch.
	type Moment = u64;
	type OnTimestampSet = ();
	type MinimumPeriod = MinimumPeriod;
	type WeightInfo = common_runtime::weights::timestamp::BasiliskWeight<Runtime>;
}

impl pallet_balances::Config for Runtime {
	type MaxLocks = MaxLocks;
	/// The type for recording an account's balance.
	type Balance = Balance;
	/// The ubiquitous event type.
	type Event = Event;
	type DustRemoval = Treasury;
	type ExistentialDeposit = NativeExistentialDeposit;
	type AccountStore = System;
	type WeightInfo = common_runtime::weights::balances::BasiliskWeight<Runtime>;
	type MaxReserves = MaxReserves;
	type ReserveIdentifier = primitives::ReserveIdentifier;
}

/// Parameterized slow adjusting fee updated based on
/// https://w3f-research.readthedocs.io/en/latest/polkadot/overview/2-token-economics.html?highlight=token%20economics#-2.-slow-adjusting-mechanism
pub type SlowAdjustingFeeUpdate<R> =
	TargetedFeeAdjustment<R, TargetBlockFullness, AdjustmentVariable, MinimumMultiplier>;

impl pallet_transaction_payment::Config for Runtime {
	type OnChargeTransaction = MultiCurrencyAdapter<Balances, (), MultiTransactionPayment>;
	type TransactionByteFee = TransactionByteFee;
	type OperationalFeeMultiplier = ();
	type WeightToFee = WeightToFee;
	type FeeMultiplierUpdate = SlowAdjustingFeeUpdate<Self>;
}

impl pallet_transaction_multi_payment::Config for Runtime {
	type Event = Event;
	type AcceptedCurrencyOrigin = EnsureSuperMajorityTechCommitteeOrRoot;
	type Currencies = Currencies;
	type SpotPriceProvider = pallet_xyk::XYKSpotPrice<Runtime>;
	type WeightInfo = common_runtime::weights::payment::BasiliskWeight<Runtime>;
	type WithdrawFeeForSetCurrency = MultiPaymentCurrencySetFee;
	type WeightToFee = WeightToFee;
	type NativeAssetId = NativeAssetId;
}

impl pallet_sudo::Config for Runtime {
	type Event = Event;
	type Call = Call;
}

impl InstanceFilter<Call> for ProxyType {
	fn filter(&self, c: &Call) -> bool {
		match self {
			ProxyType::Any => true,
			ProxyType::CancelProxy => matches!(c, Call::Proxy(pallet_proxy::Call::reject_announcement { .. })),
			ProxyType::Governance => matches!(
				c,
				Call::Democracy(..)
					| Call::Council(..) | Call::TechnicalCommittee(..)
					| Call::Elections(..)
					| Call::Treasury(..) | Call::Tips(..)
					| Call::Utility(..)
			),
			ProxyType::Exchange => matches!(c, Call::XYK(..) | Call::Exchange(..) | Call::LBP(..) | Call::NFT(..)),
			// Transfer group doesn't include cross-chain transfers
			ProxyType::Transfer => matches!(c, Call::Balances(..) | Call::Currencies(..) | Call::Tokens(..)),
		}
	}
	fn is_superset(&self, o: &Self) -> bool {
		match (self, o) {
			(x, y) if x == y => true,
			(ProxyType::Any, _) => true,
			(_, ProxyType::Any) => false,
			_ => false,
		}
	}
}

impl pallet_proxy::Config for Runtime {
	type Event = Event;
	type Call = Call;
	type Currency = Balances;
	type ProxyType = ProxyType;
	type ProxyDepositBase = ProxyDepositBase;
	type ProxyDepositFactor = ProxyDepositFactor;
	type MaxProxies = MaxProxies;
	type WeightInfo = ();
	type MaxPending = MaxPending;
	type CallHasher = BlakeTwo256;
	type AnnouncementDepositBase = AnnouncementDepositBase;
	type AnnouncementDepositFactor = AnnouncementDepositFactor;
}

/// Tokens Configurations
impl orml_tokens::Config for Runtime {
	type Event = Event;
	type Balance = Balance;
	type Amount = Amount;
	type CurrencyId = AssetId;
	type WeightInfo = common_runtime::weights::tokens::BasiliskWeight<Runtime>;
	type ExistentialDeposits = AssetRegistry;
	type OnDust = Duster;
	type MaxLocks = MaxLocks;
	type DustRemovalWhitelist = pallet_duster::DusterWhitelist<Runtime>;
}

impl orml_currencies::Config for Runtime {
	type Event = Event;
	type MultiCurrency = OrmlTokensAdapter<Runtime>;
	type NativeCurrency = BasicCurrencyAdapter<Runtime, Balances, Amount, BlockNumber>;
	type GetNativeCurrencyId = NativeAssetId;
	type WeightInfo = common_runtime::weights::currencies::BasiliskWeight<Runtime>;
}

impl pallet_duster::Config for Runtime {
	type Event = Event;
	type Balance = Balance;
	type Amount = Amount;
	type CurrencyId = AssetId;
	type MultiCurrency = Currencies;
	type MinCurrencyDeposits = AssetRegistry;
	type Reward = DustingReward;
	type NativeCurrencyId = NativeAssetId;
	type WeightInfo = common_runtime::weights::duster::BasiliskWeight<Runtime>;
}

/// Basilisk Pallets configurations

#[derive(Debug, Encode, Decode, Clone, PartialEq, Eq, TypeInfo)]
pub struct AssetLocation(pub polkadot_xcm::v1::MultiLocation);

impl Default for AssetLocation {
	fn default() -> Self {
		AssetLocation(polkadot_xcm::v1::MultiLocation::here())
	}
}

impl pallet_asset_registry::Config for Runtime {
	type Event = Event;
	type RegistryOrigin = EnsureSuperMajorityTechCommitteeOrRoot;
	type AssetId = AssetId;
	type Balance = Balance;
	type AssetNativeLocation = AssetLocation;
	type StringLimit = RegistryStrLimit;
	type NativeAssetId = NativeAssetId;
	type WeightInfo = common_runtime::weights::asset_registry::BasiliskWeight<Runtime>;
}

impl pallet_xyk::Config for Runtime {
	type Event = Event;
	type AssetRegistry = AssetRegistry;
	type AssetPairAccountId = AssetPairAccountId<Self>;
	type Currency = Currencies;
	type NativeAssetId = NativeAssetId;
	type WeightInfo = common_runtime::weights::xyk::BasiliskWeight<Runtime>;
	type GetExchangeFee = ExchangeFee;
	type MinTradingLimit = MinTradingLimit;
	type MinPoolLiquidity = MinPoolLiquidity;
	type MaxInRatio = MaxInRatio;
	type MaxOutRatio = MaxOutRatio;
	type CanCreatePool = pallet_lbp::DisallowWhenLBPPoolRunning<Runtime>;
	type AMMHandler = pallet_price_oracle::PriceOracleHandler<Runtime>;
}

impl pallet_exchange::Config for Runtime {
	type Event = Event;
	type AMMPool = XYK;
	type Resolver = Exchange;
	type Currency = Currencies;
	type WeightInfo = common_runtime::weights::exchange::BasiliskWeight<Runtime>;
}

impl pallet_lbp::Config for Runtime {
	type Event = Event;
	type MultiCurrency = Currencies;
	type LockedBalance = MultiCurrencyLockedBalance<Runtime>;
	type CreatePoolOrigin = EnsureSuperMajorityTechCommitteeOrRoot;
	type LBPWeightFunction = pallet_lbp::LBPWeightFunction;
	type AssetPairAccountId = AssetPairAccountId<Self>;
	type MinTradingLimit = MinTradingLimit;
	type MinPoolLiquidity = MinPoolLiquidity;
	type MaxInRatio = MaxInRatio;
	type MaxOutRatio = MaxOutRatio;
	type WeightInfo = common_runtime::weights::lbp::BasiliskWeight<Runtime>;
	type BlockNumberProvider = RelayChainBlockNumberProvider<Runtime>;
}

impl pallet_price_oracle::Config for Runtime {
	type Event = Event;
	type WeightInfo = common_runtime::weights::price_oracle::BasiliskWeight<Runtime>;
}

// Parachain Config

parameter_types! {
	pub ReservedXcmpWeight: Weight = BlockWeights::get().max_block / 4;
	pub ReservedDmpWeight: Weight = BlockWeights::get().max_block / 4;
}

impl cumulus_pallet_parachain_system::Config for Runtime {
	type Event = Event;
	type OnSystemEvent = pallet_relaychain_info::OnValidationDataHandler<Runtime>;
	type SelfParaId = ParachainInfo;

	type OutboundXcmpMessageSource = XcmpQueue;
	type DmpMessageHandler = DmpQueue;
	type ReservedDmpWeight = ReservedDmpWeight;
	type XcmpMessageHandler = XcmpQueue;
	type ReservedXcmpWeight = ReservedXcmpWeight;
}

impl pallet_aura::Config for Runtime {
	type AuthorityId = AuraId;
	type MaxAuthorities = MaxAuthorities;
	type DisabledValidators = ();
}

impl parachain_info::Config for Runtime {}

impl cumulus_pallet_aura_ext::Config for Runtime {}

parameter_types! {
	pub ReserveClassIdUpTo: u128 = 999_999;
}

impl pallet_nft::Config for Runtime {
	type Currency = Balances;
	type Event = Event;
	type WeightInfo = weights::nft::BasiliskWeight<Runtime>;
	type NftClassId = ClassId;
	type NftInstanceId = InstanceId;
	type ProtocolOrigin = EnsureRoot<AccountId>;
	type ClassType = ClassType;
	type Permissions = NftPermissions;
	type ReserveClassIdUpTo = ReserveClassIdUpTo;
}

type EnsureMajorityCouncilOrRoot = EnsureOneOf<
	pallet_collective::EnsureProportionAtLeast<_1, _2, AccountId, CouncilCollective>,
	frame_system::EnsureRoot<AccountId>,
>;
type EnsureUnanimousCouncilOrRoot = EnsureOneOf<
	pallet_collective::EnsureProportionAtLeast<_1, _1, AccountId, CouncilCollective>,
	frame_system::EnsureRoot<AccountId>,
>;
type EnsureSuperMajorityCouncilOrRoot = EnsureOneOf<
	pallet_collective::EnsureProportionAtLeast<_2, _3, AccountId, CouncilCollective>,
	frame_system::EnsureRoot<AccountId>,
>;
type EnsureSuperMajorityTechCommitteeOrRoot = EnsureOneOf<
	pallet_collective::EnsureProportionAtLeast<_2, _3, AccountId, TechnicalCollective>,
	frame_system::EnsureRoot<AccountId>,
>;
type EnsureUnanimousTechCommitteOrRoot = EnsureOneOf<
	pallet_collective::EnsureProportionAtLeast<_1, _1, AccountId, TechnicalCollective>,
	frame_system::EnsureRoot<AccountId>,
>;
impl pallet_democracy::Config for Runtime {
	type Proposal = Call;
	type Event = Event;
	type Currency = Balances;
	type EnactmentPeriod = EnactmentPeriod;
	type LaunchPeriod = LaunchPeriod;
	type VotingPeriod = VotingPeriod;
	type MinimumDeposit = MinimumDeposit;
	/// A straight majority of the council can decide what their next motion is.
	type ExternalOrigin = EnsureMajorityCouncilOrRoot;
	/// A majority can have the next scheduled referendum be a straight majority-carries vote
	type ExternalMajorityOrigin = EnsureMajorityCouncilOrRoot;
	/// A unanimous council can have the next scheduled referendum be a straight default-carries
	/// (NTB) vote.
	type ExternalDefaultOrigin = EnsureUnanimousCouncilOrRoot;
	/// Two thirds of the technical committee can have an ExternalMajority/ExternalDefault vote
	/// be tabled immediately and with a shorter voting/enactment period.
	type FastTrackOrigin = EnsureSuperMajorityTechCommitteeOrRoot;
	type InstantOrigin = EnsureUnanimousTechCommitteOrRoot;
	type InstantAllowed = InstantAllowed;
	type FastTrackVotingPeriod = FastTrackVotingPeriod;
	// To cancel a proposal which has been passed, 2/3 of the council must agree to it.
	type CancellationOrigin = EnsureSuperMajorityCouncilOrRoot;
	// To cancel a proposal before it has been passed, the technical committee must be unanimous or
	// Root must agree.
	type CancelProposalOrigin = EnsureUnanimousTechCommitteOrRoot;
	type BlacklistOrigin = EnsureRoot<AccountId>;
	// Any single technical committee member may veto a coming council proposal, however they can
	// only do it once and it lasts only for the cooloff period.
	type VetoOrigin = pallet_collective::EnsureMember<AccountId, TechnicalCollective>;
	type CooloffPeriod = CooloffPeriod;
	type PreimageByteDeposit = PreimageByteDeposit;
	type OperationalPreimageOrigin = pallet_collective::EnsureMember<AccountId, CouncilCollective>;
	type Slash = Treasury;
	type Scheduler = Scheduler;
	type PalletsOrigin = OriginCaller;
	type MaxVotes = MaxVotes;
	type WeightInfo = common_runtime::weights::democracy::BasiliskWeight<Runtime>;
	type MaxProposals = MaxProposals;
	type VoteLockingPeriod = EnactmentPeriod;
}

impl pallet_elections_phragmen::Config for Runtime {
	type Event = Event;
	type PalletId = ElectionsPhragmenPalletId;
	type Currency = Balances;
	type ChangeMembers = Council;
	type InitializeMembers = (); // Set to () if defined in chain spec
	type CurrencyToVote = U128CurrencyToVote;
	type CandidacyBond = CandidacyBond;
	type VotingBondBase = VotingBondBase;
	type VotingBondFactor = VotingBondFactor;
	type LoserCandidate = Treasury;
	type KickedMember = Treasury;
	type DesiredMembers = DesiredMembers;
	type DesiredRunnersUp = DesiredRunnersUp;
	type TermDuration = TermDuration;
	type WeightInfo = ();
}

type CouncilCollective = pallet_collective::Instance1;
impl pallet_collective::Config<CouncilCollective> for Runtime {
	type Origin = Origin;
	type Proposal = Call;
	type Event = Event;
	type MotionDuration = CouncilMotionDuration;
	type MaxProposals = CouncilMaxProposals;
	type MaxMembers = CouncilMaxMembers;
	type DefaultVote = pallet_collective::PrimeDefaultVote;
	type WeightInfo = ();
}

type TechnicalCollective = pallet_collective::Instance2;
impl pallet_collective::Config<TechnicalCollective> for Runtime {
	type Origin = Origin;
	type Proposal = Call;
	type Event = Event;
	type MotionDuration = TechnicalMotionDuration;
	type MaxProposals = TechnicalMaxProposals;
	type MaxMembers = TechnicalMaxMembers;
	type DefaultVote = pallet_collective::PrimeDefaultVote;
	type WeightInfo = ();
}

type AllCouncilMembers = pallet_collective::EnsureProportionAtLeast<_1, _1, AccountId, CouncilCollective>;
type ManageOrigin = EnsureOneOf<EnsureRoot<AccountId>, AllCouncilMembers>;

impl pallet_treasury::Config for Runtime {
	type PalletId = TreasuryPalletId;
	type Currency = Balances;
	type ApproveOrigin = ManageOrigin;
	type RejectOrigin = ManageOrigin;
	type Event = Event;
	type OnSlash = Treasury;
	type ProposalBond = ProposalBond;
	type ProposalBondMinimum = ProposalBondMinimum;
	type ProposalBondMaximum = ProposalBondMaximum;
	type SpendPeriod = SpendPeriod;
	type Burn = Burn;
	type BurnDestination = ();
	type WeightInfo = common_runtime::weights::treasury::BasiliskWeight<Runtime>;
	type SpendFunds = ();
	type MaxApprovals = MaxApprovals;
}

parameter_types! {
	pub MaximumSchedulerWeight: Weight = Perbill::from_percent(10) * BlockWeights::get().max_block;
	pub const MaxScheduledPerBlock: u32 = 50;
	pub const NoPreimagePostponement: Option<u32> = Some(5 * MINUTES);
}

impl pallet_scheduler::Config for Runtime {
	type Event = Event;
	type Origin = Origin;
	type PalletsOrigin = OriginCaller;
	type Call = Call;
	type MaximumWeight = MaximumSchedulerWeight;
	type ScheduleOrigin = EnsureRoot<AccountId>;
	type MaxScheduledPerBlock = MaxScheduledPerBlock;
	type WeightInfo = common_runtime::weights::scheduler::BasiliskWeight<Runtime>;
	type OriginPrivilegeCmp = EqualPrivilegeOnly;
	type PreimageProvider = Preimage;
	type NoPreimagePostponement = NoPreimagePostponement;
}

impl pallet_utility::Config for Runtime {
	type Event = Event;
	type Call = Call;
	type WeightInfo = common_runtime::weights::utility::BasiliskWeight<Runtime>;
	type PalletsOrigin = OriginCaller;
}

impl pallet_authorship::Config for Runtime {
	type FindAuthor = pallet_session::FindAccountFromAuthorIndex<Self, Aura>;
	type UncleGenerations = UncleGenerations;
	type FilterUncle = ();
	type EventHandler = (CollatorSelection,);
}

impl pallet_tips::Config for Runtime {
	type Event = Event;
	type DataDepositPerByte = DataDepositPerByte;
	type MaximumReasonLength = MaximumReasonLength;
	type Tippers = Elections;
	type TipCountdown = TipCountdown;
	type TipFindersFee = TipFindersFee;
	type TipReportDepositBase = TipReportDepositBase;
	type WeightInfo = ();
}

impl pallet_collator_selection::Config for Runtime {
	type Event = Event;
	type Currency = Balances;
	//allow 1/2 of council to execute privileged collator selection operations. (require code from: feat/initial_chain_setup)
	type UpdateOrigin = EnsureMajorityCouncilOrRoot;
	type PotId = PotId;
	type MaxCandidates = MaxCandidates;
	type MinCandidates = MinCandidates;
	type MaxInvulnerables = MaxInvulnerables;
	// should be a multiple of session or things will get inconsistent
	type KickThreshold = Period;
	type ValidatorId = <Self as frame_system::Config>::AccountId;
	type ValidatorIdOf = pallet_collator_selection::IdentityCollator;
	type ValidatorRegistration = Session;
	type WeightInfo = common_runtime::weights::collator_selection::BasiliskWeight<Runtime>;
}

impl pallet_session::Config for Runtime {
	type Event = Event;
	type ValidatorId = <Self as frame_system::Config>::AccountId;
	// we don't have stash and controller, thus we don't need the convert as well.
	type ValidatorIdOf = pallet_collator_selection::IdentityCollator;
	type ShouldEndSession = pallet_session::PeriodicSessions<Period, Offset>;
	type NextSessionRotation = pallet_session::PeriodicSessions<Period, Offset>;
	type SessionManager = CollatorSelection;
	// Essentially just Aura, but lets be pedantic.
	type SessionHandler = <opaque::SessionKeys as sp_runtime::traits::OpaqueKeys>::KeyTypeIdProviders;
	type Keys = opaque::SessionKeys;
	type WeightInfo = ();
}

pub struct EnsureRootOrTreasury;
impl EnsureOrigin<Origin> for EnsureRootOrTreasury {
	type Success = AccountId;

	fn try_origin(o: Origin) -> Result<Self::Success, Origin> {
		Into::<Result<RawOrigin<AccountId>, Origin>>::into(o).and_then(|o| match o {
			RawOrigin::Root => Ok(TreasuryPalletId::get().into_account()),
			RawOrigin::Signed(caller) => {
				if caller == TreasuryPalletId::get().into_account() {
					Ok(caller)
				} else {
					Err(Origin::from(Some(caller)))
				}
			}
			r => Err(Origin::from(r)),
		})
	}

	#[cfg(feature = "runtime-benchmarks")]
	fn successful_origin() -> Origin {
		let zero_account_id = AccountId::decode(&mut sp_runtime::traits::TrailingZeroInput::zeroes())
			.expect("infinite length input; no invalid inputs for type; qed");
		Origin::from(RawOrigin::Signed(zero_account_id))
	}
}

impl orml_vesting::Config for Runtime {
	type Event = Event;
	type Currency = Balances;
	type MinVestedTransfer = MinVestedTransfer;
	type VestedTransferOrigin = EnsureRootOrTreasury;
	type WeightInfo = common_runtime::weights::vesting::BasiliskWeight<Runtime>;
	type MaxVestingSchedules = MaxVestingSchedules;
	type BlockNumberProvider = RelayChainBlockNumberProvider<Runtime>;
}

parameter_types! {
<<<<<<< HEAD
	pub const RedeemablesPalletId: PalletId = PalletId(*b"smartboy");
}

impl pallet_redeemables::Config for Runtime {
	type Event = Event;
	type WeightInfo = pallet_redeemables::weights::BasiliskWeight<Runtime>;
	type PalletId = RedeemablesPalletId;
}

parameter_types! {
=======
>>>>>>> ae5b6ec5
	pub const ClassDeposit: Balance = 100 * UNITS; // 100 UNITS deposit to create asset class
	pub const InstanceDeposit: Balance = 100 * UNITS; // 100 UNITS deposit to create asset instance
	pub const KeyLimit: u32 = 256;	// Max 256 bytes per key
	pub const ValueLimit: u32 = 1024;	// Max 1024 bytes per value
	pub const UniquesMetadataDepositBase: Balance = 100 * UNITS;
	pub const AttributeDepositBase: Balance = 10 * UNITS;
	pub const DepositPerByte: Balance = UNITS;
	pub const UniquesStringLimit: u32 = 60;
}

impl pallet_uniques::Config for Runtime {
	type Event = Event;
	type ClassId = ClassId;
	type InstanceId = InstanceId;
	type Currency = Balances;
	type ForceOrigin = EnsureRoot<AccountId>;
	type ClassDeposit = ClassDeposit;
	type InstanceDeposit = InstanceDeposit;
	type MetadataDepositBase = UniquesMetadataDepositBase;
	type AttributeDepositBase = AttributeDepositBase;
	type DepositPerByte = DepositPerByte;
	type StringLimit = UniquesStringLimit;
	type KeyLimit = KeyLimit;
	type ValueLimit = ValueLimit;
	type WeightInfo = ();
}

impl pallet_relaychain_info::Config for Runtime {
	type Event = Event;
	type RelaychainBlockNumberProvider = RelayChainBlockNumberProvider<Runtime>;
}

parameter_types! {
	pub const PreimageMaxSize: u32 = 4096 * 1024;
	pub PreimageBaseDeposit: Balance = deposit(2, 64);
	pub PreimageByteDeposit: Balance = deposit(0, 1);
}

impl pallet_preimage::Config for Runtime {
	type WeightInfo = ();
	type Event = Event;
	type Currency = Balances;
	type ManagerOrigin = EnsureRoot<AccountId>;
	type MaxSize = PreimageMaxSize;
	type BaseDeposit = PreimageBaseDeposit;
	type ByteDeposit = PreimageByteDeposit;
}

// Create the runtime by composing the FRAME pallets that were previously configured.
construct_runtime!(
	pub enum Runtime where
		Block = Block,
		NodeBlock = opaque::Block,
		UncheckedExtrinsic = UncheckedExtrinsic
	{
<<<<<<< HEAD
		System: frame_system::{Pallet, Call, Config, Storage, Event<T>},
		Timestamp: pallet_timestamp::{Pallet, Call, Storage, Inherent},
		Balances: pallet_balances::{Pallet, Call, Storage, Config<T>, Event<T>},
		TransactionPayment: pallet_transaction_payment::{Pallet, Storage},

		RelayChainInfo: pallet_relaychain_info::{Pallet, Event<T>},

		// Basilisk's registry
		AssetRegistry: pallet_asset_registry::{Pallet, Call, Config<T>, Storage, Event<T>},

		Scheduler: pallet_scheduler::{Pallet, Call, Storage, Event<T>},
		Democracy: pallet_democracy::{Pallet, Call, Storage, Event<T>},
		Elections: pallet_elections_phragmen::{Pallet, Call, Storage, Event<T>, Config<T>},
		Council: pallet_collective::<Instance1>::{Pallet, Call, Storage, Origin<T>, Event<T>, Config<T>},
		TechnicalCommittee: pallet_collective::<Instance2>::{Pallet, Call, Storage, Origin<T>, Event<T>, Config<T>},
		Treasury: pallet_treasury::{Pallet, Call, Storage, Config, Event<T>},
		Uniques: pallet_uniques::{Pallet, Call, Storage, Event<T>},
		Utility: pallet_utility::{Pallet, Call, Event},
		Vesting: orml_vesting::{Pallet, Call, Storage, Event<T>, Config<T>},

		// Parachain
		ParachainSystem: cumulus_pallet_parachain_system::{Pallet, Call, Storage, Inherent, Event<T>, ValidateUnsigned},
		ParachainInfo: parachain_info::{Pallet, Storage, Config},

		// XCM
		PolkadotXcm: pallet_xcm::{Pallet, Call, Event<T>, Origin},
		CumulusXcm: cumulus_pallet_xcm::{Pallet, Call, Storage, Event<T>, Origin},
		XTokens: orml_xtokens::{Pallet, Storage, Call, Event<T>},
		UnknownTokens: orml_unknown_tokens::{Pallet, Storage, Event},
		XcmpQueue: cumulus_pallet_xcmp_queue::{Pallet, Storage, Event<T>},
		DmpQueue: cumulus_pallet_dmp_queue::{Pallet, Call, Storage, Event<T>} ,

		// Collator support
		Authorship: pallet_authorship::{Pallet, Call, Storage},
		CollatorSelection: pallet_collator_selection::{Pallet, Call, Storage, Event<T>, Config<T>},
		Session: pallet_session::{Pallet, Call, Storage, Event, Config<T>},
		Aura: pallet_aura::{Pallet, Config<T>},
		AuraExt: cumulus_pallet_aura_ext::{Pallet, Config},

		// ORML related modules
		Currencies: orml_currencies::{Pallet, Call, Event<T>},
		Tips: pallet_tips::{Pallet, Call, Storage, Event<T>},
		Tokens: orml_tokens::{Pallet, Storage, Call, Event<T>, Config<T>},

		// Basilisk related modules
		XYK: pallet_xyk::{Pallet, Call, Storage, Event<T>},
		Duster: pallet_duster::{Pallet, Call, Config<T>, Storage, Event<T>},
		Exchange: pallet_exchange::{Pallet, Call, Storage, Event<T>},
		LBP: pallet_lbp::{Pallet, Call, Storage, Event<T>},
		MultiTransactionPayment: pallet_transaction_multi_payment::{Pallet, Call, Config<T>, Storage, Event<T>},
		NFT: pallet_nft::{Pallet, Call, Event<T>, Storage},
		Redeemables: pallet_redeemables::{Pallet, Call, Event<T>, Storage},
		PriceOracle: pallet_price_oracle::{Pallet, Call, Storage, Event<T>},

		// TEMPORARY
		Sudo: pallet_sudo::{Pallet, Call, Config<T>, Storage, Event<T>},
=======
		// Substrate
		System: frame_system::{Pallet, Call, Config, Storage, Event<T>} = 0,
		Timestamp: pallet_timestamp::{Pallet, Call, Storage, Inherent} = 1,
		Balances: pallet_balances::{Pallet, Call, Storage, Config<T>, Event<T>} = 2,
		TransactionPayment: pallet_transaction_payment::{Pallet, Storage} = 3,
		Treasury: pallet_treasury::{Pallet, Call, Storage, Config, Event<T>} = 4,
		Utility: pallet_utility::{Pallet, Call, Event} = 5,
		Scheduler: pallet_scheduler::{Pallet, Call, Storage, Event<T>} = 6,
		Democracy: pallet_democracy::{Pallet, Call, Storage, Event<T>} = 7,
		Elections: pallet_elections_phragmen::{Pallet, Call, Storage, Event<T>, Config<T>} = 8,
		Council: pallet_collective::<Instance1>::{Pallet, Call, Storage, Origin<T>, Event<T>, Config<T>} = 9,
		TechnicalCommittee: pallet_collective::<Instance2>::{Pallet, Call, Storage, Origin<T>, Event<T>, Config<T>} = 10,
		Vesting: orml_vesting::{Pallet, Call, Storage, Event<T>, Config<T>} = 11,
		Proxy: pallet_proxy::{Pallet, Call, Storage, Event<T>} = 12,
		Tips: pallet_tips::{Pallet, Call, Storage, Event<T>} = 13,

		Authorship: pallet_authorship::{Pallet, Call, Storage} = 14,
		CollatorSelection: pallet_collator_selection::{Pallet, Call, Storage, Event<T>, Config<T>} = 15,
		Session: pallet_session::{Pallet, Call, Storage, Event, Config<T>} = 16, // Session must be after collator and before aura
		Aura: pallet_aura::{Pallet, Config<T>} = 17,
		AuraExt: cumulus_pallet_aura_ext::{Pallet, Config} = 18,
		Preimage: pallet_preimage::{Pallet, Call, Storage, Event<T>} = 19,
		Uniques: pallet_uniques::{Pallet, Call, Storage, Event<T>} = 20,

		// Parachain and XCM - starts at index 50
		ParachainSystem: cumulus_pallet_parachain_system::{Pallet, Call, Storage, Inherent, Event<T>, ValidateUnsigned} = 50,
		ParachainInfo: parachain_info::{Pallet, Storage, Config} = 51,

		PolkadotXcm: pallet_xcm::{Pallet, Call, Storage, Event<T>, Origin, Config} = 52,
		CumulusXcm: cumulus_pallet_xcm::{Pallet, Call, Storage, Event<T>, Origin} = 53,
		XcmpQueue: cumulus_pallet_xcmp_queue::{Pallet, Storage, Event<T>} = 54,
		DmpQueue: cumulus_pallet_dmp_queue::{Pallet, Call, Storage, Event<T>} = 55,

		// Basilisk - runtime module index for basilisk's pallets starts at 100
		AssetRegistry: pallet_asset_registry::{Pallet, Call, Config<T>, Storage, Event<T>} = 100,
		XYK: pallet_xyk::{Pallet, Call, Storage, Event<T>} = 101,
		Duster: pallet_duster::{Pallet, Call, Config<T>, Storage, Event<T>} = 102,
		Exchange: pallet_exchange::{Pallet, Call, Storage, Event<T>} = 103,
		LBP: pallet_lbp::{Pallet, Call, Storage, Event<T>} = 104,
		NFT: pallet_nft::{Pallet, Call, Event<T>, Storage} = 105,

		MultiTransactionPayment: pallet_transaction_multi_payment::{Pallet, Call, Config<T>, Storage, Event<T>} = 106,
		PriceOracle: pallet_price_oracle::{Pallet, Call, Storage, Event<T>} = 107,
		RelayChainInfo: pallet_relaychain_info::{Pallet, Event<T>} = 108,

		// ORML related modules - runtime module index for orml starts at 150
		Currencies: orml_currencies::{Pallet, Call, Event<T>} = 150,
		Tokens: orml_tokens::{Pallet, Storage, Call, Event<T>, Config<T>} = 151,

		// ORML XCM
		OrmlXcm: orml_xcm::{Pallet, Call, Event<T>} = 153,
		XTokens: orml_xtokens::{Pallet, Storage, Call, Event<T>} = 154,
		UnknownTokens: orml_unknown_tokens::{Pallet, Storage, Event} = 155,

		// TEMPORARY - always last. Sudo will be removed at some point.
		Sudo: pallet_sudo::{Pallet, Call, Config<T>, Storage, Event<T>} = 255,
>>>>>>> ae5b6ec5
	}
);

/// The address format for describing accounts.
pub type Address = AccountId;
/// Block header type as expected by this runtime.
pub type Header = generic::Header<BlockNumber, BlakeTwo256>;
/// Block type as expected by this runtime.
pub type Block = generic::Block<Header, UncheckedExtrinsic>;
/// A Block signed with a Justification
pub type SignedBlock = generic::SignedBlock<Block>;
/// BlockId type as expected by this runtime.
pub type BlockId = generic::BlockId<Block>;
/// The SignedExtension to the basic transaction logic.
pub type SignedExtra = (
	frame_system::CheckSpecVersion<Runtime>,
	frame_system::CheckTxVersion<Runtime>,
	frame_system::CheckGenesis<Runtime>,
	frame_system::CheckEra<Runtime>,
	frame_system::CheckNonce<Runtime>,
	frame_system::CheckWeight<Runtime>,
	pallet_transaction_payment::ChargeTransactionPayment<Runtime>,
	pallet_transaction_multi_payment::CurrencyBalanceCheck<Runtime>,
);
/// Unchecked extrinsic type as expected by this runtime.
pub type UncheckedExtrinsic = generic::UncheckedExtrinsic<Address, Call, Signature, SignedExtra>;
/// Extrinsic type that has already been checked.
pub type CheckedExtrinsic = generic::CheckedExtrinsic<AccountId, Call, SignedExtra>;
/// Executive: handles dispatch to the various modules.
pub type Executive = frame_executive::Executive<
	Runtime,
	Block,
	frame_system::ChainContext<Runtime>,
	Runtime,
	AllPalletsReversedWithSystemFirst,
>;

impl_runtime_apis! {
	impl sp_api::Core<Block> for Runtime {
		fn version() -> RuntimeVersion {
			VERSION
		}

		fn execute_block(block: Block) {
			Executive::execute_block(block)
		}

		fn initialize_block(header: &<Block as BlockT>::Header) {
			Executive::initialize_block(header)
		}
	}

	impl sp_api::Metadata<Block> for Runtime {
		fn metadata() -> OpaqueMetadata {
			OpaqueMetadata::new(Runtime::metadata().into())
		}
	}

	impl sp_block_builder::BlockBuilder<Block> for Runtime {
		fn apply_extrinsic(extrinsic: <Block as BlockT>::Extrinsic) -> ApplyExtrinsicResult {
			Executive::apply_extrinsic(extrinsic)
		}

		fn finalize_block() -> <Block as BlockT>::Header {
			Executive::finalize_block()
		}

		fn inherent_extrinsics(data: sp_inherents::InherentData) -> Vec<<Block as BlockT>::Extrinsic> {
			data.create_extrinsics()
		}

		fn check_inherents(
			block: Block,
			data: sp_inherents::InherentData,
		) -> sp_inherents::CheckInherentsResult {
			data.check_extrinsics(&block)
		}
	}

	impl sp_transaction_pool::runtime_api::TaggedTransactionQueue<Block> for Runtime {
		fn validate_transaction(
			source: TransactionSource,
			tx: <Block as BlockT>::Extrinsic,
			block_hash: <Block as BlockT>::Hash,
		) -> TransactionValidity {
			Executive::validate_transaction(source, tx, block_hash)
		}
	}

	impl sp_offchain::OffchainWorkerApi<Block> for Runtime {
		fn offchain_worker(header: &<Block as BlockT>::Header) {
			Executive::offchain_worker(header)
		}
	}

	impl sp_session::SessionKeys<Block> for Runtime {
		fn decode_session_keys(
			encoded: Vec<u8>,
		) -> Option<Vec<(Vec<u8>, sp_core::crypto::KeyTypeId)>> {
			opaque::SessionKeys::decode_into_raw_public_keys(&encoded)
		}

		fn generate_session_keys(seed: Option<Vec<u8>>) -> Vec<u8> {
			opaque::SessionKeys::generate(seed)
		}
	}

	impl sp_consensus_aura::AuraApi<Block, AuraId> for Runtime {
		fn slot_duration() -> sp_consensus_aura::SlotDuration {
			sp_consensus_aura::SlotDuration::from_millis(Aura::slot_duration())
		}

		fn authorities() -> Vec<AuraId> {
			Aura::authorities().into_inner()
		}
	}

	impl cumulus_primitives_core::CollectCollationInfo<Block> for Runtime {
		fn collect_collation_info(header: &<Block as BlockT>::Header) -> cumulus_primitives_core::CollationInfo {
			ParachainSystem::collect_collation_info(header)
		}
	}

		#[cfg(feature = "try-runtime")]
	impl frame_try_runtime::TryRuntime<Block> for Runtime {
		fn on_runtime_upgrade() -> (Weight, Weight) {
			//log::info!("try-runtime::on_runtime_upgrade.");
			let weight = Executive::try_runtime_upgrade().unwrap();
			(weight, BlockWeights::get().max_block)
		}

		fn execute_block_no_check(block: Block) -> Weight {
			Executive::execute_block_no_check(block)
		}
	}


	impl frame_system_rpc_runtime_api::AccountNonceApi<Block, AccountId, Index> for Runtime {
		fn account_nonce(account: AccountId) -> Index {
			System::account_nonce(account)
		}
	}

	impl pallet_transaction_payment_rpc_runtime_api::TransactionPaymentApi<Block, Balance> for Runtime {
		fn query_info(
			uxt: <Block as BlockT>::Extrinsic,
			len: u32,
		) -> pallet_transaction_payment_rpc_runtime_api::RuntimeDispatchInfo<Balance> {
			TransactionPayment::query_info(uxt, len)
		}

		fn query_fee_details(
			uxt: <Block as BlockT>::Extrinsic,
			len: u32,
		) -> pallet_transaction_payment_rpc_runtime_api::FeeDetails<Balance> {
			TransactionPayment::query_fee_details(uxt, len)
		}
	}

	impl xyk_rpc::XYKApi<
		Block,
		AccountId,
		AssetId,
		Balance,
	> for Runtime {
		fn get_pool_balances(
			pool_address: AccountId,
		) -> Vec<xyk_rpc::BalanceInfo<AssetId, Balance>> {
			let mut vec = Vec::new();

			if let Some(pool_balances) = XYK::get_pool_balances(pool_address){
				for b in pool_balances {
					let item  = xyk_rpc::BalanceInfo{
					 asset: Some(b.0),
						amount: b.1
					};

					vec.push(item);
				}
			}

			vec
		}

		fn get_pool_id(asset_a: AssetId, asset_b: AssetId) -> AccountId{
			XYK::pair_account_from_assets(asset_a, asset_b)
		}
	}

	impl pallet_lbp_rpc_runtime_api::LBPApi<
		Block,
		AccountId,
		AssetId,
	> for Runtime {
		fn get_pool_id(asset_a: AssetId, asset_b: AssetId) -> AccountId{
			LBP::pair_account_from_assets(asset_a, asset_b)
		}
	}

	#[cfg(feature = "runtime-benchmarks")]
	impl frame_benchmarking::Benchmark<Block> for Runtime {
		fn benchmark_metadata(extra: bool) -> (
			Vec<frame_benchmarking::BenchmarkList>,
			Vec<frame_support::traits::StorageInfo>,
		) {
			use frame_benchmarking::{list_benchmark, Benchmarking, BenchmarkList};
			use frame_support::traits::StorageInfoTrait;
			use orml_benchmarking::list_benchmark as orml_list_benchmark;

			use pallet_exchange_benchmarking::Pallet as ExchangeBench;
			use frame_system_benchmarking::Pallet as SystemBench;

			let mut list = Vec::<BenchmarkList>::new();

			list_benchmark!(list, extra, pallet_xyk, XYK);
			list_benchmark!(list, extra, pallet_lbp, LBP);
			list_benchmark!(list, extra, pallet_price_oracle, PriceOracle);
			list_benchmark!(list, extra, pallet_exchange, ExchangeBench::<Runtime>);
			list_benchmark!(list, extra, pallet_nft, NFT);
			list_benchmark!(list, extra, pallet_asset_registry, AssetRegistry);

			list_benchmark!(list, extra, frame_system, SystemBench::<Runtime>);
			list_benchmark!(list, extra, pallet_balances, Balances);
			list_benchmark!(list, extra, pallet_collator_selection, CollatorSelection);
			list_benchmark!(list, extra, pallet_timestamp, Timestamp);
			list_benchmark!(list, extra, pallet_democracy, Democracy);
			list_benchmark!(list, extra, pallet_treasury, Treasury);
			list_benchmark!(list, extra, pallet_scheduler, Scheduler);
			list_benchmark!(list, extra, pallet_utility, Utility);
			list_benchmark!(list, extra, pallet_tips, Tips);

			orml_list_benchmark!(list, extra, orml_currencies, benchmarking::currencies);
			orml_list_benchmark!(list, extra, orml_tokens, benchmarking::tokens);
			orml_list_benchmark!(list, extra, orml_vesting, benchmarking::vesting);
			orml_list_benchmark!(list, extra, pallet_duster, benchmarking::duster);
			orml_list_benchmark!(list, extra, pallet_transaction_multi_payment, benchmarking::multi_payment);

			let storage_info = AllPalletsWithSystem::storage_info();

			(list, storage_info)
		}

		fn dispatch_benchmark(
			config: frame_benchmarking::BenchmarkConfig
		) -> Result<Vec<frame_benchmarking::BenchmarkBatch>, sp_runtime::RuntimeString> {
			use frame_benchmarking::{Benchmarking, BenchmarkBatch, add_benchmark, TrackedStorageKey};

			use orml_benchmarking::add_benchmark as orml_add_benchmark;

			use pallet_exchange_benchmarking::Pallet as ExchangeBench;
			use frame_system_benchmarking::Pallet as SystemBench;

			impl frame_system_benchmarking::Config for Runtime {}
			impl pallet_exchange_benchmarking::Config for Runtime {}

			let whitelist: Vec<TrackedStorageKey> = vec![
				// Block Number
				hex_literal::hex!("26aa394eea5630e07c48ae0c9558cef702a5c1b19ab7a04f536c519aca4983ac").to_vec().into(),
				// Total Issuance
				hex_literal::hex!("c2261276cc9d1f8598ea4b6a74b15c2f57c875e4cff74148e4628f264b974c80").to_vec().into(),
				// Execution Phase
				hex_literal::hex!("26aa394eea5630e07c48ae0c9558cef7ff553b5a9862a516939d82b3d3d8661a").to_vec().into(),
				// Event Count
				hex_literal::hex!("26aa394eea5630e07c48ae0c9558cef70a98fdbe9ce6c55837576c60c7af3850").to_vec().into(),
				// System Events
				hex_literal::hex!("26aa394eea5630e07c48ae0c9558cef780d41e5e16056765bc8461851072c9d7").to_vec().into(),
			];

			let mut batches = Vec::<BenchmarkBatch>::new();
			let params = (&config, &whitelist);

			// Basilisk pallets
			add_benchmark!(params, batches, pallet_xyk, XYK);
			add_benchmark!(params, batches, pallet_lbp, LBP);
			add_benchmark!(params, batches, pallet_price_oracle, PriceOracle);
			add_benchmark!(params, batches, pallet_exchange, ExchangeBench::<Runtime>);
			add_benchmark!(params, batches, pallet_nft, NFT);
			add_benchmark!(params, batches, pallet_asset_registry, AssetRegistry);

			// Substrate pallets
			add_benchmark!(params, batches, frame_system, SystemBench::<Runtime>);
			add_benchmark!(params, batches, pallet_balances, Balances);
			add_benchmark!(params, batches, pallet_collator_selection, CollatorSelection);
			add_benchmark!(params, batches, pallet_timestamp, Timestamp);
			add_benchmark!(params, batches, pallet_democracy, Democracy);
			add_benchmark!(params, batches, pallet_treasury, Treasury);
			add_benchmark!(params, batches, pallet_scheduler, Scheduler);
			add_benchmark!(params, batches, pallet_utility, Utility);
			add_benchmark!(params, batches, pallet_tips, Tips);

			orml_add_benchmark!(params, batches, orml_currencies, benchmarking::currencies);
			orml_add_benchmark!(params, batches, orml_tokens, benchmarking::tokens);
			orml_add_benchmark!(params, batches, orml_vesting, benchmarking::vesting);
			orml_add_benchmark!(params, batches, pallet_duster, benchmarking::duster);
			orml_add_benchmark!(params, batches, pallet_transaction_multi_payment, benchmarking::multi_payment);

			if batches.is_empty() { return Err("Benchmark not found for this pallet.".into()) }
			Ok(batches)
		}
	}
}

struct CheckInherents;

impl cumulus_pallet_parachain_system::CheckInherents<Block> for CheckInherents {
	fn check_inherents(
		block: &Block,
		relay_state_proof: &cumulus_pallet_parachain_system::RelayChainStateProof,
	) -> sp_inherents::CheckInherentsResult {
		let relay_chain_slot = relay_state_proof
			.read_slot()
			.expect("Could not read the relay chain slot from the proof");

		let inherent_data = cumulus_primitives_timestamp::InherentDataProvider::from_relay_chain_slot_and_duration(
			relay_chain_slot,
			sp_std::time::Duration::from_secs(6),
		)
		.create_inherent_data()
		.expect("Could not create the timestamp inherent data");

		inherent_data.check_extrinsics(block)
	}
}

cumulus_pallet_parachain_system::register_validate_block! {
	Runtime = Runtime,
	BlockExecutor = cumulus_pallet_aura_ext::BlockExecutor::<Runtime, Executive>,
	CheckInherents = CheckInherents,
}<|MERGE_RESOLUTION|>--- conflicted
+++ resolved
@@ -778,7 +778,6 @@
 }
 
 parameter_types! {
-<<<<<<< HEAD
 	pub const RedeemablesPalletId: PalletId = PalletId(*b"smartboy");
 }
 
@@ -789,8 +788,6 @@
 }
 
 parameter_types! {
-=======
->>>>>>> ae5b6ec5
 	pub const ClassDeposit: Balance = 100 * UNITS; // 100 UNITS deposit to create asset class
 	pub const InstanceDeposit: Balance = 100 * UNITS; // 100 UNITS deposit to create asset instance
 	pub const KeyLimit: u32 = 256;	// Max 256 bytes per key
@@ -846,64 +843,6 @@
 		NodeBlock = opaque::Block,
 		UncheckedExtrinsic = UncheckedExtrinsic
 	{
-<<<<<<< HEAD
-		System: frame_system::{Pallet, Call, Config, Storage, Event<T>},
-		Timestamp: pallet_timestamp::{Pallet, Call, Storage, Inherent},
-		Balances: pallet_balances::{Pallet, Call, Storage, Config<T>, Event<T>},
-		TransactionPayment: pallet_transaction_payment::{Pallet, Storage},
-
-		RelayChainInfo: pallet_relaychain_info::{Pallet, Event<T>},
-
-		// Basilisk's registry
-		AssetRegistry: pallet_asset_registry::{Pallet, Call, Config<T>, Storage, Event<T>},
-
-		Scheduler: pallet_scheduler::{Pallet, Call, Storage, Event<T>},
-		Democracy: pallet_democracy::{Pallet, Call, Storage, Event<T>},
-		Elections: pallet_elections_phragmen::{Pallet, Call, Storage, Event<T>, Config<T>},
-		Council: pallet_collective::<Instance1>::{Pallet, Call, Storage, Origin<T>, Event<T>, Config<T>},
-		TechnicalCommittee: pallet_collective::<Instance2>::{Pallet, Call, Storage, Origin<T>, Event<T>, Config<T>},
-		Treasury: pallet_treasury::{Pallet, Call, Storage, Config, Event<T>},
-		Uniques: pallet_uniques::{Pallet, Call, Storage, Event<T>},
-		Utility: pallet_utility::{Pallet, Call, Event},
-		Vesting: orml_vesting::{Pallet, Call, Storage, Event<T>, Config<T>},
-
-		// Parachain
-		ParachainSystem: cumulus_pallet_parachain_system::{Pallet, Call, Storage, Inherent, Event<T>, ValidateUnsigned},
-		ParachainInfo: parachain_info::{Pallet, Storage, Config},
-
-		// XCM
-		PolkadotXcm: pallet_xcm::{Pallet, Call, Event<T>, Origin},
-		CumulusXcm: cumulus_pallet_xcm::{Pallet, Call, Storage, Event<T>, Origin},
-		XTokens: orml_xtokens::{Pallet, Storage, Call, Event<T>},
-		UnknownTokens: orml_unknown_tokens::{Pallet, Storage, Event},
-		XcmpQueue: cumulus_pallet_xcmp_queue::{Pallet, Storage, Event<T>},
-		DmpQueue: cumulus_pallet_dmp_queue::{Pallet, Call, Storage, Event<T>} ,
-
-		// Collator support
-		Authorship: pallet_authorship::{Pallet, Call, Storage},
-		CollatorSelection: pallet_collator_selection::{Pallet, Call, Storage, Event<T>, Config<T>},
-		Session: pallet_session::{Pallet, Call, Storage, Event, Config<T>},
-		Aura: pallet_aura::{Pallet, Config<T>},
-		AuraExt: cumulus_pallet_aura_ext::{Pallet, Config},
-
-		// ORML related modules
-		Currencies: orml_currencies::{Pallet, Call, Event<T>},
-		Tips: pallet_tips::{Pallet, Call, Storage, Event<T>},
-		Tokens: orml_tokens::{Pallet, Storage, Call, Event<T>, Config<T>},
-
-		// Basilisk related modules
-		XYK: pallet_xyk::{Pallet, Call, Storage, Event<T>},
-		Duster: pallet_duster::{Pallet, Call, Config<T>, Storage, Event<T>},
-		Exchange: pallet_exchange::{Pallet, Call, Storage, Event<T>},
-		LBP: pallet_lbp::{Pallet, Call, Storage, Event<T>},
-		MultiTransactionPayment: pallet_transaction_multi_payment::{Pallet, Call, Config<T>, Storage, Event<T>},
-		NFT: pallet_nft::{Pallet, Call, Event<T>, Storage},
-		Redeemables: pallet_redeemables::{Pallet, Call, Event<T>, Storage},
-		PriceOracle: pallet_price_oracle::{Pallet, Call, Storage, Event<T>},
-
-		// TEMPORARY
-		Sudo: pallet_sudo::{Pallet, Call, Config<T>, Storage, Event<T>},
-=======
 		// Substrate
 		System: frame_system::{Pallet, Call, Config, Storage, Event<T>} = 0,
 		Timestamp: pallet_timestamp::{Pallet, Call, Storage, Inherent} = 1,
@@ -948,6 +887,7 @@
 		MultiTransactionPayment: pallet_transaction_multi_payment::{Pallet, Call, Config<T>, Storage, Event<T>} = 106,
 		PriceOracle: pallet_price_oracle::{Pallet, Call, Storage, Event<T>} = 107,
 		RelayChainInfo: pallet_relaychain_info::{Pallet, Event<T>} = 108,
+		Redeemables: pallet_redeemables::{Pallet, Call, Event<T>, Storage} = 109,
 
 		// ORML related modules - runtime module index for orml starts at 150
 		Currencies: orml_currencies::{Pallet, Call, Event<T>} = 150,
@@ -960,7 +900,6 @@
 
 		// TEMPORARY - always last. Sudo will be removed at some point.
 		Sudo: pallet_sudo::{Pallet, Call, Config<T>, Storage, Event<T>} = 255,
->>>>>>> ae5b6ec5
 	}
 );
 
