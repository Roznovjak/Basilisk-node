--- conflicted
+++ resolved
@@ -105,11 +105,7 @@
 	spec_name: create_runtime_str!("basilisk"),
 	impl_name: create_runtime_str!("basilisk"),
 	authoring_version: 1,
-<<<<<<< HEAD
-	spec_version: 45,
-=======
-	spec_version: 42,
->>>>>>> 51761e8c
+	spec_version: 43,
 	impl_version: 0,
 	apis: RUNTIME_API_VERSIONS,
 	transaction_version: 1,
@@ -941,11 +937,8 @@
 		MultiTransactionPayment: pallet_transaction_multi_payment::{Pallet, Call, Config<T>, Storage, Event<T>} = 106,
 		PriceOracle: pallet_price_oracle::{Pallet, Call, Storage, Event<T>} = 107,
 		RelayChainInfo: pallet_relaychain_info::{Pallet, Event<T>} = 108,
-<<<<<<< HEAD
-		Auctions: pallet_auctions::{Pallet, Call, Storage, Event<T>} = 109,
-=======
 		Marketplace: pallet_marketplace::{Pallet, Call, Event<T>, Storage} = 109,
->>>>>>> 51761e8c
+		Auctions: pallet_auctions::{Pallet, Call, Storage, Event<T>} = 110,
 
 		// ORML related modules - runtime module index for orml starts at 150
 		Currencies: orml_currencies::{Pallet, Call, Event<T>} = 150,
@@ -1180,12 +1173,9 @@
 			list_benchmark!(list, extra, pallet_nft, NFT);
 			list_benchmark!(list, extra, pallet_marketplace, Marketplace);
 			list_benchmark!(list, extra, pallet_asset_registry, AssetRegistry);
-<<<<<<< HEAD
 			//list_benchmark!(list, extra, pallet_auctions, Auctions);
 
-=======
 			list_benchmark!(list, extra, pallet_liquidity_mining, LiquidityMiningBench::<Runtime>);
->>>>>>> 51761e8c
 
 			list_benchmark!(list, extra, frame_system, SystemBench::<Runtime>);
 			list_benchmark!(list, extra, pallet_balances, Balances);
@@ -1244,12 +1234,8 @@
 			add_benchmark!(params, batches, pallet_lbp, LBP);
 			add_benchmark!(params, batches, pallet_price_oracle, PriceOracle);
 			add_benchmark!(params, batches, pallet_exchange, ExchangeBench::<Runtime>);
-<<<<<<< HEAD
-			//add_benchmark!(params, batches, pallet_nft, NFT);
-=======
 			add_benchmark!(params, batches, pallet_nft, NFT);
 			add_benchmark!(params, batches, pallet_marketplace, Marketplace);
->>>>>>> 51761e8c
 			add_benchmark!(params, batches, pallet_asset_registry, AssetRegistry);
 			add_benchmark!(params, batches, pallet_liquidity_mining, LiquidityMiningBench::<Runtime>);
 
