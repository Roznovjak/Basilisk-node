--- conflicted
+++ resolved
@@ -531,15 +531,12 @@
 	type Currency = Balances;
 	type Event = Event;
 	type WeightInfo = weights::nft::BasiliskWeight<Runtime>;
-<<<<<<< HEAD
-=======
 	type NftClassId = ClassId;
 	type NftInstanceId = InstanceId;
 	type ProtocolOrigin = EnsureRoot<AccountId>;
 	type ClassType = ClassType;
 	type Permissions = NftPermissions;
 	type ReserveClassIdUpTo = ReserveClassIdUpTo;
->>>>>>> b4e866d9
 }
 
 type EnsureMajorityCouncilOrRoot = EnsureOneOf<
@@ -805,40 +802,6 @@
 	type WeightInfo = ();
 }
 
-impl pallet_relaychain_info::Config for Runtime {
-	type Event = Event;
-	type RelaychainBlockNumberProvider = RelayChainBlockNumberProvider<Runtime>;
-}
-
-parameter_types! {
-<<<<<<< HEAD
-	pub const ClassDeposit: Balance = 10_000 * UNITS; // 10 000 UNITS deposit to create asset class
-	pub const InstanceDeposit: Balance = 100 * UNITS; // 100 UNITS UNIT deposit to create asset instance
-	pub const KeyLimit: u32 = 32;	// Max 32 bytes per key
-	pub const ValueLimit: u32 = 64;	// Max 64 bytes per value
-	pub const UniquesMetadataDepositBase: Balance = 100 * UNITS;
-	pub const AttributeDepositBase: Balance = 10 * UNITS;
-	pub const DepositPerByte: Balance = UNITS;
-	pub const UniquesStringLimit: u32 = 128;
-}
-
-impl pallet_uniques::Config for Runtime {
-	type Event = Event;
-	type ClassId = u32;
-	type InstanceId = u32;
-	type Currency = Balances;
-	type ForceOrigin = EnsureRoot<AccountId>;
-	type ClassDeposit = ClassDeposit;
-	type InstanceDeposit = InstanceDeposit;
-	type MetadataDepositBase = UniquesMetadataDepositBase;
-	type AttributeDepositBase = AttributeDepositBase;
-	type DepositPerByte = DepositPerByte;
-	type StringLimit = UniquesStringLimit;
-	type KeyLimit = KeyLimit;
-	type ValueLimit = ValueLimit;
-	type WeightInfo = ();
-}
-
 parameter_types! {
 	pub const AuctionsStringLimit: u32 = 128; // limit length of auction name
 	pub const BidAddBlocks: u32 = 10; // Increase end time to avoid sniping
@@ -864,7 +827,12 @@
 
 impl pallet_randomness_collective_flip::Config for Runtime {}
 
-=======
+impl pallet_relaychain_info::Config for Runtime {
+	type Event = Event;
+	type RelaychainBlockNumberProvider = RelayChainBlockNumberProvider<Runtime>;
+}
+
+parameter_types! {
 	pub const PreimageMaxSize: u32 = 4096 * 1024;
 	pub PreimageBaseDeposit: Balance = deposit(2, 64);
 	pub PreimageByteDeposit: Balance = deposit(0, 1);
@@ -880,7 +848,6 @@
 	type ByteDeposit = PreimageByteDeposit;
 }
 
->>>>>>> b4e866d9
 // Create the runtime by composing the FRAME pallets that were previously configured.
 construct_runtime!(
 	pub enum Runtime where
@@ -888,65 +855,6 @@
 		NodeBlock = opaque::Block,
 		UncheckedExtrinsic = UncheckedExtrinsic
 	{
-<<<<<<< HEAD
-		System: frame_system::{Pallet, Call, Config, Storage, Event<T>},
-		Timestamp: pallet_timestamp::{Pallet, Call, Storage, Inherent},
-		Balances: pallet_balances::{Pallet, Call, Storage, Config<T>, Event<T>},
-		TransactionPayment: pallet_transaction_payment::{Pallet, Storage},
-
-		RelayChainInfo: pallet_relaychain_info::{Pallet, Event<T>},
-
-		// Basilisk's registry
-		AssetRegistry: pallet_asset_registry::{Pallet, Call, Config<T>, Storage, Event<T>},
-
-		Scheduler: pallet_scheduler::{Pallet, Call, Storage, Event<T>},
-		Democracy: pallet_democracy::{Pallet, Call, Storage, Event<T>},
-		Elections: pallet_elections_phragmen::{Pallet, Call, Storage, Event<T>, Config<T>},
-		Council: pallet_collective::<Instance1>::{Pallet, Call, Storage, Origin<T>, Event<T>, Config<T>},
-		TechnicalCommittee: pallet_collective::<Instance2>::{Pallet, Call, Storage, Origin<T>, Event<T>, Config<T>},
-		Treasury: pallet_treasury::{Pallet, Call, Storage, Config, Event<T>},
-		Uniques: pallet_uniques::{Pallet, Call, Storage, Event<T>},
-		Utility: pallet_utility::{Pallet, Call, Event},
-		Vesting: orml_vesting::{Pallet, Call, Storage, Event<T>, Config<T>},
-		RandomnessCollectiveFlip: pallet_randomness_collective_flip::{Pallet, Storage},
-
-		// Parachain
-		ParachainSystem: cumulus_pallet_parachain_system::{Pallet, Call, Storage, Inherent, Event<T>, ValidateUnsigned},
-		ParachainInfo: parachain_info::{Pallet, Storage, Config},
-
-		// XCM
-		PolkadotXcm: pallet_xcm::{Pallet, Call, Event<T>, Origin},
-		CumulusXcm: cumulus_pallet_xcm::{Pallet, Call, Storage, Event<T>, Origin},
-		XTokens: orml_xtokens::{Pallet, Storage, Call, Event<T>},
-		UnknownTokens: orml_unknown_tokens::{Pallet, Storage, Event},
-		XcmpQueue: cumulus_pallet_xcmp_queue::{Pallet, Storage, Event<T>},
-		DmpQueue: cumulus_pallet_dmp_queue::{Pallet, Call, Storage, Event<T>} ,
-
-		// Collator support
-		Authorship: pallet_authorship::{Pallet, Call, Storage},
-		CollatorSelection: pallet_collator_selection::{Pallet, Call, Storage, Event<T>, Config<T>},
-		Session: pallet_session::{Pallet, Call, Storage, Event, Config<T>},
-		Aura: pallet_aura::{Pallet, Config<T>},
-		AuraExt: cumulus_pallet_aura_ext::{Pallet, Config},
-
-		// ORML related modules
-		Currencies: orml_currencies::{Pallet, Call, Event<T>},
-		Tips: pallet_tips::{Pallet, Call, Storage, Event<T>},
-		Tokens: orml_tokens::{Pallet, Storage, Call, Event<T>, Config<T>},
-
-		// Basilisk related modules
-		XYK: pallet_xyk::{Pallet, Call, Storage, Event<T>},
-		Duster: pallet_duster::{Pallet, Call, Config<T>, Storage, Event<T>},
-		Exchange: pallet_exchange::{Pallet, Call, Storage, Event<T>},
-		LBP: pallet_lbp::{Pallet, Call, Storage, Event<T>},
-		MultiTransactionPayment: pallet_transaction_multi_payment::{Pallet, Call, Config<T>, Storage, Event<T>},
-		NFT: pallet_nft::{Pallet, Call, Event<T>, Storage},
-		Auctions: pallet_auctions::{Pallet, Call, Storage, Event<T>},
-		PriceOracle: pallet_price_oracle::{Pallet, Call, Storage, Event<T>},
-
-		// TEMPORARY
-		Sudo: pallet_sudo::{Pallet, Call, Config<T>, Storage, Event<T>},
-=======
 		// Substrate
 		System: frame_system::{Pallet, Call, Config, Storage, Event<T>} = 0,
 		Timestamp: pallet_timestamp::{Pallet, Call, Storage, Inherent} = 1,
@@ -970,6 +878,7 @@
 		AuraExt: cumulus_pallet_aura_ext::{Pallet, Config} = 18,
 		Preimage: pallet_preimage::{Pallet, Call, Storage, Event<T>} = 19,
 		Uniques: pallet_uniques::{Pallet, Call, Storage, Event<T>} = 20,
+		RandomnessCollectiveFlip: pallet_randomness_collective_flip::{Pallet, Storage} = 21,
 
 		// Parachain and XCM - starts at index 50
 		ParachainSystem: cumulus_pallet_parachain_system::{Pallet, Call, Storage, Inherent, Event<T>, ValidateUnsigned} = 50,
@@ -991,6 +900,7 @@
 		MultiTransactionPayment: pallet_transaction_multi_payment::{Pallet, Call, Config<T>, Storage, Event<T>} = 106,
 		PriceOracle: pallet_price_oracle::{Pallet, Call, Storage, Event<T>} = 107,
 		RelayChainInfo: pallet_relaychain_info::{Pallet, Event<T>} = 108,
+		Auctions: pallet_auctions::{Pallet, Call, Storage, Event<T>} = 109,
 
 		// ORML related modules - runtime module index for orml starts at 150
 		Currencies: orml_currencies::{Pallet, Call, Event<T>} = 150,
@@ -1003,7 +913,6 @@
 
 		// TEMPORARY - always last. Sudo will be removed at some point.
 		Sudo: pallet_sudo::{Pallet, Call, Config<T>, Storage, Event<T>} = 255,
->>>>>>> b4e866d9
 	}
 );
 
@@ -1222,7 +1131,7 @@
 			list_benchmark!(list, extra, pallet_lbp, LBP);
 			list_benchmark!(list, extra, pallet_price_oracle, PriceOracle);
 			list_benchmark!(list, extra, pallet_exchange, ExchangeBench::<Runtime>);
-			//list_benchmark!(list, extra, pallet_nft, NFT);
+			list_benchmark!(list, extra, pallet_nft, NFT);
 			list_benchmark!(list, extra, pallet_asset_registry, AssetRegistry);
 			//list_benchmark!(list, extra, pallet_auctions, Auctions);
 
@@ -1234,7 +1143,6 @@
 			list_benchmark!(list, extra, pallet_democracy, Democracy);
 			list_benchmark!(list, extra, pallet_treasury, Treasury);
 			list_benchmark!(list, extra, pallet_scheduler, Scheduler);
-			//list_benchmark!(list, extra, pallet_uniques, Uniques);
 			list_benchmark!(list, extra, pallet_utility, Utility);
 			list_benchmark!(list, extra, pallet_tips, Tips);
 
@@ -1285,7 +1193,6 @@
 			add_benchmark!(params, batches, pallet_exchange, ExchangeBench::<Runtime>);
 			//add_benchmark!(params, batches, pallet_nft, NFT);
 			add_benchmark!(params, batches, pallet_asset_registry, AssetRegistry);
-			//add_benchmark!(params, batches, pallet_auctions, Auctions);
 
 			// Substrate pallets
 			add_benchmark!(params, batches, frame_system, SystemBench::<Runtime>);
@@ -1297,7 +1204,6 @@
 			add_benchmark!(params, batches, pallet_scheduler, Scheduler);
 			add_benchmark!(params, batches, pallet_utility, Utility);
 			add_benchmark!(params, batches, pallet_tips, Tips);
-			//add_benchmark!(params, batches, pallet_uniques, Uniques);
 
 			orml_add_benchmark!(params, batches, orml_currencies, benchmarking::currencies);
 			orml_add_benchmark!(params, batches, orml_tokens, benchmarking::tokens);
