// This file is part of Basilisk-node.

// Copyright (C) 2020-2021  Intergalactic, Limited (GIB).
// SPDX-License-Identifier: Apache-2.0

// Licensed under the Apache License, Version 2.0 (the "License");
// you may not use this file except in compliance with the License.
// You may obtain a copy of the License at
//
//     http://www.apache.org/licenses/LICENSE-2.0
//
// Unless required by applicable law or agreed to in writing, software
// distributed under the License is distributed on an "AS IS" BASIS,
// WITHOUT WARRANTIES OR CONDITIONS OF ANY KIND, either express or implied.
// See the License for the specific language governing permissions and
// limitations under the License.

#![cfg_attr(not(feature = "std"), no_std)]
// `construct_runtime!` does a lot of recursion and requires us to increase the limit to 256.
#![recursion_limit = "256"]
#![allow(clippy::upper_case_acronyms)]
#![allow(clippy::type_complexity)]
#![allow(clippy::large_enum_variant)]
#![allow(clippy::from_over_into)]

#[cfg(test)]
mod tests;

// Make the WASM binary available.
#[cfg(feature = "std")]
include!(concat!(env!("OUT_DIR"), "/wasm_binary.rs"));

use codec::{Decode, Encode};
use frame_system::{EnsureOneOf, EnsureRoot, RawOrigin};
use sp_api::impl_runtime_apis;
use sp_core::{
	u32_trait::{_1, _2, _3},
	OpaqueMetadata,
};
use sp_runtime::{
	app_crypto::sp_core::crypto::UncheckedFrom,
	create_runtime_str, generic, impl_opaque_keys,
	traits::{AccountIdConversion, BlakeTwo256, Block as BlockT, IdentityLookup},
	transaction_validity::{TransactionSource, TransactionValidity},
	ApplyExtrinsicResult, Perbill,
};
use sp_std::convert::From;
use sp_std::marker::PhantomData;
use sp_std::prelude::*;
#[cfg(feature = "std")]
use sp_version::NativeVersion;
use sp_version::RuntimeVersion;

use scale_info::TypeInfo;

// A few exports that help ease life for downstream crates.
use frame_support::{
	construct_runtime, parameter_types,
	traits::{Contains, EnsureOrigin, Get, U128CurrencyToVote},
	weights::{
		constants::{BlockExecutionWeight, RocksDbWeight},
		DispatchClass, Weight, WeightToFeeCoefficient, WeightToFeeCoefficients, WeightToFeePolynomial,
	},
};
use hydradx_traits::AssetPairAccountIdFor;
use pallet_transaction_payment::TargetedFeeAdjustment;
pub use sp_consensus_aura::sr25519::AuthorityId as AuraId;

#[allow(clippy::all)]
mod weights;
mod xcm;

mod adapter;
mod benchmarking;

use pallet_xyk_rpc_runtime_api as xyk_rpc;

use orml_currencies::BasicCurrencyAdapter;

pub use common_runtime::*;
use pallet_transaction_multi_payment::{weights::WeightInfo, MultiCurrencyAdapter};

/// Opaque types. These are used by the CLI to instantiate machinery that don't need to know
/// the specifics of the runtime. They can then be made to be agnostic over specific formats
/// of data like extrinsics, allowing for them to continue syncing the network through upgrades
/// to even the core data structures.
pub mod opaque {
	use super::*;

	pub use sp_runtime::OpaqueExtrinsic as UncheckedExtrinsic;

	/// Opaque block header type.
	pub type Header = generic::Header<BlockNumber, BlakeTwo256>;
	/// Opaque block type.
	pub type Block = generic::Block<Header, UncheckedExtrinsic>;
	/// Opaque block identifier type.
	pub type BlockId = generic::BlockId<Block>;
	impl_opaque_keys! {
		pub struct SessionKeys {
			pub aura: Aura,
		}
	}
}

#[sp_version::runtime_version]
pub const VERSION: RuntimeVersion = RuntimeVersion {
	spec_name: create_runtime_str!("basilisk"),
	impl_name: create_runtime_str!("basilisk"),
	authoring_version: 1,
	spec_version: 23,
	impl_version: 0,
	apis: RUNTIME_API_VERSIONS,
	transaction_version: 1,
};

/// The version information used to identify this runtime when compiled natively.
#[cfg(feature = "std")]
pub fn native_version() -> NativeVersion {
	NativeVersion {
		runtime_version: VERSION,
		can_author_with: Default::default(),
	}
}

pub struct BaseFilter;
impl Contains<Call> for BaseFilter {
	fn contains(call: &Call) -> bool {
		#[allow(clippy::match_like_matches_macro)]
		match call {
			Call::Exchange(_) => false,
			Call::Marketplace(_) => false,
			Call::NFT(_) => false,
			Call::Uniques(_) => false,
			Call::XYK(_) => false,
			_ => true,
		}
	}
}

use crate::adapter::OrmlTokensAdapter;
use smallvec::smallvec;
use sp_runtime::traits::BlockNumberProvider;

pub struct WeightToFee;
impl WeightToFeePolynomial for WeightToFee {
	type Balance = Balance;

	/// Handles converting a weight scalar to a fee value, based on the scale and granularity of the
	/// node's balance type.
	///
	/// This should typically create a mapping between the following ranges:
	///   - [0, MAXIMUM_BLOCK_WEIGHT]
	///   - [Balance::min, Balance::max]
	///
	/// Yet, it can be used for any other sort of change to weight-fee. Some examples being:
	///   - Setting it to `0` will essentially disable the weight fee.
	///   - Setting it to `1` will cause the literal `#[weight = x]` values to be charged.
	fn polynomial() -> WeightToFeeCoefficients<Self::Balance> {
		// extrinsic base weight (smallest non-zero weight) is mapped to 1/10 CENT
		let p = CENTS; // 1_000_000_000_000
		let q = 10 * Balance::from(ExtrinsicBaseWeight::get()); // 7_919_840_000
		smallvec![WeightToFeeCoefficient {
			degree: 1,
			negative: false,
			coeff_frac: Perbill::from_rational(p % q, q),
			coeff_integer: p / q, // 124
		}]
	}
}

// Relay chain Block number provider.
// Reason why the implementation is different for benchmarks is that it is not possible
// to set or change the block number in a benchmark using parachain system pallet.
// That's why we revert to using the system pallet in the benchmark.
pub struct RelayChainBlockNumberProvider<T>(sp_std::marker::PhantomData<T>);

#[cfg(not(feature = "runtime-benchmarks"))]
impl<T: cumulus_pallet_parachain_system::Config + orml_tokens::Config> BlockNumberProvider
	for RelayChainBlockNumberProvider<T>
{
	type BlockNumber = BlockNumber;

	fn current_block_number() -> Self::BlockNumber {
		let maybe_data = cumulus_pallet_parachain_system::Pallet::<T>::validation_data();

		if let Some(data) = maybe_data {
			data.relay_parent_number
		} else {
			Self::BlockNumber::default()
		}
	}
}

#[cfg(feature = "runtime-benchmarks")]
impl<T: frame_system::Config> BlockNumberProvider for RelayChainBlockNumberProvider<T> {
	type BlockNumber = <T as frame_system::Config>::BlockNumber;

	fn current_block_number() -> Self::BlockNumber {
		frame_system::Pallet::<T>::current_block_number()
	}
}

pub struct AssetPairAccountId<T: frame_system::Config>(PhantomData<T>);
impl<T: frame_system::Config> AssetPairAccountIdFor<AssetId, T::AccountId> for AssetPairAccountId<T>
where
	T::AccountId: UncheckedFrom<T::Hash> + AsRef<[u8]>,
{
	fn from_assets(asset_a: AssetId, asset_b: AssetId, identifier: &str) -> T::AccountId {
		let mut buf: Vec<u8> = identifier.as_bytes().to_vec();

		if asset_a < asset_b {
			buf.extend_from_slice(&asset_a.to_le_bytes());
			buf.extend_from_slice(&asset_b.to_le_bytes());
		} else {
			buf.extend_from_slice(&asset_b.to_le_bytes());
			buf.extend_from_slice(&asset_a.to_le_bytes());
		}
		T::AccountId::unchecked_from(<T::Hashing as frame_support::sp_runtime::traits::Hash>::hash(&buf[..]))
	}
}

parameter_types! {
	pub const Version: RuntimeVersion = VERSION;
	/// Block weights base values and limits.
	pub BlockWeights: frame_system::limits::BlockWeights = frame_system::limits::BlockWeights::builder()
		.base_block(BlockExecutionWeight::get())
		.for_class(DispatchClass::all(), |weights| {
			weights.base_extrinsic = ExtrinsicBaseWeight::get();
		})
		.for_class(DispatchClass::Normal, |weights| {
			weights.max_total = Some(NORMAL_DISPATCH_RATIO * MAXIMUM_BLOCK_WEIGHT);
		})
		.for_class(DispatchClass::Operational, |weights| {
			weights.max_total = Some(MAXIMUM_BLOCK_WEIGHT);
			// Operational transactions have an extra reserved space, so that they
			// are included even if block reachd `MAXIMUM_BLOCK_WEIGHT`.
			weights.reserved = Some(
				MAXIMUM_BLOCK_WEIGHT - NORMAL_DISPATCH_RATIO * MAXIMUM_BLOCK_WEIGHT,
			);
		})
		.avg_block_initialization(AVERAGE_ON_INITIALIZE_RATIO)
		.build_or_panic();
	pub ExtrinsicPaymentExtraWeight: Weight =  <Runtime as pallet_transaction_multi_payment::Config>::WeightInfo::swap_currency();
	pub ExtrinsicBaseWeight: Weight = frame_support::weights::constants::ExtrinsicBaseWeight::get() + ExtrinsicPaymentExtraWeight::get();
}

// Configure FRAME pallets to include in runtime.

impl frame_system::Config for Runtime {
	/// The basic call filter to use in dispatchable.
	type BaseCallFilter = BaseFilter;
	type BlockWeights = BlockWeights;
	type BlockLength = BlockLength;
	/// The ubiquitous origin type.
	type Origin = Origin;
	/// The aggregated dispatch type that is available for extrinsics.
	type Call = Call;
	/// The index type for storing how many extrinsics an account has signed.
	type Index = Index;
	/// The index type for blocks.
	type BlockNumber = BlockNumber;
	/// The type for hashing blocks and tries.
	type Hash = Hash;
	/// The hashing algorithm used.
	type Hashing = BlakeTwo256;
	/// The identifier used to distinguish between accounts.
	type AccountId = AccountId;
	/// The lookup mechanism to get account ID from whatever is passed in dispatchers.
	type Lookup = IdentityLookup<AccountId>;
	/// The header type.
	type Header = generic::Header<BlockNumber, BlakeTwo256>;
	/// The ubiquitous event type.
	type Event = Event;
	/// Maximum number of block number to block hash mappings to keep (oldest pruned first).
	type BlockHashCount = BlockHashCount;
	/// The weight of database operations that the runtime can invoke.
	type DbWeight = RocksDbWeight;
	/// The weight of the overhead invoked on the block import process, independent of the
	/// extrinsics included in that block.
	/// Version of the runtime.
	type Version = Version;
	/// Converts a module to the index of the module in `construct_runtime!`.
	///
	/// This type is being generated by `construct_runtime!`.
	type PalletInfo = PalletInfo;
	/// The data to be stored in an account.
	type AccountData = pallet_balances::AccountData<Balance>;
	/// What to do if a new account is created.
	type OnNewAccount = ();
	/// What to do if an account is fully reaped from the system.
	type OnKilledAccount = ();
	/// Weight information for the extrinsics of this pallet.
	type SystemWeightInfo = weights::system::BasiliskWeight<Runtime>;
	type SS58Prefix = SS58Prefix;
	type OnSetCode = cumulus_pallet_parachain_system::ParachainSetCode<Self>;
}

impl pallet_timestamp::Config for Runtime {
	/// A timestamp: milliseconds since the unix epoch.
	type Moment = u64;
	type OnTimestampSet = ();
	type MinimumPeriod = MinimumPeriod;
	type WeightInfo = weights::timestamp::BasiliskWeight<Runtime>;
}

impl pallet_balances::Config for Runtime {
	type MaxLocks = MaxLocks;
	/// The type for recording an account's balance.
	type Balance = Balance;
	/// The ubiquitous event type.
	type Event = Event;
	type DustRemoval = Treasury;
	type ExistentialDeposit = NativeExistentialDeposit;
	type AccountStore = System;
	type WeightInfo = weights::balances::BasiliskWeight<Runtime>;
	type MaxReserves = MaxReserves;
	type ReserveIdentifier = primitives::ReserveIdentifier;
}

/// Parameterized slow adjusting fee updated based on
/// https://w3f-research.readthedocs.io/en/latest/polkadot/overview/2-token-economics.html?highlight=token%20economics#-2.-slow-adjusting-mechanism
pub type SlowAdjustingFeeUpdate<R> =
	TargetedFeeAdjustment<R, TargetBlockFullness, AdjustmentVariable, MinimumMultiplier>;

impl pallet_transaction_payment::Config for Runtime {
	type OnChargeTransaction = MultiCurrencyAdapter<Balances, (), MultiTransactionPayment>;
	type TransactionByteFee = TransactionByteFee;
	type OperationalFeeMultiplier = ();
	type WeightToFee = WeightToFee;
	type FeeMultiplierUpdate = SlowAdjustingFeeUpdate<Self>;
}

impl pallet_transaction_multi_payment::Config for Runtime {
	type Event = Event;
	type AcceptedCurrencyOrigin = EnsureSuperMajorityTechCommitteeOrRoot;
	type Currencies = Currencies;
	type AMMPool = XYK;
	type WeightInfo = weights::payment::BasiliskWeight<Runtime>;
	type WithdrawFeeForSetCurrency = MultiPaymentCurrencySetFee;
	type WeightToFee = WeightToFee;
}

impl pallet_sudo::Config for Runtime {
	type Event = Event;
	type Call = Call;
}

/// Tokens Configurations
impl orml_tokens::Config for Runtime {
	type Event = Event;
	type Balance = Balance;
	type Amount = Amount;
	type CurrencyId = AssetId;
	type WeightInfo = weights::tokens::BasiliskWeight<Runtime>;
	type ExistentialDeposits = AssetRegistry;
	type OnDust = Duster;
	type MaxLocks = MaxLocks;
	type DustRemovalWhitelist = pallet_duster::DusterWhitelist<Runtime>;
}

impl orml_currencies::Config for Runtime {
	type Event = Event;
	type MultiCurrency = OrmlTokensAdapter<Runtime>;
	type NativeCurrency = BasicCurrencyAdapter<Runtime, Balances, Amount, BlockNumber>;
	type GetNativeCurrencyId = NativeAssetId;
	type WeightInfo = weights::currencies::BasiliskWeight<Runtime>;
}

impl pallet_duster::Config for Runtime {
	type Event = Event;
	type Balance = Balance;
	type Amount = Amount;
	type CurrencyId = AssetId;
	type MultiCurrency = Currencies;
	type MinCurrencyDeposits = AssetRegistry;
	type Reward = DustingReward;
	type NativeCurrencyId = NativeAssetId;
	type WeightInfo = weights::duster::BasiliskWeight<Runtime>;
}

/// Basilisk Pallets configurations

#[derive(Debug, Encode, Decode, Clone, PartialEq, Eq, TypeInfo)]
pub struct AssetLocation(pub polkadot_xcm::latest::MultiLocation);

impl Default for AssetLocation {
	fn default() -> Self {
		AssetLocation(polkadot_xcm::latest::MultiLocation::here())
	}
}

impl pallet_asset_registry::Config for Runtime {
	type Event = Event;
	type RegistryOrigin = EnsureSuperMajorityTechCommitteeOrRoot;
	type AssetId = AssetId;
	type Balance = Balance;
	type AssetNativeLocation = AssetLocation;
	type StringLimit = RegistryStrLimit;
	type NativeAssetId = NativeAssetId;
	type WeightInfo = weights::asset_registry::BasiliskWeight<Runtime>;
}

impl pallet_xyk::Config for Runtime {
	type Event = Event;
	type AssetRegistry = AssetRegistry;
	type AssetPairAccountId = AssetPairAccountId<Self>;
	type Currency = Currencies;
	type NativeAssetId = NativeAssetId;
	type WeightInfo = weights::xyk::BasiliskWeight<Runtime>;
	type GetExchangeFee = ExchangeFee;
	type MinTradingLimit = MinTradingLimit;
	type MinPoolLiquidity = MinPoolLiquidity;
	type MaxInRatio = MaxInRatio;
	type MaxOutRatio = MaxOutRatio;
	type CanCreatePool = pallet_lbp::DisallowWhenLBPPoolRunning<Runtime>;
}

impl pallet_exchange::Config for Runtime {
	type Event = Event;
	type AMMPool = XYK;
	type Resolver = Exchange;
	type Currency = Currencies;
	type WeightInfo = weights::exchange::BasiliskWeight<Runtime>;
}

impl pallet_lbp::Config for Runtime {
	type Event = Event;
	type MultiCurrency = Currencies;
	type NativeAssetId = NativeAssetId;
	type CreatePoolOrigin = EnsureSuperMajorityTechCommitteeOrRoot;
	type LBPWeightFunction = pallet_lbp::LBPWeightFunction;
	type AssetPairAccountId = AssetPairAccountId<Self>;
	type MinTradingLimit = MinTradingLimit;
	type MinPoolLiquidity = MinPoolLiquidity;
	type MaxInRatio = MaxInRatio;
	type MaxOutRatio = MaxOutRatio;
	type WeightInfo = weights::lbp::BasiliskWeight<Runtime>;
	type BlockNumberProvider = RelayChainBlockNumberProvider<Runtime>;
}

// Parachain Config

parameter_types! {
	pub ReservedXcmpWeight: Weight = BlockWeights::get().max_block / 4;
	pub ReservedDmpWeight: Weight = BlockWeights::get().max_block / 4;
}

impl cumulus_pallet_parachain_system::Config for Runtime {
	type Event = Event;
	type OnValidationData = pallet_relaychain_info::OnValidationDataHandler<Runtime>;
	type SelfParaId = ParachainInfo;

	type OutboundXcmpMessageSource = XcmpQueue;
	type DmpMessageHandler = DmpQueue;
	type ReservedDmpWeight = ReservedDmpWeight;
	type XcmpMessageHandler = XcmpQueue;
	type ReservedXcmpWeight = ReservedXcmpWeight;
}

impl pallet_aura::Config for Runtime {
	type AuthorityId = AuraId;
	type MaxAuthorities = MaxAuthorities;
	type DisabledValidators = ();
}

impl parachain_info::Config for Runtime {}

impl cumulus_pallet_aura_ext::Config for Runtime {}

impl pallet_nft::Config for Runtime {
	type Currency = Balances;
	type Event = Event;
	type TokenDeposit = InstanceDeposit;
	type WeightInfo = weights::nft::BasiliskWeight<Runtime>;
	type NftClassId = u32;
	type NftInstanceId = u32;
	type ProtocolOrigin = EnsureRoot<AccountId>;
}

type EnsureMajorityCouncilOrRoot = frame_system::EnsureOneOf<
	AccountId,
	pallet_collective::EnsureProportionAtLeast<_1, _2, AccountId, CouncilCollective>,
	frame_system::EnsureRoot<AccountId>,
>;
type EnsureUnanimousCouncilOrRoot = frame_system::EnsureOneOf<
	AccountId,
	pallet_collective::EnsureProportionAtLeast<_1, _1, AccountId, CouncilCollective>,
	frame_system::EnsureRoot<AccountId>,
>;
type EnsureSuperMajorityCouncilOrRoot = frame_system::EnsureOneOf<
	AccountId,
	pallet_collective::EnsureProportionAtLeast<_2, _3, AccountId, CouncilCollective>,
	frame_system::EnsureRoot<AccountId>,
>;
type EnsureSuperMajorityTechCommitteeOrRoot = frame_system::EnsureOneOf<
	AccountId,
	pallet_collective::EnsureProportionAtLeast<_2, _3, AccountId, TechnicalCollective>,
	frame_system::EnsureRoot<AccountId>,
>;
type EnsureUnanimousTechCommitteOrRoot = frame_system::EnsureOneOf<
	AccountId,
	pallet_collective::EnsureProportionAtLeast<_1, _1, AccountId, TechnicalCollective>,
	frame_system::EnsureRoot<AccountId>,
>;
impl pallet_democracy::Config for Runtime {
	type Proposal = Call;
	type Event = Event;
	type Currency = Balances;
	type EnactmentPeriod = EnactmentPeriod;
	type LaunchPeriod = LaunchPeriod;
	type VotingPeriod = VotingPeriod;
	type MinimumDeposit = MinimumDeposit;
	/// A straight majority of the council can decide what their next motion is.
	type ExternalOrigin = EnsureMajorityCouncilOrRoot;
	/// A majority can have the next scheduled referendum be a straight majority-carries vote
	type ExternalMajorityOrigin = EnsureMajorityCouncilOrRoot;
	/// A unanimous council can have the next scheduled referendum be a straight default-carries
	/// (NTB) vote.
	type ExternalDefaultOrigin = EnsureUnanimousCouncilOrRoot;
	/// Two thirds of the technical committee can have an ExternalMajority/ExternalDefault vote
	/// be tabled immediately and with a shorter voting/enactment period.
	type FastTrackOrigin = EnsureSuperMajorityTechCommitteeOrRoot;
	type InstantOrigin = EnsureUnanimousTechCommitteOrRoot;
	type InstantAllowed = InstantAllowed;
	type FastTrackVotingPeriod = FastTrackVotingPeriod;
	// To cancel a proposal which has been passed, 2/3 of the council must agree to it.
	type CancellationOrigin = EnsureSuperMajorityCouncilOrRoot;
	// To cancel a proposal before it has been passed, the technical committee must be unanimous or
	// Root must agree.
	type CancelProposalOrigin = EnsureUnanimousTechCommitteOrRoot;
	type BlacklistOrigin = EnsureRoot<AccountId>;
	// Any single technical committee member may veto a coming council proposal, however they can
	// only do it once and it lasts only for the cooloff period.
	type VetoOrigin = pallet_collective::EnsureMember<AccountId, TechnicalCollective>;
	type CooloffPeriod = CooloffPeriod;
	type PreimageByteDeposit = PreimageByteDeposit;
	type OperationalPreimageOrigin = pallet_collective::EnsureMember<AccountId, CouncilCollective>;
	type Slash = Treasury;
	type Scheduler = Scheduler;
	type PalletsOrigin = OriginCaller;
	type MaxVotes = MaxVotes;
	type WeightInfo = weights::democracy::BasiliskWeight<Runtime>;
	type MaxProposals = MaxProposals;
	type VoteLockingPeriod = EnactmentPeriod;
}

impl pallet_elections_phragmen::Config for Runtime {
	type Event = Event;
	type PalletId = ElectionsPhragmenPalletId;
	type Currency = Balances;
	type ChangeMembers = Council;
	type InitializeMembers = (); // Set to () if defined in chain spec
	type CurrencyToVote = U128CurrencyToVote;
	type CandidacyBond = CandidacyBond;
	type VotingBondBase = VotingBondBase;
	type VotingBondFactor = VotingBondFactor;
	type LoserCandidate = Treasury;
	type KickedMember = Treasury;
	type DesiredMembers = DesiredMembers;
	type DesiredRunnersUp = DesiredRunnersUp;
	type TermDuration = TermDuration;
	type WeightInfo = ();
}

type CouncilCollective = pallet_collective::Instance1;
impl pallet_collective::Config<CouncilCollective> for Runtime {
	type Origin = Origin;
	type Proposal = Call;
	type Event = Event;
	type MotionDuration = CouncilMotionDuration;
	type MaxProposals = CouncilMaxProposals;
	type MaxMembers = CouncilMaxMembers;
	type DefaultVote = pallet_collective::PrimeDefaultVote;
	type WeightInfo = ();
}

type TechnicalCollective = pallet_collective::Instance2;
impl pallet_collective::Config<TechnicalCollective> for Runtime {
	type Origin = Origin;
	type Proposal = Call;
	type Event = Event;
	type MotionDuration = TechnicalMotionDuration;
	type MaxProposals = TechnicalMaxProposals;
	type MaxMembers = TechnicalMaxMembers;
	type DefaultVote = pallet_collective::PrimeDefaultVote;
	type WeightInfo = ();
}

type AllCouncilMembers = pallet_collective::EnsureProportionAtLeast<_1, _1, AccountId, CouncilCollective>;
type ManageOrigin = EnsureOneOf<AccountId, EnsureRoot<AccountId>, AllCouncilMembers>;

impl pallet_treasury::Config for Runtime {
	type PalletId = TreasuryPalletId;
	type Currency = Balances;
	type ApproveOrigin = ManageOrigin;
	type RejectOrigin = ManageOrigin;
	type Event = Event;
	type OnSlash = Treasury;
	type ProposalBond = ProposalBond;
	type ProposalBondMinimum = ProposalBondMinimum;
	type SpendPeriod = SpendPeriod;
	type Burn = Burn;
	type BurnDestination = ();
	type WeightInfo = weights::treasury::BasiliskWeight<Runtime>;
	type SpendFunds = ();
	type MaxApprovals = MaxApprovals;
}

parameter_types! {
	pub MaximumSchedulerWeight: Weight = Perbill::from_percent(10) * BlockWeights::get().max_block;
	pub const MaxScheduledPerBlock: u32 = 50;
}

impl pallet_scheduler::Config for Runtime {
	type Event = Event;
	type Origin = Origin;
	type PalletsOrigin = OriginCaller;
	type Call = Call;
	type MaximumWeight = MaximumSchedulerWeight;
	type ScheduleOrigin = EnsureRoot<AccountId>;
	type MaxScheduledPerBlock = MaxScheduledPerBlock;
	type WeightInfo = weights::scheduler::BasiliskWeight<Runtime>;
}

impl pallet_utility::Config for Runtime {
	type Event = Event;
	type Call = Call;
	type WeightInfo = weights::utility::BasiliskWeight<Runtime>;
}

impl pallet_authorship::Config for Runtime {
	type FindAuthor = pallet_session::FindAccountFromAuthorIndex<Self, Aura>;
	type UncleGenerations = UncleGenerations;
	type FilterUncle = ();
	type EventHandler = (CollatorSelection,);
}

impl pallet_tips::Config for Runtime {
	type Event = Event;
	type DataDepositPerByte = DataDepositPerByte;
	type MaximumReasonLength = MaximumReasonLength;
	type Tippers = Elections;
	type TipCountdown = TipCountdown;
	type TipFindersFee = TipFindersFee;
	type TipReportDepositBase = TipReportDepositBase;
	type WeightInfo = ();
}

impl pallet_collator_selection::Config for Runtime {
	type Event = Event;
	type Currency = Balances;
	//allow 1/2 of council to execute privileged collator selection operations. (require code from: feat/initial_chain_setup)
	type UpdateOrigin = EnsureMajorityCouncilOrRoot;
	type PotId = PotId;
	type MaxCandidates = MaxCandidates;
	type MinCandidates = MinCandidates;
	type MaxInvulnerables = MaxInvulnerables;
	// should be a multiple of session or things will get inconsistent
	type KickThreshold = Period;
	type ValidatorId = <Self as frame_system::Config>::AccountId;
	type ValidatorIdOf = pallet_collator_selection::IdentityCollator;
	type ValidatorRegistration = Session;
	type WeightInfo = weights::collator_selection::BasiliskWeight<Runtime>;
}

impl pallet_session::Config for Runtime {
	type Event = Event;
	type ValidatorId = <Self as frame_system::Config>::AccountId;
	// we don't have stash and controller, thus we don't need the convert as well.
	type ValidatorIdOf = pallet_collator_selection::IdentityCollator;
	type ShouldEndSession = pallet_session::PeriodicSessions<Period, Offset>;
	type NextSessionRotation = pallet_session::PeriodicSessions<Period, Offset>;
	type SessionManager = CollatorSelection;
	// Essentially just Aura, but lets be pedantic.
	type SessionHandler = <opaque::SessionKeys as sp_runtime::traits::OpaqueKeys>::KeyTypeIdProviders;
	type Keys = opaque::SessionKeys;
	type WeightInfo = ();
}

pub struct EnsureRootOrTreasury;
impl EnsureOrigin<Origin> for EnsureRootOrTreasury {
	type Success = AccountId;

	fn try_origin(o: Origin) -> Result<Self::Success, Origin> {
		Into::<Result<RawOrigin<AccountId>, Origin>>::into(o).and_then(|o| match o {
			RawOrigin::Root => Ok(TreasuryPalletId::get().into_account()),
			RawOrigin::Signed(caller) => {
				if caller == TreasuryPalletId::get().into_account() {
					Ok(caller)
				} else {
					Err(Origin::from(Some(caller)))
				}
			}
			r => Err(Origin::from(r)),
		})
	}

	#[cfg(feature = "runtime-benchmarks")]
	fn successful_origin() -> Origin {
		Origin::from(RawOrigin::Signed(Default::default()))
	}
}

impl orml_vesting::Config for Runtime {
	type Event = Event;
	type Currency = Balances;
	type MinVestedTransfer = MinVestedTransfer;
	type VestedTransferOrigin = EnsureRootOrTreasury;
	type WeightInfo = weights::vesting::BasiliskWeight<Runtime>;
	type MaxVestingSchedules = MaxVestingSchedules;
	type BlockNumberProvider = RelayChainBlockNumberProvider<Runtime>;
}

<<<<<<< HEAD
parameter_types! {
	pub const MinimumOfferAmount: Balance = 100 * UNITS;
}

impl pallet_marketplace::Config for Runtime {
	type Event = Event;
	type WeightInfo = pallet_marketplace::weights::BasiliskWeight<Runtime>;
	type MinimumOfferAmount = MinimumOfferAmount;
}

parameter_types! {
	pub const ClassDeposit: Balance = 100 * UNITS; // 100 UNITS deposit to create asset class
	pub const InstanceDeposit: Balance = 100 * UNITS; // 100 UNITS deposit to create asset instance
	pub const KeyLimit: u32 = 256;	// Max 256 bytes per key
	pub const ValueLimit: u32 = 1024;	// Max 1024 bytes per value
	pub const UniquesMetadataDepositBase: Balance = 100 * UNITS;
	pub const AttributeDepositBase: Balance = 10 * UNITS;
	pub const DepositPerByte: Balance = UNITS;
	pub const UniquesStringLimit: u32 = 128;
}

impl pallet_uniques::Config for Runtime {
	type Event = Event;
	type ClassId = u32;
	type InstanceId = u32;
	type Currency = Balances;
	type ForceOrigin = EnsureRoot<AccountId>;
	type ClassDeposit = ClassDeposit;
	type InstanceDeposit = InstanceDeposit;
	type MetadataDepositBase = UniquesMetadataDepositBase;
	type AttributeDepositBase = AttributeDepositBase;
	type DepositPerByte = DepositPerByte;
	type StringLimit = UniquesStringLimit;
	type KeyLimit = KeyLimit;
	type ValueLimit = ValueLimit;
	type WeightInfo = ();
	type InstanceReserveStrategy = NFT;
=======
impl pallet_relaychain_info::Config for Runtime {
	type Event = Event;
	type RelaychainBlockNumberProvider = RelayChainBlockNumberProvider<Runtime>;
>>>>>>> 679f00dd
}

// Create the runtime by composing the FRAME pallets that were previously configured.
construct_runtime!(
	pub enum Runtime where
		Block = Block,
		NodeBlock = opaque::Block,
		UncheckedExtrinsic = UncheckedExtrinsic
	{
		System: frame_system::{Pallet, Call, Config, Storage, Event<T>},
		Timestamp: pallet_timestamp::{Pallet, Call, Storage, Inherent},
		Balances: pallet_balances::{Pallet, Call, Storage, Config<T>, Event<T>},
		TransactionPayment: pallet_transaction_payment::{Pallet, Storage},

		RelayChainInfo: pallet_relaychain_info::{Pallet, Event<T>},

		// Basilisk's registry
		AssetRegistry: pallet_asset_registry::{Pallet, Call, Config<T>, Storage, Event<T>},

		Scheduler: pallet_scheduler::{Pallet, Call, Storage, Event<T>},
		Democracy: pallet_democracy::{Pallet, Call, Storage, Event<T>},
		Elections: pallet_elections_phragmen::{Pallet, Call, Storage, Event<T>, Config<T>},
		Council: pallet_collective::<Instance1>::{Pallet, Call, Storage, Origin<T>, Event<T>, Config<T>},
		TechnicalCommittee: pallet_collective::<Instance2>::{Pallet, Call, Storage, Origin<T>, Event<T>, Config<T>},
		Treasury: pallet_treasury::{Pallet, Call, Storage, Config, Event<T>},
		Uniques: pallet_uniques::{Pallet, Call, Storage, Event<T>},
		Utility: pallet_utility::{Pallet, Call, Event},
		Vesting: orml_vesting::{Pallet, Call, Storage, Event<T>, Config<T>},

		// Parachain
		ParachainSystem: cumulus_pallet_parachain_system::{Pallet, Call, Storage, Inherent, Event<T>, ValidateUnsigned},
		ParachainInfo: parachain_info::{Pallet, Storage, Config},

		// XCM
		PolkadotXcm: pallet_xcm::{Pallet, Call, Event<T>, Origin},
		CumulusXcm: cumulus_pallet_xcm::{Pallet, Call, Storage, Event<T>, Origin},
		XTokens: orml_xtokens::{Pallet, Storage, Call, Event<T>},
		UnknownTokens: orml_unknown_tokens::{Pallet, Storage, Event},
		XcmpQueue: cumulus_pallet_xcmp_queue::{Pallet, Storage, Event<T>},
		DmpQueue: cumulus_pallet_dmp_queue::{Pallet, Call, Storage, Event<T>} ,

		// Collator support
		Authorship: pallet_authorship::{Pallet, Call, Storage},
		CollatorSelection: pallet_collator_selection::{Pallet, Call, Storage, Event<T>, Config<T>},
		Session: pallet_session::{Pallet, Call, Storage, Event, Config<T>},
		Aura: pallet_aura::{Pallet, Config<T>},
		AuraExt: cumulus_pallet_aura_ext::{Pallet, Config},

		// ORML related modules
		Currencies: orml_currencies::{Pallet, Call, Event<T>},
		Tips: pallet_tips::{Pallet, Call, Storage, Event<T>},
		Tokens: orml_tokens::{Pallet, Storage, Call, Event<T>, Config<T>},

		// Basilisk related modules
		XYK: pallet_xyk::{Pallet, Call, Storage, Event<T>},
		Duster: pallet_duster::{Pallet, Call, Config<T>, Storage, Event<T>},
		Exchange: pallet_exchange::{Pallet, Call, Storage, Event<T>},
		LBP: pallet_lbp::{Pallet, Call, Storage, Event<T>},
		MultiTransactionPayment: pallet_transaction_multi_payment::{Pallet, Call, Config<T>, Storage, Event<T>},
		NFT: pallet_nft::{Pallet, Call, Event<T>, Storage},
		Marketplace: pallet_marketplace::{Pallet, Call, Event<T>, Storage},

		// TEMPORARY
		Sudo: pallet_sudo::{Pallet, Call, Config<T>, Storage, Event<T>},
	}
);

/// The address format for describing accounts.
pub type Address = AccountId;
/// Block header type as expected by this runtime.
pub type Header = generic::Header<BlockNumber, BlakeTwo256>;
/// Block type as expected by this runtime.
pub type Block = generic::Block<Header, UncheckedExtrinsic>;
/// A Block signed with a Justification
pub type SignedBlock = generic::SignedBlock<Block>;
/// BlockId type as expected by this runtime.
pub type BlockId = generic::BlockId<Block>;
/// The SignedExtension to the basic transaction logic.
pub type SignedExtra = (
	frame_system::CheckSpecVersion<Runtime>,
	frame_system::CheckTxVersion<Runtime>,
	frame_system::CheckGenesis<Runtime>,
	frame_system::CheckEra<Runtime>,
	frame_system::CheckNonce<Runtime>,
	frame_system::CheckWeight<Runtime>,
	pallet_transaction_payment::ChargeTransactionPayment<Runtime>,
	pallet_transaction_multi_payment::CurrencyBalanceCheck<Runtime>,
);
/// Unchecked extrinsic type as expected by this runtime.
pub type UncheckedExtrinsic = generic::UncheckedExtrinsic<Address, Call, Signature, SignedExtra>;
/// Extrinsic type that has already been checked.
pub type CheckedExtrinsic = generic::CheckedExtrinsic<AccountId, Call, SignedExtra>;
/// Executive: handles dispatch to the various modules.
pub type Executive =
	frame_executive::Executive<Runtime, Block, frame_system::ChainContext<Runtime>, Runtime, AllPallets>;

impl_runtime_apis! {
	impl sp_api::Core<Block> for Runtime {
		fn version() -> RuntimeVersion {
			VERSION
		}

		fn execute_block(block: Block) {
			Executive::execute_block(block)
		}

		fn initialize_block(header: &<Block as BlockT>::Header) {
			Executive::initialize_block(header)
		}
	}

	impl sp_api::Metadata<Block> for Runtime {
		fn metadata() -> OpaqueMetadata {
			OpaqueMetadata::new(Runtime::metadata().into())
		}
	}

	impl sp_block_builder::BlockBuilder<Block> for Runtime {
		fn apply_extrinsic(extrinsic: <Block as BlockT>::Extrinsic) -> ApplyExtrinsicResult {
			Executive::apply_extrinsic(extrinsic)
		}

		fn finalize_block() -> <Block as BlockT>::Header {
			Executive::finalize_block()
		}

		fn inherent_extrinsics(data: sp_inherents::InherentData) -> Vec<<Block as BlockT>::Extrinsic> {
			data.create_extrinsics()
		}

		fn check_inherents(
			block: Block,
			data: sp_inherents::InherentData,
		) -> sp_inherents::CheckInherentsResult {
			data.check_extrinsics(&block)
		}
	}

	impl sp_transaction_pool::runtime_api::TaggedTransactionQueue<Block> for Runtime {
		fn validate_transaction(
			source: TransactionSource,
			tx: <Block as BlockT>::Extrinsic,
			block_hash: <Block as BlockT>::Hash,
		) -> TransactionValidity {
			Executive::validate_transaction(source, tx, block_hash)
		}
	}

	impl sp_offchain::OffchainWorkerApi<Block> for Runtime {
		fn offchain_worker(header: &<Block as BlockT>::Header) {
			Executive::offchain_worker(header)
		}
	}

	impl sp_session::SessionKeys<Block> for Runtime {
		fn decode_session_keys(
			encoded: Vec<u8>,
		) -> Option<Vec<(Vec<u8>, sp_core::crypto::KeyTypeId)>> {
			opaque::SessionKeys::decode_into_raw_public_keys(&encoded)
		}

		fn generate_session_keys(seed: Option<Vec<u8>>) -> Vec<u8> {
			opaque::SessionKeys::generate(seed)
		}
	}

	impl sp_consensus_aura::AuraApi<Block, AuraId> for Runtime {
		fn slot_duration() -> sp_consensus_aura::SlotDuration {
			sp_consensus_aura::SlotDuration::from_millis(Aura::slot_duration())
		}

		fn authorities() -> Vec<AuraId> {
			Aura::authorities().into_inner()
		}
	}

	impl cumulus_primitives_core::CollectCollationInfo<Block> for Runtime {
		fn collect_collation_info() -> cumulus_primitives_core::CollationInfo {
			ParachainSystem::collect_collation_info()
		}
	}

		#[cfg(feature = "try-runtime")]
	impl frame_try_runtime::TryRuntime<Block> for Runtime {
		fn on_runtime_upgrade() -> (Weight, Weight) {
			//log::info!("try-runtime::on_runtime_upgrade.");
			let weight = Executive::try_runtime_upgrade().unwrap();
			(weight, BlockWeights::get().max_block)
		}

		fn execute_block_no_check(block: Block) -> Weight {
			Executive::execute_block_no_check(block)
		}
	}


	impl frame_system_rpc_runtime_api::AccountNonceApi<Block, AccountId, Index> for Runtime {
		fn account_nonce(account: AccountId) -> Index {
			System::account_nonce(account)
		}
	}

	impl pallet_transaction_payment_rpc_runtime_api::TransactionPaymentApi<Block, Balance> for Runtime {
		fn query_info(
			uxt: <Block as BlockT>::Extrinsic,
			len: u32,
		) -> pallet_transaction_payment_rpc_runtime_api::RuntimeDispatchInfo<Balance> {
			TransactionPayment::query_info(uxt, len)
		}

		fn query_fee_details(
			uxt: <Block as BlockT>::Extrinsic,
			len: u32,
		) -> pallet_transaction_payment_rpc_runtime_api::FeeDetails<Balance> {
			TransactionPayment::query_fee_details(uxt, len)
		}
	}

	impl xyk_rpc::XYKApi<
		Block,
		AccountId,
		AssetId,
		Balance,
	> for Runtime {
		fn get_pool_balances(
			pool_address: AccountId,
		) -> Vec<xyk_rpc::BalanceInfo<AssetId, Balance>> {
			let mut vec = Vec::new();

			if let Some(pool_balances) = XYK::get_pool_balances(pool_address){
				for b in pool_balances {
					let item  = xyk_rpc::BalanceInfo{
					 asset: Some(b.0),
						amount: b.1
					};

					vec.push(item);
				}
			}

			vec
		}

		fn get_pool_id(asset_a: AssetId, asset_b: AssetId) -> AccountId{
			XYK::pair_account_from_assets(asset_a, asset_b)
		}
	}

	impl pallet_lbp_rpc_runtime_api::LBPApi<
		Block,
		AccountId,
		AssetId,
	> for Runtime {
		fn get_pool_id(asset_a: AssetId, asset_b: AssetId) -> AccountId{
			LBP::pair_account_from_assets(asset_a, asset_b)
		}
	}

	#[cfg(feature = "runtime-benchmarks")]
	impl frame_benchmarking::Benchmark<Block> for Runtime {
		fn benchmark_metadata(extra: bool) -> (
			Vec<frame_benchmarking::BenchmarkList>,
			Vec<frame_support::traits::StorageInfo>,
		) {
			use frame_benchmarking::{list_benchmark, Benchmarking, BenchmarkList};
			use frame_support::traits::StorageInfoTrait;
			use orml_benchmarking::list_benchmark as orml_list_benchmark;

			use pallet_exchange_benchmarking::Pallet as ExchangeBench;
			use frame_system_benchmarking::Pallet as SystemBench;
			use pallet_multi_payment_benchmarking::Pallet as MultiBench;

			let mut list = Vec::<BenchmarkList>::new();

			list_benchmark!(list, extra, pallet_xyk, XYK);
			list_benchmark!(list, extra, pallet_lbp, LBP);
			list_benchmark!(list, extra, pallet_transaction_multi_payment, MultiBench::<Runtime>);
			list_benchmark!(list, extra, pallet_exchange, ExchangeBench::<Runtime>);
			list_benchmark!(list, extra, pallet_nft, NFT);
			list_benchmark!(list, extra, pallet_marketplace, Marketplace);
			list_benchmark!(list, extra, pallet_asset_registry, AssetRegistry);

			list_benchmark!(list, extra, frame_system, SystemBench::<Runtime>);
			list_benchmark!(list, extra, pallet_balances, Balances);
			list_benchmark!(list, extra, pallet_collator_selection, CollatorSelection);
			list_benchmark!(list, extra, pallet_timestamp, Timestamp);
			list_benchmark!(list, extra, pallet_democracy, Democracy);
			list_benchmark!(list, extra, pallet_treasury, Treasury);
			list_benchmark!(list, extra, pallet_scheduler, Scheduler);
			//list_benchmark!(list, extra, pallet_uniques, Uniques);
			list_benchmark!(list, extra, pallet_utility, Utility);
			list_benchmark!(list, extra, pallet_tips, Tips);

			orml_list_benchmark!(list, extra, orml_currencies, benchmarking::currencies);
			orml_list_benchmark!(list, extra, orml_tokens, benchmarking::tokens);
			orml_list_benchmark!(list, extra, orml_vesting, benchmarking::vesting);
			orml_list_benchmark!(list, extra, pallet_duster, benchmarking::duster);

			let storage_info = AllPalletsWithSystem::storage_info();

			(list, storage_info)
		}

		fn dispatch_benchmark(
			config: frame_benchmarking::BenchmarkConfig
		) -> Result<Vec<frame_benchmarking::BenchmarkBatch>, sp_runtime::RuntimeString> {
			use frame_benchmarking::{Benchmarking, BenchmarkBatch, add_benchmark, TrackedStorageKey};

			use orml_benchmarking::add_benchmark as orml_add_benchmark;

			use pallet_exchange_benchmarking::Pallet as ExchangeBench;
			use frame_system_benchmarking::Pallet as SystemBench;
			use pallet_multi_payment_benchmarking::Pallet as MultiBench;

			impl frame_system_benchmarking::Config for Runtime {}
			impl pallet_exchange_benchmarking::Config for Runtime {}
			impl pallet_multi_payment_benchmarking::Config for Runtime {}

			let whitelist: Vec<TrackedStorageKey> = vec![
				// Block Number
				hex_literal::hex!("26aa394eea5630e07c48ae0c9558cef702a5c1b19ab7a04f536c519aca4983ac").to_vec().into(),
				// Total Issuance
				hex_literal::hex!("c2261276cc9d1f8598ea4b6a74b15c2f57c875e4cff74148e4628f264b974c80").to_vec().into(),
				// Execution Phase
				hex_literal::hex!("26aa394eea5630e07c48ae0c9558cef7ff553b5a9862a516939d82b3d3d8661a").to_vec().into(),
				// Event Count
				hex_literal::hex!("26aa394eea5630e07c48ae0c9558cef70a98fdbe9ce6c55837576c60c7af3850").to_vec().into(),
				// System Events
				hex_literal::hex!("26aa394eea5630e07c48ae0c9558cef780d41e5e16056765bc8461851072c9d7").to_vec().into(),
			];

			let mut batches = Vec::<BenchmarkBatch>::new();
			let params = (&config, &whitelist);

			// Basilisk pallets
			add_benchmark!(params, batches, pallet_xyk, XYK);
			add_benchmark!(params, batches, pallet_lbp, LBP);
			add_benchmark!(params, batches, pallet_transaction_multi_payment, MultiBench::<Runtime>);
			add_benchmark!(params, batches, pallet_exchange, ExchangeBench::<Runtime>);
			add_benchmark!(params, batches, pallet_nft, NFT);
			add_benchmark!(params, batches, pallet_asset_registry, AssetRegistry);
<<<<<<< HEAD
			add_benchmark!(params, batches, pallet_duster, Duster);
			add_benchmark!(params, batches, pallet_marketplace, Marketplace);
=======
>>>>>>> 679f00dd

			// Substrate pallets
			add_benchmark!(params, batches, frame_system, SystemBench::<Runtime>);
			add_benchmark!(params, batches, pallet_balances, Balances);
			add_benchmark!(params, batches, pallet_collator_selection, CollatorSelection);
			add_benchmark!(params, batches, pallet_timestamp, Timestamp);
			add_benchmark!(params, batches, pallet_democracy, Democracy);
			add_benchmark!(params, batches, pallet_treasury, Treasury);
			add_benchmark!(params, batches, pallet_scheduler, Scheduler);
			add_benchmark!(params, batches, pallet_utility, Utility);
			add_benchmark!(params, batches, pallet_tips, Tips);
			//add_benchmark!(params, batches, pallet_uniques, Uniques);

			orml_add_benchmark!(params, batches, orml_currencies, benchmarking::currencies);
			orml_add_benchmark!(params, batches, orml_tokens, benchmarking::tokens);
			orml_add_benchmark!(params, batches, orml_vesting, benchmarking::vesting);
			orml_add_benchmark!(params, batches, pallet_duster, benchmarking::duster);

			if batches.is_empty() { return Err("Benchmark not found for this pallet.".into()) }
			Ok(batches)
		}
	}
}

struct CheckInherents;

impl cumulus_pallet_parachain_system::CheckInherents<Block> for CheckInherents {
	fn check_inherents(
		block: &Block,
		relay_state_proof: &cumulus_pallet_parachain_system::RelayChainStateProof,
	) -> sp_inherents::CheckInherentsResult {
		let relay_chain_slot = relay_state_proof
			.read_slot()
			.expect("Could not read the relay chain slot from the proof");

		let inherent_data = cumulus_primitives_timestamp::InherentDataProvider::from_relay_chain_slot_and_duration(
			relay_chain_slot,
			sp_std::time::Duration::from_secs(6),
		)
		.create_inherent_data()
		.expect("Could not create the timestamp inherent data");

		inherent_data.check_extrinsics(block)
	}
}

cumulus_pallet_parachain_system::register_validate_block! {
	Runtime = Runtime,
	BlockExecutor = cumulus_pallet_aura_ext::BlockExecutor::<Runtime, Executive>,
	CheckInherents = CheckInherents,
}<|MERGE_RESOLUTION|>--- conflicted
+++ resolved
@@ -711,7 +711,6 @@
 	type BlockNumberProvider = RelayChainBlockNumberProvider<Runtime>;
 }
 
-<<<<<<< HEAD
 parameter_types! {
 	pub const MinimumOfferAmount: Balance = 100 * UNITS;
 }
@@ -749,11 +748,11 @@
 	type ValueLimit = ValueLimit;
 	type WeightInfo = ();
 	type InstanceReserveStrategy = NFT;
-=======
+}
+
 impl pallet_relaychain_info::Config for Runtime {
 	type Event = Event;
 	type RelaychainBlockNumberProvider = RelayChainBlockNumberProvider<Runtime>;
->>>>>>> 679f00dd
 }
 
 // Create the runtime by composing the FRAME pallets that were previously configured.
@@ -1095,11 +1094,8 @@
 			add_benchmark!(params, batches, pallet_exchange, ExchangeBench::<Runtime>);
 			add_benchmark!(params, batches, pallet_nft, NFT);
 			add_benchmark!(params, batches, pallet_asset_registry, AssetRegistry);
-<<<<<<< HEAD
 			add_benchmark!(params, batches, pallet_duster, Duster);
 			add_benchmark!(params, batches, pallet_marketplace, Marketplace);
-=======
->>>>>>> 679f00dd
 
 			// Substrate pallets
 			add_benchmark!(params, batches, frame_system, SystemBench::<Runtime>);
