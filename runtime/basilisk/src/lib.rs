--- conflicted
+++ resolved
@@ -128,15 +128,12 @@
 		#[allow(clippy::match_like_matches_macro)]
 		match call {
 			Call::Exchange(_) => false,
-<<<<<<< HEAD
 			Call::XYK(_) => false,
-=======
 			Call::NFT(_) => false,
 			Call::Uniques(_) => false,
 			Call::Vesting(_) => false,
 			Call::Balances(_) => false,
 			Call::Currencies(_) => false,
->>>>>>> 86934e9e
 			_ => true,
 		}
 	}
@@ -729,20 +726,11 @@
 	pub const MinimumOfferAmount: Balance = 100 * UNITS;
 }
 
-<<<<<<< HEAD
-impl pallet_marketplace::Config for Runtime {
-	type Event = Event;
-	type WeightInfo = pallet_marketplace::weights::BasiliskWeight<Runtime>;
-	type MinimumOfferAmount = MinimumOfferAmount;
-}
-
 impl pallet_redeemables::Config for Runtime {
 	type Event = Event;
 	type WeightInfo = pallet_redeemables::weights::BasiliskWeight<Runtime>;
 }
 
-=======
->>>>>>> 86934e9e
 parameter_types! {
 	pub const ClassDeposit: Balance = 100 * UNITS; // 100 UNITS deposit to create asset class
 	pub const InstanceDeposit: Balance = 100 * UNITS; // 100 UNITS deposit to create asset instance
@@ -834,12 +822,8 @@
 		LBP: pallet_lbp::{Pallet, Call, Storage, Event<T>},
 		MultiTransactionPayment: pallet_transaction_multi_payment::{Pallet, Call, Config<T>, Storage, Event<T>},
 		NFT: pallet_nft::{Pallet, Call, Event<T>, Storage},
-<<<<<<< HEAD
-		Marketplace: pallet_marketplace::{Pallet, Call, Event<T>, Storage},
 		Redeemables: pallet_redeemables::{Pallet, Call, Event<T>, Storage},
-=======
 		PriceOracle: pallet_price_oracle::{Pallet, Call, Storage, Event<T>},
->>>>>>> 86934e9e
 
 		// TEMPORARY
 		Sudo: pallet_sudo::{Pallet, Call, Config<T>, Storage, Event<T>},
